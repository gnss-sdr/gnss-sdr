/*!
 * \file rtklib_pvt_gs.cc
 * \brief Interface of a Position Velocity and Time computation block
 * \author Javier Arribas, 2017. jarribas(at)cttc.es
 *
 * -----------------------------------------------------------------------------
 *
 * GNSS-SDR is a Global Navigation Satellite System software-defined receiver.
 * This file is part of GNSS-SDR.
 *
 * Copyright (C) 2010-2020  (see AUTHORS file for a list of contributors)
 * SPDX-License-Identifier: GPL-3.0-or-later
 *
 * -----------------------------------------------------------------------------
 */

#include "rtklib_pvt_gs.h"
#include "MATH_CONSTANTS.h"
#include "an_packet_printer.h"
#include "beidou_dnav_almanac.h"
#include "beidou_dnav_ephemeris.h"
#include "beidou_dnav_iono.h"
#include "beidou_dnav_utc_model.h"
#include "display.h"
#include "galileo_almanac.h"
#include "galileo_almanac_helper.h"
#include "galileo_ephemeris.h"
#include "galileo_has_data.h"
#include "galileo_iono.h"
#include "galileo_utc_model.h"
#include "geojson_printer.h"
#include "glonass_gnav_almanac.h"
#include "glonass_gnav_ephemeris.h"
#include "glonass_gnav_utc_model.h"
#include "gnss_frequencies.h"
#include "gnss_satellite.h"
#include "gnss_sdr_create_directory.h"
#include "gnss_sdr_filesystem.h"
#include "gnss_sdr_make_unique.h"
#include "gps_almanac.h"
#include "gps_cnav_ephemeris.h"
#include "gps_cnav_iono.h"
#include "gps_cnav_utc_model.h"
#include "gps_ephemeris.h"
#include "gps_iono.h"
#include "gps_utc_model.h"
#include "gpx_printer.h"
#include "has_simple_printer.h"
#include "kml_printer.h"
#include "monitor_ephemeris_udp_sink.h"
#include "monitor_pvt.h"
#include "monitor_pvt_udp_sink.h"
#include "nmea_printer.h"
#include "pvt_conf.h"
#include "rinex_printer.h"
#include "rtcm_printer.h"
#include "rtklib_rtkcmn.h"
#include "rtklib_solver.h"
#include "trackingcmd.h"
#include <boost/any.hpp>                   // for any_cast, any
#include <boost/archive/xml_iarchive.hpp>  // for xml_iarchive
#include <boost/archive/xml_oarchive.hpp>  // for xml_oarchive
#include <boost/exception/diagnostic_information.hpp>
#include <boost/exception/exception.hpp>
#include <boost/serialization/map.hpp>
#include <boost/serialization/nvp.hpp>  // for nvp, make_nvp
#include <glog/logging.h>               // for LOG
#include <gnuradio/io_signature.h>      // for io_signature
#include <pmt/pmt_sugar.h>              // for mp
#include <algorithm>                    // for sort, unique
#include <cerrno>                       // for errno
#include <cstring>                      // for strerror
#include <exception>                    // for exception
#include <fstream>                      // for ofstream
#include <iomanip>                      // for put_time, setprecision
#include <iostream>                     // for operator<<
#include <locale>                       // for locale
#include <sstream>                      // for ostringstream
#include <stdexcept>                    // for length_error
#include <sys/ipc.h>                    // for IPC_CREAT
#include <sys/msg.h>                    // for msgctl
#include <typeinfo>                     // for std::type_info, typeid
#include <utility>                      // for pair

#if HAS_GENERIC_LAMBDA
#else
#include <boost/bind/bind.hpp>
#endif

#if USE_OLD_BOOST_MATH_COMMON_FACTOR
#include <boost/math/common_factor_rt.hpp>
namespace bc = boost::math;
#else
#include <boost/integer/common_factor_rt.hpp>
namespace bc = boost::integer;
#endif


rtklib_pvt_gs_sptr rtklib_make_pvt_gs(uint32_t nchannels,
    const Pvt_Conf& conf_,
    const rtk_t& rtk)
{
    return rtklib_pvt_gs_sptr(new rtklib_pvt_gs(nchannels,
        conf_,
        rtk));
}


rtklib_pvt_gs::rtklib_pvt_gs(uint32_t nchannels,
    const Pvt_Conf& conf_,
    const rtk_t& rtk)
    : gr::sync_block("rtklib_pvt_gs",
          gr::io_signature::make(nchannels, nchannels, sizeof(Gnss_Synchro)),
          gr::io_signature::make(0, 0, 0)),
      d_dump_filename(conf_.dump_filename),
      d_gps_ephemeris_sptr_type_hash_code(typeid(std::shared_ptr<Gps_Ephemeris>).hash_code()),
      d_gps_iono_sptr_type_hash_code(typeid(std::shared_ptr<Gps_Iono>).hash_code()),
      d_gps_utc_model_sptr_type_hash_code(typeid(std::shared_ptr<Gps_Utc_Model>).hash_code()),
      d_gps_cnav_ephemeris_sptr_type_hash_code(typeid(std::shared_ptr<Gps_CNAV_Ephemeris>).hash_code()),
      d_gps_cnav_iono_sptr_type_hash_code(typeid(std::shared_ptr<Gps_CNAV_Iono>).hash_code()),
      d_gps_cnav_utc_model_sptr_type_hash_code(typeid(std::shared_ptr<Gps_CNAV_Utc_Model>).hash_code()),
      d_gps_almanac_sptr_type_hash_code(typeid(std::shared_ptr<Gps_Almanac>).hash_code()),
      d_galileo_ephemeris_sptr_type_hash_code(typeid(std::shared_ptr<Galileo_Ephemeris>).hash_code()),
      d_galileo_iono_sptr_type_hash_code(typeid(std::shared_ptr<Galileo_Iono>).hash_code()),
      d_galileo_utc_model_sptr_type_hash_code(typeid(std::shared_ptr<Galileo_Utc_Model>).hash_code()),
      d_galileo_almanac_helper_sptr_type_hash_code(typeid(std::shared_ptr<Galileo_Almanac_Helper>).hash_code()),
      d_galileo_almanac_sptr_type_hash_code(typeid(std::shared_ptr<Galileo_Almanac>).hash_code()),
      d_glonass_gnav_ephemeris_sptr_type_hash_code(typeid(std::shared_ptr<Glonass_Gnav_Ephemeris>).hash_code()),
      d_glonass_gnav_utc_model_sptr_type_hash_code(typeid(std::shared_ptr<Glonass_Gnav_Utc_Model>).hash_code()),
      d_glonass_gnav_almanac_sptr_type_hash_code(typeid(std::shared_ptr<Glonass_Gnav_Almanac>).hash_code()),
      d_beidou_dnav_ephemeris_sptr_type_hash_code(typeid(std::shared_ptr<Beidou_Dnav_Ephemeris>).hash_code()),
      d_beidou_dnav_iono_sptr_type_hash_code(typeid(std::shared_ptr<Beidou_Dnav_Iono>).hash_code()),
      d_beidou_dnav_utc_model_sptr_type_hash_code(typeid(std::shared_ptr<Beidou_Dnav_Utc_Model>).hash_code()),
      d_beidou_dnav_almanac_sptr_type_hash_code(typeid(std::shared_ptr<Beidou_Dnav_Almanac>).hash_code()),
      d_galileo_has_data_sptr_type_hash_code(typeid(std::shared_ptr<Galileo_HAS_data>).hash_code()),
      d_rinex_version(conf_.rinex_version),
      d_rx_time(0.0),
      d_rinexobs_rate_ms(conf_.rinexobs_rate_ms),
      d_kml_rate_ms(conf_.kml_rate_ms),
      d_gpx_rate_ms(conf_.gpx_rate_ms),
      d_geojson_rate_ms(conf_.geojson_rate_ms),
      d_nmea_rate_ms(conf_.nmea_rate_ms),
      d_an_rate_ms(conf_.an_rate_ms),
      d_output_rate_ms(conf_.output_rate_ms),
      d_display_rate_ms(conf_.display_rate_ms),
      d_report_rate_ms(1000),
      d_max_obs_block_rx_clock_offset_ms(conf_.max_obs_block_rx_clock_offset_ms),
      d_nchannels(nchannels),
      d_type_of_rx(conf_.type_of_receiver),
      d_observable_interval_ms(conf_.observable_interval_ms),
      d_dump(conf_.dump),
      d_dump_mat(conf_.dump_mat && conf_.dump),
      d_rinex_output_enabled(conf_.rinex_output_enabled),
      d_geojson_output_enabled(conf_.geojson_output_enabled),
      d_gpx_output_enabled(conf_.gpx_output_enabled),
      d_kml_output_enabled(conf_.kml_output_enabled),
      d_nmea_output_file_enabled(conf_.nmea_output_file_enabled || conf_.flag_nmea_tty_port),
      d_xml_storage(conf_.xml_output_enabled),
      d_flag_monitor_pvt_enabled(conf_.monitor_enabled),
      d_flag_monitor_ephemeris_enabled(conf_.monitor_ephemeris_enabled),
      d_show_local_time_zone(conf_.show_local_time_zone),
      d_waiting_obs_block_rx_clock_offset_correction_msg(false),
      d_enable_rx_clock_correction(conf_.enable_rx_clock_correction),
      d_an_printer_enabled(conf_.an_output_enabled)
{
    // Send feedback message to observables block with the receiver clock offset
    this->message_port_register_out(pmt::mp("pvt_to_observables"));
<<<<<<< HEAD
    // Experimental: VLT commands from PVT to tracking channels
    this->message_port_register_out(pmt::mp("pvt_to_trk"));
=======

>>>>>>> 835e7997
    // Send PVT status to gnss_flowgraph
    this->message_port_register_out(pmt::mp("status"));

    // GPS Ephemeris data message port in
    this->message_port_register_in(pmt::mp("telemetry"));
    this->set_msg_handler(pmt::mp("telemetry"),
#if HAS_GENERIC_LAMBDA
        [this](auto&& PH1) { msg_handler_telemetry(PH1); });
#else
#if USE_BOOST_BIND_PLACEHOLDERS
        boost::bind(&rtklib_pvt_gs::msg_handler_telemetry, this, boost::placeholders::_1));
#else
        boost::bind(&rtklib_pvt_gs::msg_handler_telemetry, this, _1));
#endif
#endif

    // Galileo E6 HAS messages port in
    this->message_port_register_in(pmt::mp("E6_HAS_to_PVT"));
    this->set_msg_handler(pmt::mp("E6_HAS_to_PVT"),
#if HAS_GENERIC_LAMBDA
        [this](auto&& PH1) { msg_handler_has_data(PH1); });
#else
#if USE_BOOST_BIND_PLACEHOLDERS
        boost::bind(&rtklib_pvt_gs::msg_handler_has_data, this, boost::placeholders::_1));
#else
        boost::bind(&rtklib_pvt_gs::msg_handler_has_data, this, _1));
#endif
#endif

    d_initial_carrier_phase_offset_estimation_rads = std::vector<double>(nchannels, 0.0);
    d_channel_initialized = std::vector<bool>(nchannels, false);

    std::string dump_ls_pvt_filename = conf_.dump_filename;

    if (d_dump)
        {
            std::string dump_path;
            // Get path
            if (d_dump_filename.find_last_of('/') != std::string::npos)
                {
                    std::string dump_filename_ = d_dump_filename.substr(d_dump_filename.find_last_of('/') + 1);
                    dump_path = d_dump_filename.substr(0, d_dump_filename.find_last_of('/'));
                    d_dump_filename = dump_filename_;
                }
            else
                {
                    dump_path = std::string(".");
                }
            if (d_dump_filename.empty())
                {
                    d_dump_filename = "pvt";
                }
            // remove extension if any
            if (d_dump_filename.substr(1).find_last_of('.') != std::string::npos)
                {
                    d_dump_filename = d_dump_filename.substr(0, d_dump_filename.find_last_of('.'));
                }
            dump_ls_pvt_filename = dump_path + fs::path::preferred_separator + d_dump_filename;
            dump_ls_pvt_filename.append(".dat");
            // create directory
            if (!gnss_sdr_create_directory(dump_path))
                {
                    std::cerr << "GNSS-SDR cannot create dump file for the PVT block. Wrong permissions?\n";
                    d_dump = false;
                }
        }

    // initialize kml_printer
    const std::string kml_dump_filename = d_dump_filename;
    if (d_kml_rate_ms == 0)
        {
            d_kml_output_enabled = false;
        }
    if (d_kml_output_enabled)
        {
            d_kml_dump = std::make_unique<Kml_Printer>(conf_.kml_output_path);
            d_kml_dump->set_headers(kml_dump_filename);
        }
    else
        {
            d_kml_dump = nullptr;
        }

    // initialize gpx_printer
    const std::string gpx_dump_filename = d_dump_filename;
    if (d_gpx_rate_ms == 0)
        {
            d_gpx_output_enabled = false;
        }
    if (d_gpx_output_enabled)
        {
            d_gpx_dump = std::make_unique<Gpx_Printer>(conf_.gpx_output_path);
            d_gpx_dump->set_headers(gpx_dump_filename);
        }
    else
        {
            d_gpx_dump = nullptr;
        }

    // initialize geojson_printer
    const std::string geojson_dump_filename = d_dump_filename;
    if (d_geojson_rate_ms == 0)
        {
            d_geojson_output_enabled = false;
        }
    if (d_geojson_output_enabled)
        {
            d_geojson_printer = std::make_unique<GeoJSON_Printer>(conf_.geojson_output_path);
            d_geojson_printer->set_headers(geojson_dump_filename);
        }
    else
        {
            d_geojson_printer = nullptr;
        }

    // initialize nmea_printer
    if (d_nmea_rate_ms == 0)
        {
            d_nmea_output_file_enabled = false;
        }

    if (d_nmea_output_file_enabled)
        {
            d_nmea_printer = std::make_unique<Nmea_Printer>(conf_.nmea_dump_filename, conf_.nmea_output_file_enabled, conf_.flag_nmea_tty_port, conf_.nmea_dump_devname, conf_.nmea_output_file_path);
        }
    else
        {
            d_nmea_printer = nullptr;
        }

    // initialize rtcm_printer
    const std::string rtcm_dump_filename = d_dump_filename;
    if (conf_.flag_rtcm_server || conf_.flag_rtcm_tty_port || conf_.rtcm_output_file_enabled)
        {
            d_rtcm_printer = std::make_unique<Rtcm_Printer>(rtcm_dump_filename, conf_.rtcm_output_file_enabled, conf_.flag_rtcm_server, conf_.flag_rtcm_tty_port, conf_.rtcm_tcp_port, conf_.rtcm_station_id, conf_.rtcm_dump_devname, true, conf_.rtcm_output_file_path);
            std::map<int, int> rtcm_msg_rate_ms = conf_.rtcm_msg_rate_ms;
            if (rtcm_msg_rate_ms.find(1019) != rtcm_msg_rate_ms.end())
                {
                    d_rtcm_MT1019_rate_ms = rtcm_msg_rate_ms[1019];
                }
            else
                {
                    d_rtcm_MT1019_rate_ms = bc::lcm(5000, d_output_rate_ms);  // default value if not set
                }
            if (rtcm_msg_rate_ms.find(1020) != rtcm_msg_rate_ms.end())
                {
                    d_rtcm_MT1020_rate_ms = rtcm_msg_rate_ms[1020];
                }
            else
                {
                    d_rtcm_MT1020_rate_ms = bc::lcm(5000, d_output_rate_ms);  // default value if not set
                }
            if (rtcm_msg_rate_ms.find(1045) != rtcm_msg_rate_ms.end())
                {
                    d_rtcm_MT1045_rate_ms = rtcm_msg_rate_ms[1045];
                }
            else
                {
                    d_rtcm_MT1045_rate_ms = bc::lcm(5000, d_output_rate_ms);  // default value if not set
                }
            if (rtcm_msg_rate_ms.find(1077) != rtcm_msg_rate_ms.end())  // whatever between 1071 and 1077
                {
                    d_rtcm_MT1077_rate_ms = rtcm_msg_rate_ms[1077];
                }
            else
                {
                    d_rtcm_MT1077_rate_ms = bc::lcm(1000, d_output_rate_ms);  // default value if not set
                }
            if (rtcm_msg_rate_ms.find(1087) != rtcm_msg_rate_ms.end())  // whatever between 1081 and 1087
                {
                    d_rtcm_MT1087_rate_ms = rtcm_msg_rate_ms[1087];
                }
            else
                {
                    d_rtcm_MT1087_rate_ms = bc::lcm(1000, d_output_rate_ms);  // default value if not set
                }
            if (rtcm_msg_rate_ms.find(1097) != rtcm_msg_rate_ms.end())  // whatever between 1091 and 1097
                {
                    d_rtcm_MT1097_rate_ms = rtcm_msg_rate_ms[1097];
                    d_rtcm_MSM_rate_ms = rtcm_msg_rate_ms[1097];
                }
            else
                {
                    d_rtcm_MT1097_rate_ms = bc::lcm(1000, d_output_rate_ms);  // default value if not set
                    d_rtcm_MSM_rate_ms = bc::lcm(1000, d_output_rate_ms);     // default value if not set
                }
            d_rtcm_enabled = true;
        }
    else
        {
            d_rtcm_MT1019_rate_ms = 0;
            d_rtcm_MT1045_rate_ms = 0;
            d_rtcm_MT1020_rate_ms = 0;
            d_rtcm_MT1077_rate_ms = 0;
            d_rtcm_MT1087_rate_ms = 0;
            d_rtcm_MT1097_rate_ms = 0;
            d_rtcm_MSM_rate_ms = 0;
            d_rtcm_enabled = false;
            d_rtcm_printer = nullptr;
        }

    // initialize RINEX printer
    if (d_rinex_output_enabled)
        {
            d_rp = std::make_unique<Rinex_Printer>(d_rinex_version, conf_.rinex_output_path, conf_.rinex_name);
            d_rp->set_pre_2009_file(conf_.pre_2009_file);
        }
    else
        {
            d_rp = nullptr;
        }

    // XML printer
    if (d_xml_storage)
        {
            d_xml_base_path = conf_.xml_output_path;
            fs::path full_path(fs::current_path());
            const fs::path p(d_xml_base_path);
            if (!fs::exists(p))
                {
                    std::string new_folder;
                    for (const auto& folder : fs::path(d_xml_base_path))
                        {
                            new_folder += folder.string();
                            errorlib::error_code ec;
                            if (!fs::exists(new_folder))
                                {
                                    if (!fs::create_directory(new_folder, ec))
                                        {
                                            std::cout << "Could not create the " << new_folder << " folder.\n";
                                            d_xml_base_path = full_path.string();
                                        }
                                }
                            new_folder += fs::path::preferred_separator;
                        }
                }
            else
                {
                    d_xml_base_path = p.string();
                }
            if (d_xml_base_path != ".")
                {
                    std::cout << "XML files will be stored at " << d_xml_base_path << '\n';
                }

            d_xml_base_path = d_xml_base_path + fs::path::preferred_separator;
        }

    // Initialize HAS simple printer
    d_enable_has_messages = (((d_type_of_rx >= 100) && (d_type_of_rx < 107)) && (conf_.output_enabled));
    if (d_enable_has_messages)
        {
            d_has_simple_printer = std::make_unique<Has_Simple_Printer>();
        }
    else
        {
            d_has_simple_printer = nullptr;
        }

    // Initialize AN printer
    if (d_an_printer_enabled)
        {
            d_an_printer = std::make_unique<An_Packet_Printer>(conf_.an_dump_devname);
        }
    else
        {
            d_an_printer = nullptr;
        }

    // PVT MONITOR
    if (d_flag_monitor_pvt_enabled)
        {
            std::string address_string = conf_.udp_addresses;
            std::vector<std::string> udp_addr_vec = split_string(address_string, '_');
            std::sort(udp_addr_vec.begin(), udp_addr_vec.end());
            udp_addr_vec.erase(std::unique(udp_addr_vec.begin(), udp_addr_vec.end()), udp_addr_vec.end());

            d_udp_sink_ptr = std::make_unique<Monitor_Pvt_Udp_Sink>(udp_addr_vec, conf_.udp_port, conf_.protobuf_enabled);
        }
    else
        {
            d_udp_sink_ptr = nullptr;
        }

    // EPHEMERIS MONITOR
    if (d_flag_monitor_ephemeris_enabled)
        {
            std::string address_string = conf_.udp_eph_addresses;
            std::vector<std::string> udp_addr_vec = split_string(address_string, '_');
            std::sort(udp_addr_vec.begin(), udp_addr_vec.end());
            udp_addr_vec.erase(std::unique(udp_addr_vec.begin(), udp_addr_vec.end()), udp_addr_vec.end());

            d_eph_udp_sink_ptr = std::make_unique<Monitor_Ephemeris_Udp_Sink>(udp_addr_vec, conf_.udp_eph_port, conf_.protobuf_enabled);
        }
    else
        {
            d_eph_udp_sink_ptr = nullptr;
        }

    // Create Sys V message queue
    d_first_fix = true;
    d_sysv_msg_key = 1101;
    const int msgflg = IPC_CREAT | 0666;
    if ((d_sysv_msqid = msgget(d_sysv_msg_key, msgflg)) == -1)
        {
            std::cout << "GNSS-SDR cannot create System V message queues.\n";
            LOG(WARNING) << "The System V message queue is not available. Error: " << errno << " - " << strerror(errno);
        }

    // Display time in local time zone
    std::ostringstream os;
#ifdef HAS_PUT_TIME
    time_t when = std::time(nullptr);
    auto const tm = *std::localtime(&when);
    os << std::put_time(&tm, "%z");
#endif
    std::string utc_diff_str = os.str();  // in ISO 8601 format: "+HHMM" or "-HHMM"
    if (utc_diff_str.empty())
        {
            utc_diff_str = "+0000";
        }
    const int h = std::stoi(utc_diff_str.substr(0, 3), nullptr, 10);
    const int m = std::stoi(utc_diff_str[0] + utc_diff_str.substr(3), nullptr, 10);
    d_utc_diff_time = boost::posix_time::hours(h) + boost::posix_time::minutes(m);
    std::ostringstream os2;
#ifdef HAS_PUT_TIME
    os2 << std::put_time(&tm, "%Z");
#endif
    const std::string time_zone_abrv = os2.str();
    if (time_zone_abrv.empty())
        {
            if (utc_diff_str == "+0000")
                {
                    d_local_time_str = " UTC";
                }
            else
                {
                    d_local_time_str = " (UTC " + utc_diff_str.substr(0, 3) + ":" + utc_diff_str.substr(3, 2) + ")";
                }
        }
    else
        {
            d_local_time_str = std::string(" ") + time_zone_abrv + " (UTC " + utc_diff_str.substr(0, 3) + ":" + utc_diff_str.substr(3, 2) + ")";
        }

    if (d_enable_rx_clock_correction == true)
        {
            // setup two PVT solvers: internal solver for rx clock and user solver
            // user PVT solver
            d_user_pvt_solver = std::make_shared<Rtklib_Solver>(rtk, dump_ls_pvt_filename, d_dump, d_dump_mat);
            d_user_pvt_solver->set_averaging_depth(1);
            d_user_pvt_solver->set_pre_2009_file(conf_.pre_2009_file);

            // internal PVT solver, mainly used to estimate the receiver clock
            rtk_t internal_rtk = rtk;
            internal_rtk.opt.mode = PMODE_SINGLE;  // use single positioning mode in internal PVT solver
            d_internal_pvt_solver = std::make_shared<Rtklib_Solver>(internal_rtk, dump_ls_pvt_filename, false, false);
            d_internal_pvt_solver->set_averaging_depth(1);
            d_internal_pvt_solver->set_pre_2009_file(conf_.pre_2009_file);
        }
    else
        {
            // only one solver, customized by the user options
            d_internal_pvt_solver = std::make_shared<Rtklib_Solver>(rtk, dump_ls_pvt_filename, d_dump, d_dump_mat);
            d_internal_pvt_solver->set_averaging_depth(1);
            d_internal_pvt_solver->set_pre_2009_file(conf_.pre_2009_file);
            d_user_pvt_solver = d_internal_pvt_solver;
        }

    d_mapStringValues["1C"] = evGPS_1C;
    d_mapStringValues["2S"] = evGPS_2S;
    d_mapStringValues["L5"] = evGPS_L5;
    d_mapStringValues["1B"] = evGAL_1B;
    d_mapStringValues["5X"] = evGAL_5X;
    d_mapStringValues["E6"] = evGAL_E6;
    d_mapStringValues["7X"] = evGAL_7X;
    d_mapStringValues["1G"] = evGLO_1G;
    d_mapStringValues["2G"] = evGLO_2G;
    d_mapStringValues["B1"] = evBDS_B1;
    d_mapStringValues["B2"] = evBDS_B2;
    d_mapStringValues["B3"] = evBDS_B3;

    // set the RTKLIB trace (debug) level
    tracelevel(conf_.rtk_trace_level);

    //timetag
    d_log_timetag = conf_.log_source_timetag;
    if (d_log_timetag)
        {
            d_log_timetag_file = std::fstream(conf_.log_source_timetag_file, std::ios::out | std::ios::binary);
            std::cout << "Log PVT timetag metadata enabled, log file: " << conf_.log_source_timetag_file << "\n";
        }
    d_start = std::chrono::system_clock::now();
}


rtklib_pvt_gs::~rtklib_pvt_gs()
{
    DLOG(INFO) << "PVT block destructor called.";
    if (d_sysv_msqid != -1)
        {
            msgctl(d_sysv_msqid, IPC_RMID, nullptr);
        }
    try
        {
            if (d_xml_storage)
                {
                    // save GPS L2CM ephemeris to XML file
                    std::string file_name = d_xml_base_path + "gps_cnav_ephemeris.xml";
                    if (d_internal_pvt_solver->gps_cnav_ephemeris_map.empty() == false)
                        {
                            std::ofstream ofs;
                            try
                                {
                                    ofs.open(file_name.c_str(), std::ofstream::trunc | std::ofstream::out);
                                    boost::archive::xml_oarchive xml(ofs);
                                    xml << boost::serialization::make_nvp("GNSS-SDR_cnav_ephemeris_map", d_internal_pvt_solver->gps_cnav_ephemeris_map);
                                    LOG(INFO) << "Saved GPS L2CM or L5 Ephemeris map data";
                                }
                            catch (const boost::archive::archive_exception& e)
                                {
                                    LOG(WARNING) << e.what();
                                }
                            catch (const std::exception& e)
                                {
                                    LOG(WARNING) << e.what();
                                }
                        }
                    else
                        {
                            LOG(INFO) << "Failed to save GPS L2CM or L5 Ephemeris, map is empty";
                        }

                    // save GPS L1 CA ephemeris to XML file
                    file_name = d_xml_base_path + "gps_ephemeris.xml";
                    if (d_internal_pvt_solver->gps_ephemeris_map.empty() == false)
                        {
                            std::ofstream ofs;
                            try
                                {
                                    ofs.open(file_name.c_str(), std::ofstream::trunc | std::ofstream::out);
                                    boost::archive::xml_oarchive xml(ofs);
                                    xml << boost::serialization::make_nvp("GNSS-SDR_ephemeris_map", d_internal_pvt_solver->gps_ephemeris_map);
                                    LOG(INFO) << "Saved GPS L1 CA Ephemeris map data";
                                }
                            catch (const boost::archive::archive_exception& e)
                                {
                                    LOG(WARNING) << e.what();
                                }
                            catch (const std::exception& e)
                                {
                                    LOG(WARNING) << e.what();
                                }
                        }
                    else
                        {
                            LOG(INFO) << "Failed to save GPS L1 CA Ephemeris, map is empty";
                        }

                    // save Galileo E1 ephemeris to XML file
                    file_name = d_xml_base_path + "gal_ephemeris.xml";
                    if (d_internal_pvt_solver->galileo_ephemeris_map.empty() == false)
                        {
                            std::ofstream ofs;
                            try
                                {
                                    ofs.open(file_name.c_str(), std::ofstream::trunc | std::ofstream::out);
                                    boost::archive::xml_oarchive xml(ofs);
                                    xml << boost::serialization::make_nvp("GNSS-SDR_gal_ephemeris_map", d_internal_pvt_solver->galileo_ephemeris_map);
                                    LOG(INFO) << "Saved Galileo E1 Ephemeris map data";
                                }
                            catch (const boost::archive::archive_exception& e)
                                {
                                    LOG(WARNING) << e.what();
                                }
                            catch (const std::ofstream::failure& e)
                                {
                                    LOG(WARNING) << "Problem opening output XML file";
                                }
                            catch (const std::exception& e)
                                {
                                    LOG(WARNING) << e.what();
                                }
                        }
                    else
                        {
                            LOG(INFO) << "Failed to save Galileo E1 Ephemeris, map is empty";
                        }

                    // save GLONASS GNAV ephemeris to XML file
                    file_name = d_xml_base_path + "eph_GLONASS_GNAV.xml";
                    if (d_internal_pvt_solver->glonass_gnav_ephemeris_map.empty() == false)
                        {
                            std::ofstream ofs;
                            try
                                {
                                    ofs.open(file_name.c_str(), std::ofstream::trunc | std::ofstream::out);
                                    boost::archive::xml_oarchive xml(ofs);
                                    xml << boost::serialization::make_nvp("GNSS-SDR_gnav_ephemeris_map", d_internal_pvt_solver->glonass_gnav_ephemeris_map);
                                    LOG(INFO) << "Saved GLONASS GNAV Ephemeris map data";
                                }
                            catch (const boost::archive::archive_exception& e)
                                {
                                    LOG(WARNING) << e.what();
                                }
                            catch (const std::ofstream::failure& e)
                                {
                                    LOG(WARNING) << "Problem opening output XML file";
                                }
                            catch (const std::exception& e)
                                {
                                    LOG(WARNING) << e.what();
                                }
                        }
                    else
                        {
                            LOG(INFO) << "Failed to save GLONASS GNAV Ephemeris, map is empty";
                        }

                    // Save GPS UTC model parameters
                    file_name = d_xml_base_path + "gps_utc_model.xml";
                    if (d_internal_pvt_solver->gps_utc_model.valid)
                        {
                            std::ofstream ofs;
                            try
                                {
                                    ofs.open(file_name.c_str(), std::ofstream::trunc | std::ofstream::out);
                                    boost::archive::xml_oarchive xml(ofs);
                                    xml << boost::serialization::make_nvp("GNSS-SDR_utc_model", d_internal_pvt_solver->gps_utc_model);
                                    LOG(INFO) << "Saved GPS UTC model parameters";
                                }
                            catch (const std::ofstream::failure& e)
                                {
                                    LOG(WARNING) << "Problem opening output XML file";
                                }
                            catch (const boost::archive::archive_exception& e)
                                {
                                    LOG(WARNING) << e.what();
                                }
                            catch (const std::exception& e)
                                {
                                    LOG(WARNING) << e.what();
                                }
                        }
                    else
                        {
                            LOG(INFO) << "Failed to save GPS UTC model parameters, not valid data";
                        }

                    // Save Galileo UTC model parameters
                    file_name = d_xml_base_path + "gal_utc_model.xml";
                    if (d_internal_pvt_solver->galileo_utc_model.Delta_tLS != 0.0)
                        {
                            std::ofstream ofs;
                            try
                                {
                                    ofs.open(file_name.c_str(), std::ofstream::trunc | std::ofstream::out);
                                    boost::archive::xml_oarchive xml(ofs);
                                    xml << boost::serialization::make_nvp("GNSS-SDR_gal_utc_model", d_internal_pvt_solver->galileo_utc_model);
                                    LOG(INFO) << "Saved Galileo UTC model parameters";
                                }
                            catch (const boost::archive::archive_exception& e)
                                {
                                    LOG(WARNING) << e.what();
                                }
                            catch (const std::ofstream::failure& e)
                                {
                                    LOG(WARNING) << "Problem opening output XML file";
                                }
                            catch (const std::exception& e)
                                {
                                    LOG(WARNING) << e.what();
                                }
                        }
                    else
                        {
                            LOG(INFO) << "Failed to save Galileo UTC model parameters, not valid data";
                        }

                    // Save GPS iono parameters
                    file_name = d_xml_base_path + "gps_iono.xml";
                    if (d_internal_pvt_solver->gps_iono.valid == true)
                        {
                            std::ofstream ofs;
                            try
                                {
                                    ofs.open(file_name.c_str(), std::ofstream::trunc | std::ofstream::out);
                                    boost::archive::xml_oarchive xml(ofs);
                                    xml << boost::serialization::make_nvp("GNSS-SDR_iono_model", d_internal_pvt_solver->gps_iono);
                                    LOG(INFO) << "Saved GPS ionospheric model parameters";
                                }
                            catch (const boost::archive::archive_exception& e)
                                {
                                    LOG(WARNING) << e.what();
                                }
                            catch (const std::ofstream::failure& e)
                                {
                                    LOG(WARNING) << "Problem opening output XML file";
                                }
                            catch (const std::exception& e)
                                {
                                    LOG(WARNING) << e.what();
                                }
                        }
                    else
                        {
                            LOG(INFO) << "Failed to save GPS ionospheric model parameters, not valid data";
                        }

                    // Save GPS CNAV iono parameters
                    file_name = d_xml_base_path + "gps_cnav_iono.xml";
                    if (d_internal_pvt_solver->gps_cnav_iono.valid == true)
                        {
                            std::ofstream ofs;
                            try
                                {
                                    ofs.open(file_name.c_str(), std::ofstream::trunc | std::ofstream::out);
                                    boost::archive::xml_oarchive xml(ofs);
                                    xml << boost::serialization::make_nvp("GNSS-SDR_cnav_iono_model", d_internal_pvt_solver->gps_cnav_iono);
                                    LOG(INFO) << "Saved GPS CNAV ionospheric model parameters";
                                }
                            catch (const boost::archive::archive_exception& e)
                                {
                                    LOG(WARNING) << e.what();
                                }
                            catch (const std::ofstream::failure& e)
                                {
                                    LOG(WARNING) << "Problem opening output XML file";
                                }
                            catch (const std::exception& e)
                                {
                                    LOG(WARNING) << e.what();
                                }
                        }
                    else
                        {
                            LOG(INFO) << "Failed to save GPS CNAV ionospheric model parameters, not valid data";
                        }

                    // Save Galileo iono parameters
                    file_name = d_xml_base_path + "gal_iono.xml";
                    if (d_internal_pvt_solver->galileo_iono.ai0 != 0.0)
                        {
                            std::ofstream ofs;
                            try
                                {
                                    ofs.open(file_name.c_str(), std::ofstream::trunc | std::ofstream::out);
                                    boost::archive::xml_oarchive xml(ofs);
                                    xml << boost::serialization::make_nvp("GNSS-SDR_gal_iono_model", d_internal_pvt_solver->galileo_iono);
                                    LOG(INFO) << "Saved Galileo ionospheric model parameters";
                                }
                            catch (const boost::archive::archive_exception& e)
                                {
                                    LOG(WARNING) << e.what();
                                }
                            catch (const std::ofstream::failure& e)
                                {
                                    LOG(WARNING) << "Problem opening output XML file";
                                }
                            catch (const std::exception& e)
                                {
                                    LOG(WARNING) << e.what();
                                }
                        }
                    else
                        {
                            LOG(INFO) << "Failed to save Galileo ionospheric model parameters, not valid data";
                        }

                    // save GPS almanac to XML file
                    file_name = d_xml_base_path + "gps_almanac.xml";
                    if (d_internal_pvt_solver->gps_almanac_map.empty() == false)
                        {
                            std::ofstream ofs;
                            try
                                {
                                    ofs.open(file_name.c_str(), std::ofstream::trunc | std::ofstream::out);
                                    boost::archive::xml_oarchive xml(ofs);
                                    xml << boost::serialization::make_nvp("GNSS-SDR_gps_almanac_map", d_internal_pvt_solver->gps_almanac_map);
                                    LOG(INFO) << "Saved GPS almanac map data";
                                }
                            catch (const boost::archive::archive_exception& e)
                                {
                                    LOG(WARNING) << e.what();
                                }
                            catch (const std::ofstream::failure& e)
                                {
                                    LOG(WARNING) << "Problem opening output XML file";
                                }
                            catch (const std::exception& e)
                                {
                                    LOG(WARNING) << e.what();
                                }
                        }
                    else
                        {
                            LOG(INFO) << "Failed to save GPS almanac, map is empty";
                        }

                    // Save Galileo almanac
                    file_name = d_xml_base_path + "gal_almanac.xml";
                    if (d_internal_pvt_solver->galileo_almanac_map.empty() == false)
                        {
                            std::ofstream ofs;
                            try
                                {
                                    ofs.open(file_name.c_str(), std::ofstream::trunc | std::ofstream::out);
                                    boost::archive::xml_oarchive xml(ofs);
                                    xml << boost::serialization::make_nvp("GNSS-SDR_gal_almanac_map", d_internal_pvt_solver->galileo_almanac_map);
                                    LOG(INFO) << "Saved Galileo almanac data";
                                }
                            catch (const boost::archive::archive_exception& e)
                                {
                                    LOG(WARNING) << e.what();
                                }
                            catch (const std::ofstream::failure& e)
                                {
                                    LOG(WARNING) << "Problem opening output XML file";
                                }
                            catch (const std::exception& e)
                                {
                                    LOG(WARNING) << e.what();
                                }
                        }
                    else
                        {
                            LOG(INFO) << "Failed to save Galileo almanac, not valid data";
                        }

                    // Save GPS CNAV UTC model parameters
                    file_name = d_xml_base_path + "gps_cnav_utc_model.xml";
                    if (d_internal_pvt_solver->gps_cnav_utc_model.valid)
                        {
                            std::ofstream ofs;
                            try
                                {
                                    ofs.open(file_name.c_str(), std::ofstream::trunc | std::ofstream::out);
                                    boost::archive::xml_oarchive xml(ofs);
                                    xml << boost::serialization::make_nvp("GNSS-SDR_cnav_utc_model", d_internal_pvt_solver->gps_cnav_utc_model);
                                    LOG(INFO) << "Saved GPS CNAV UTC model parameters";
                                }
                            catch (const boost::archive::archive_exception& e)
                                {
                                    LOG(WARNING) << e.what();
                                }
                            catch (const std::ofstream::failure& e)
                                {
                                    LOG(WARNING) << "Problem opening output XML file";
                                }
                            catch (const std::exception& e)
                                {
                                    LOG(WARNING) << e.what();
                                }
                        }
                    else
                        {
                            LOG(INFO) << "Failed to save GPS CNAV UTC model parameters, not valid data";
                        }

                    // save GLONASS GNAV ephemeris to XML file
                    file_name = d_xml_base_path + "glo_gnav_ephemeris.xml";
                    if (d_internal_pvt_solver->glonass_gnav_ephemeris_map.empty() == false)
                        {
                            std::ofstream ofs;
                            try
                                {
                                    ofs.open(file_name.c_str(), std::ofstream::trunc | std::ofstream::out);
                                    boost::archive::xml_oarchive xml(ofs);
                                    xml << boost::serialization::make_nvp("GNSS-SDR_gnav_ephemeris_map", d_internal_pvt_solver->glonass_gnav_ephemeris_map);
                                    LOG(INFO) << "Saved GLONASS GNAV ephemeris map data";
                                }
                            catch (const boost::archive::archive_exception& e)
                                {
                                    LOG(WARNING) << e.what();
                                }
                            catch (const std::ofstream::failure& e)
                                {
                                    LOG(WARNING) << "Problem opening output XML file";
                                }
                            catch (const std::exception& e)
                                {
                                    LOG(WARNING) << e.what();
                                }
                        }
                    else
                        {
                            LOG(INFO) << "Failed to save GLONASS GNAV ephemeris, map is empty";
                        }

                    // save GLONASS UTC model parameters to XML file
                    file_name = d_xml_base_path + "glo_utc_model.xml";
                    if (d_internal_pvt_solver->glonass_gnav_utc_model.valid)
                        {
                            std::ofstream ofs;
                            try
                                {
                                    ofs.open(file_name.c_str(), std::ofstream::trunc | std::ofstream::out);
                                    boost::archive::xml_oarchive xml(ofs);
                                    xml << boost::serialization::make_nvp("GNSS-SDR_gnav_utc_model", d_internal_pvt_solver->glonass_gnav_utc_model);
                                    LOG(INFO) << "Saved GLONASS UTC model parameters";
                                }
                            catch (const boost::archive::archive_exception& e)
                                {
                                    LOG(WARNING) << e.what();
                                }
                            catch (const std::ofstream::failure& e)
                                {
                                    LOG(WARNING) << "Problem opening output XML file";
                                }
                            catch (const std::exception& e)
                                {
                                    LOG(WARNING) << e.what();
                                }
                        }
                    else
                        {
                            LOG(INFO) << "Failed to save GLONASS GNAV ephemeris, not valid data";
                        }

                    // save BeiDou DNAV ephemeris to XML file
                    file_name = d_xml_base_path + "bds_dnav_ephemeris.xml";
                    if (d_internal_pvt_solver->beidou_dnav_ephemeris_map.empty() == false)
                        {
                            std::ofstream ofs;
                            try
                                {
                                    ofs.open(file_name.c_str(), std::ofstream::trunc | std::ofstream::out);
                                    boost::archive::xml_oarchive xml(ofs);
                                    xml << boost::serialization::make_nvp("GNSS-SDR_bds_dnav_ephemeris_map", d_internal_pvt_solver->beidou_dnav_ephemeris_map);
                                    LOG(INFO) << "Saved BeiDou DNAV Ephemeris map data";
                                }
                            catch (const boost::archive::archive_exception& e)
                                {
                                    LOG(WARNING) << e.what();
                                }
                            catch (const std::ofstream::failure& e)
                                {
                                    LOG(WARNING) << "Problem opening output XML file";
                                }
                            catch (const std::exception& e)
                                {
                                    LOG(WARNING) << e.what();
                                }
                        }
                    else
                        {
                            LOG(INFO) << "Failed to save BeiDou DNAV Ephemeris, map is empty";
                        }

                    // Save BeiDou DNAV iono parameters
                    file_name = d_xml_base_path + "bds_dnav_iono.xml";
                    if (d_internal_pvt_solver->beidou_dnav_iono.valid)
                        {
                            std::ofstream ofs;
                            try
                                {
                                    ofs.open(file_name.c_str(), std::ofstream::trunc | std::ofstream::out);
                                    boost::archive::xml_oarchive xml(ofs);
                                    xml << boost::serialization::make_nvp("GNSS-SDR_bds_dnav_iono_model", d_internal_pvt_solver->beidou_dnav_iono);
                                    LOG(INFO) << "Saved BeiDou DNAV ionospheric model parameters";
                                }
                            catch (const boost::archive::archive_exception& e)
                                {
                                    LOG(WARNING) << e.what();
                                }
                            catch (const std::ofstream::failure& e)
                                {
                                    LOG(WARNING) << "Problem opening output XML file";
                                }
                            catch (const std::exception& e)
                                {
                                    LOG(WARNING) << e.what();
                                }
                        }
                    else
                        {
                            LOG(INFO) << "Failed to save BeiDou DNAV ionospheric model parameters, not valid data";
                        }

                    // save BeiDou DNAV almanac to XML file
                    file_name = d_xml_base_path + "bds_dnav_almanac.xml";
                    if (d_internal_pvt_solver->beidou_dnav_almanac_map.empty() == false)
                        {
                            std::ofstream ofs;
                            try
                                {
                                    ofs.open(file_name.c_str(), std::ofstream::trunc | std::ofstream::out);
                                    boost::archive::xml_oarchive xml(ofs);
                                    xml << boost::serialization::make_nvp("GNSS-SDR_bds_dnav_almanac_map", d_internal_pvt_solver->beidou_dnav_almanac_map);
                                    LOG(INFO) << "Saved BeiDou DNAV almanac map data";
                                }
                            catch (const boost::archive::archive_exception& e)
                                {
                                    LOG(WARNING) << e.what();
                                }
                            catch (const std::ofstream::failure& e)
                                {
                                    LOG(WARNING) << "Problem opening output XML file";
                                }
                            catch (const std::exception& e)
                                {
                                    LOG(WARNING) << e.what();
                                }
                        }
                    else
                        {
                            LOG(INFO) << "Failed to save BeiDou DNAV almanac, map is empty";
                        }

                    // Save BeiDou UTC model parameters
                    file_name = d_xml_base_path + "bds_dnav_utc_model.xml";
                    if (d_internal_pvt_solver->beidou_dnav_utc_model.valid)
                        {
                            std::ofstream ofs;
                            try
                                {
                                    ofs.open(file_name.c_str(), std::ofstream::trunc | std::ofstream::out);
                                    boost::archive::xml_oarchive xml(ofs);
                                    xml << boost::serialization::make_nvp("GNSS-SDR_bds_dnav_utc_model", d_internal_pvt_solver->beidou_dnav_utc_model);
                                    LOG(INFO) << "Saved BeiDou DNAV UTC model parameters";
                                }
                            catch (const boost::archive::archive_exception& e)
                                {
                                    LOG(WARNING) << e.what();
                                }
                            catch (const std::ofstream::failure& e)
                                {
                                    LOG(WARNING) << "Problem opening output XML file";
                                }
                            catch (const std::exception& e)
                                {
                                    LOG(WARNING) << e.what();
                                }
                        }
                    else
                        {
                            LOG(INFO) << "Failed to save BeiDou DNAV UTC model parameters, not valid data";
                        }
                }

            if (d_log_timetag_file.is_open())
                {
                    d_log_timetag_file.close();
                }
        }
    catch (std::length_error& e)
        {
            LOG(WARNING) << e.what();
        }
}


void rtklib_pvt_gs::msg_handler_telemetry(const pmt::pmt_t& msg)
{
    try
        {
            const size_t msg_type_hash_code = pmt::any_ref(msg).type().hash_code();
            // ************************* GPS telemetry *************************
            if (msg_type_hash_code == d_gps_ephemeris_sptr_type_hash_code)
                {
                    // ### GPS EPHEMERIS ###
                    const auto gps_eph = boost::any_cast<std::shared_ptr<Gps_Ephemeris>>(pmt::any_ref(msg));
                    DLOG(INFO) << "Ephemeris record has arrived from SAT ID "
                               << gps_eph->PRN << " (Block "
                               << gps_eph->satelliteBlock[gps_eph->PRN] << ")"
                               << "inserted with Toe=" << gps_eph->toe << " and GPS Week="
                               << gps_eph->WN;

                    // todo: Send only new sets of ephemeris (new TOE), not sent to the client
                    // send the new eph to the eph monitor (if enabled)
                    if (d_flag_monitor_ephemeris_enabled)
                        {
                            d_eph_udp_sink_ptr->write_gps_ephemeris(gps_eph);
                        }
                    // update/insert new ephemeris record to the global ephemeris map
                    if (d_rinex_output_enabled && d_rp->is_rinex_header_written())  // The header is already written, we can now log the navigation message data
                        {
                            bool new_annotation = false;
                            if (d_internal_pvt_solver->gps_ephemeris_map.find(gps_eph->PRN) == d_internal_pvt_solver->gps_ephemeris_map.cend())
                                {
                                    new_annotation = true;
                                }
                            else
                                {
                                    if (d_internal_pvt_solver->gps_ephemeris_map[gps_eph->PRN].toe != gps_eph->toe)
                                        {
                                            new_annotation = true;
                                        }
                                }
                            if (new_annotation == true)
                                {
                                    // New record!
                                    std::map<int32_t, Gps_Ephemeris> new_eph;
                                    new_eph[gps_eph->PRN] = *gps_eph;
                                    d_rp->log_rinex_nav_gps_nav(d_type_of_rx, new_eph);
                                }
                        }
                    d_internal_pvt_solver->gps_ephemeris_map[gps_eph->PRN] = *gps_eph;
                    if (d_enable_rx_clock_correction == true)
                        {
                            d_user_pvt_solver->gps_ephemeris_map[gps_eph->PRN] = *gps_eph;
                        }
                    if (gps_eph->SV_health != 0)
                        {
                            std::cout << TEXT_RED << "Satellite " << Gnss_Satellite(std::string("GPS"), gps_eph->PRN)
                                      << " is not healthy, not used for navigation" << TEXT_RESET << '\n';
                        }
                }
            else if (msg_type_hash_code == d_gps_iono_sptr_type_hash_code)
                {
                    // ### GPS IONO ###
                    const auto gps_iono = boost::any_cast<std::shared_ptr<Gps_Iono>>(pmt::any_ref(msg));
                    d_internal_pvt_solver->gps_iono = *gps_iono;
                    if (d_enable_rx_clock_correction == true)
                        {
                            d_user_pvt_solver->gps_iono = *gps_iono;
                        }
                    DLOG(INFO) << "New IONO record has arrived ";
                }
            else if (msg_type_hash_code == d_gps_utc_model_sptr_type_hash_code)
                {
                    // ### GPS UTC MODEL ###
                    const auto gps_utc_model = boost::any_cast<std::shared_ptr<Gps_Utc_Model>>(pmt::any_ref(msg));
                    d_internal_pvt_solver->gps_utc_model = *gps_utc_model;
                    if (d_enable_rx_clock_correction == true)
                        {
                            d_user_pvt_solver->gps_utc_model = *gps_utc_model;
                        }
                    DLOG(INFO) << "New UTC record has arrived ";
                }
            else if (msg_type_hash_code == d_gps_cnav_ephemeris_sptr_type_hash_code)
                {
                    // ### GPS CNAV message ###
                    const auto gps_cnav_ephemeris = boost::any_cast<std::shared_ptr<Gps_CNAV_Ephemeris>>(pmt::any_ref(msg));
                    // update/insert new ephemeris record to the global ephemeris map
                    if (d_rinex_output_enabled && d_rp->is_rinex_header_written())  // The header is already written, we can now log the navigation message data
                        {
                            bool new_annotation = false;
                            if (d_internal_pvt_solver->gps_cnav_ephemeris_map.find(gps_cnav_ephemeris->PRN) == d_internal_pvt_solver->gps_cnav_ephemeris_map.cend())
                                {
                                    new_annotation = true;
                                }
                            else
                                {
                                    if (d_internal_pvt_solver->gps_cnav_ephemeris_map[gps_cnav_ephemeris->PRN].toe1 != gps_cnav_ephemeris->toe1)
                                        {
                                            new_annotation = true;
                                        }
                                }
                            if (new_annotation == true)
                                {
                                    // New record!
                                    std::map<int32_t, Gps_CNAV_Ephemeris> new_cnav_eph;
                                    new_cnav_eph[gps_cnav_ephemeris->PRN] = *gps_cnav_ephemeris;
                                    d_rp->log_rinex_nav_gps_cnav(d_type_of_rx, new_cnav_eph);
                                }
                        }
                    d_internal_pvt_solver->gps_cnav_ephemeris_map[gps_cnav_ephemeris->PRN] = *gps_cnav_ephemeris;
                    if (d_enable_rx_clock_correction == true)
                        {
                            d_user_pvt_solver->gps_cnav_ephemeris_map[gps_cnav_ephemeris->PRN] = *gps_cnav_ephemeris;
                        }
                    if (gps_cnav_ephemeris->signal_health != 0)
                        {
                            std::cout << TEXT_RED << "Satellite " << Gnss_Satellite(std::string("GPS"), gps_cnav_ephemeris->PRN)
                                      << " is not healthy, not used for navigation" << TEXT_RESET << '\n';
                        }
                    DLOG(INFO) << "New GPS CNAV ephemeris record has arrived ";
                }
            else if (msg_type_hash_code == d_gps_cnav_iono_sptr_type_hash_code)
                {
                    // ### GPS CNAV IONO ###
                    const auto gps_cnav_iono = boost::any_cast<std::shared_ptr<Gps_CNAV_Iono>>(pmt::any_ref(msg));
                    d_internal_pvt_solver->gps_cnav_iono = *gps_cnav_iono;
                    if (d_enable_rx_clock_correction == true)
                        {
                            d_user_pvt_solver->gps_cnav_iono = *gps_cnav_iono;
                        }
                    DLOG(INFO) << "New CNAV IONO record has arrived ";
                }
            else if (msg_type_hash_code == d_gps_cnav_utc_model_sptr_type_hash_code)
                {
                    // ### GPS CNAV UTC MODEL ###
                    const auto gps_cnav_utc_model = boost::any_cast<std::shared_ptr<Gps_CNAV_Utc_Model>>(pmt::any_ref(msg));
                    d_internal_pvt_solver->gps_cnav_utc_model = *gps_cnav_utc_model;
                    {
                        d_user_pvt_solver->gps_cnav_utc_model = *gps_cnav_utc_model;
                    }
                    DLOG(INFO) << "New CNAV UTC record has arrived ";
                }

            else if (msg_type_hash_code == d_gps_almanac_sptr_type_hash_code)
                {
                    // ### GPS ALMANAC ###
                    const auto gps_almanac = boost::any_cast<std::shared_ptr<Gps_Almanac>>(pmt::any_ref(msg));
                    d_internal_pvt_solver->gps_almanac_map[gps_almanac->PRN] = *gps_almanac;
                    if (d_enable_rx_clock_correction == true)
                        {
                            d_user_pvt_solver->gps_almanac_map[gps_almanac->PRN] = *gps_almanac;
                        }
                    DLOG(INFO) << "New GPS almanac record has arrived ";
                }

            // *********************** Galileo telemetry ***********************
            else if (msg_type_hash_code == d_galileo_ephemeris_sptr_type_hash_code)
                {
                    // ### Galileo EPHEMERIS ###
                    const auto galileo_eph = boost::any_cast<std::shared_ptr<Galileo_Ephemeris>>(pmt::any_ref(msg));
                    // insert new ephemeris record
                    DLOG(INFO) << "Galileo New Ephemeris record inserted in global map with TOW =" << galileo_eph->tow
                               << ", GALILEO Week Number =" << galileo_eph->WN
                               << " and Ephemeris IOD = " << galileo_eph->IOD_ephemeris;
                    // todo: Send only new sets of ephemeris (new TOE), not sent to the client
                    // send the new eph to the eph monitor (if enabled)
                    if (d_flag_monitor_ephemeris_enabled)
                        {
                            d_eph_udp_sink_ptr->write_galileo_ephemeris(galileo_eph);
                        }
                    // update/insert new ephemeris record to the global ephemeris map
                    if (d_rinex_output_enabled && d_rp->is_rinex_header_written())  // The header is already written, we can now log the navigation message data
                        {
                            bool new_annotation = false;
                            if (d_internal_pvt_solver->galileo_ephemeris_map.find(galileo_eph->PRN) == d_internal_pvt_solver->galileo_ephemeris_map.cend())
                                {
                                    new_annotation = true;
                                }
                            else
                                {
                                    if (d_internal_pvt_solver->galileo_ephemeris_map[galileo_eph->PRN].toe != galileo_eph->toe)
                                        {
                                            new_annotation = true;
                                        }
                                }
                            if (new_annotation == true)
                                {
                                    // New record!
                                    std::map<int32_t, Galileo_Ephemeris> new_gal_eph;
                                    new_gal_eph[galileo_eph->PRN] = *galileo_eph;
                                    d_rp->log_rinex_nav_gal_nav(d_type_of_rx, new_gal_eph);
                                }
                        }
                    d_internal_pvt_solver->galileo_ephemeris_map[galileo_eph->PRN] = *galileo_eph;
                    if (d_enable_rx_clock_correction == true)
                        {
                            d_user_pvt_solver->galileo_ephemeris_map[galileo_eph->PRN] = *galileo_eph;
                        }
                    if (((galileo_eph->E1B_HS != 0) || (galileo_eph->E1B_DVS == true)) ||
                        ((galileo_eph->E5a_HS != 0) || (galileo_eph->E5a_DVS == true)) ||
                        ((galileo_eph->E5b_HS != 0) || (galileo_eph->E5b_DVS == true)))
                        {
                            std::cout << TEXT_RED << "Satellite " << Gnss_Satellite(std::string("Galileo"), galileo_eph->PRN)
                                      << " is not healthy, not used for navigation" << TEXT_RESET << '\n';
                        }
                }
            else if (msg_type_hash_code == d_galileo_iono_sptr_type_hash_code)
                {
                    // ### Galileo IONO ###
                    const auto galileo_iono = boost::any_cast<std::shared_ptr<Galileo_Iono>>(pmt::any_ref(msg));
                    d_internal_pvt_solver->galileo_iono = *galileo_iono;
                    if (d_enable_rx_clock_correction == true)
                        {
                            d_user_pvt_solver->galileo_iono = *galileo_iono;
                        }
                    DLOG(INFO) << "New IONO record has arrived ";
                }
            else if (msg_type_hash_code == d_galileo_utc_model_sptr_type_hash_code)
                {
                    // ### Galileo UTC MODEL ###
                    const auto galileo_utc_model = boost::any_cast<std::shared_ptr<Galileo_Utc_Model>>(pmt::any_ref(msg));
                    d_internal_pvt_solver->galileo_utc_model = *galileo_utc_model;
                    if (d_enable_rx_clock_correction == true)
                        {
                            d_user_pvt_solver->galileo_utc_model = *galileo_utc_model;
                        }
                    DLOG(INFO) << "New UTC record has arrived ";
                }
            else if (msg_type_hash_code == d_galileo_almanac_helper_sptr_type_hash_code)
                {
                    // ### Galileo Almanac ###
                    const auto galileo_almanac_helper = boost::any_cast<std::shared_ptr<Galileo_Almanac_Helper>>(pmt::any_ref(msg));
                    const Galileo_Almanac sv1 = galileo_almanac_helper->get_almanac(1);
                    const Galileo_Almanac sv2 = galileo_almanac_helper->get_almanac(2);
                    const Galileo_Almanac sv3 = galileo_almanac_helper->get_almanac(3);

                    if (sv1.PRN != 0)
                        {
                            d_internal_pvt_solver->galileo_almanac_map[sv1.PRN] = sv1;
                            if (d_enable_rx_clock_correction == true)
                                {
                                    d_user_pvt_solver->galileo_almanac_map[sv1.PRN] = sv1;
                                }
                        }
                    if (sv2.PRN != 0)
                        {
                            d_internal_pvt_solver->galileo_almanac_map[sv2.PRN] = sv2;
                            if (d_enable_rx_clock_correction == true)
                                {
                                    d_user_pvt_solver->galileo_almanac_map[sv2.PRN] = sv2;
                                }
                        }
                    if (sv3.PRN != 0)
                        {
                            d_internal_pvt_solver->galileo_almanac_map[sv3.PRN] = sv3;
                            if (d_enable_rx_clock_correction == true)
                                {
                                    d_user_pvt_solver->galileo_almanac_map[sv3.PRN] = sv3;
                                }
                        }
                    DLOG(INFO) << "New Galileo Almanac data have arrived ";
                }
            else if (msg_type_hash_code == d_galileo_almanac_sptr_type_hash_code)
                {
                    // ### Galileo Almanac ###
                    const auto galileo_alm = boost::any_cast<std::shared_ptr<Galileo_Almanac>>(pmt::any_ref(msg));
                    // update/insert new almanac record to the global almanac map
                    d_internal_pvt_solver->galileo_almanac_map[galileo_alm->PRN] = *galileo_alm;
                    if (d_enable_rx_clock_correction == true)
                        {
                            d_user_pvt_solver->galileo_almanac_map[galileo_alm->PRN] = *galileo_alm;
                        }
                }

            // **************** GLONASS GNAV Telemetry *************************
            else if (msg_type_hash_code == d_glonass_gnav_ephemeris_sptr_type_hash_code)
                {
                    // ### GLONASS GNAV EPHEMERIS ###
                    const auto glonass_gnav_eph = boost::any_cast<std::shared_ptr<Glonass_Gnav_Ephemeris>>(pmt::any_ref(msg));
                    // TODO Add GLONASS with gps week number and tow,
                    // insert new ephemeris record
                    DLOG(INFO) << "GLONASS GNAV New Ephemeris record inserted in global map with TOW =" << glonass_gnav_eph->d_TOW
                               << ", Week Number =" << glonass_gnav_eph->d_WN
                               << " and Ephemeris IOD in UTC = " << glonass_gnav_eph->compute_GLONASS_time(glonass_gnav_eph->d_t_b)
                               << " from SV = " << glonass_gnav_eph->i_satellite_slot_number;
                    // update/insert new ephemeris record to the global ephemeris map
                    if (d_rinex_output_enabled && d_rp->is_rinex_header_written())  // The header is already written, we can now log the navigation message data
                        {
                            bool new_annotation = false;
                            if (d_internal_pvt_solver->glonass_gnav_ephemeris_map.find(glonass_gnav_eph->PRN) == d_internal_pvt_solver->glonass_gnav_ephemeris_map.cend())
                                {
                                    new_annotation = true;
                                }
                            else
                                {
                                    if (d_internal_pvt_solver->glonass_gnav_ephemeris_map[glonass_gnav_eph->PRN].d_t_b != glonass_gnav_eph->d_t_b)
                                        {
                                            new_annotation = true;
                                        }
                                }
                            if (new_annotation == true)
                                {
                                    // New record!
                                    std::map<int32_t, Glonass_Gnav_Ephemeris> new_glo_eph;
                                    new_glo_eph[glonass_gnav_eph->PRN] = *glonass_gnav_eph;
                                    d_rp->log_rinex_nav_glo_gnav(d_type_of_rx, new_glo_eph);
                                }
                        }
                    d_internal_pvt_solver->glonass_gnav_ephemeris_map[glonass_gnav_eph->PRN] = *glonass_gnav_eph;
                    if (d_enable_rx_clock_correction == true)
                        {
                            d_user_pvt_solver->glonass_gnav_ephemeris_map[glonass_gnav_eph->PRN] = *glonass_gnav_eph;
                        }
                }
            else if (msg_type_hash_code == d_glonass_gnav_utc_model_sptr_type_hash_code)
                {
                    // ### GLONASS GNAV UTC MODEL ###
                    const auto glonass_gnav_utc_model = boost::any_cast<std::shared_ptr<Glonass_Gnav_Utc_Model>>(pmt::any_ref(msg));
                    d_internal_pvt_solver->glonass_gnav_utc_model = *glonass_gnav_utc_model;
                    if (d_enable_rx_clock_correction == true)
                        {
                            d_user_pvt_solver->glonass_gnav_utc_model = *glonass_gnav_utc_model;
                        }
                    DLOG(INFO) << "New GLONASS GNAV UTC record has arrived ";
                }
            else if (msg_type_hash_code == d_glonass_gnav_almanac_sptr_type_hash_code)
                {
                    // ### GLONASS GNAV Almanac ###
                    const auto glonass_gnav_almanac = boost::any_cast<std::shared_ptr<Glonass_Gnav_Almanac>>(pmt::any_ref(msg));
                    d_internal_pvt_solver->glonass_gnav_almanac = *glonass_gnav_almanac;
                    if (d_enable_rx_clock_correction == true)
                        {
                            d_user_pvt_solver->glonass_gnav_almanac = *glonass_gnav_almanac;
                        }
                    DLOG(INFO) << "New GLONASS GNAV Almanac has arrived "
                               << ", GLONASS GNAV Slot Number =" << glonass_gnav_almanac->d_n_A;
                }

            // *********************** BeiDou telemetry ************************
            else if (msg_type_hash_code == d_beidou_dnav_ephemeris_sptr_type_hash_code)
                {
                    // ### Beidou EPHEMERIS ###
                    const auto bds_dnav_eph = boost::any_cast<std::shared_ptr<Beidou_Dnav_Ephemeris>>(pmt::any_ref(msg));
                    DLOG(INFO) << "Ephemeris record has arrived from SAT ID "
                               << bds_dnav_eph->PRN << " (Block "
                               << bds_dnav_eph->satelliteBlock[bds_dnav_eph->PRN] << ")"
                               << "inserted with Toe=" << bds_dnav_eph->toe << " and BDS Week="
                               << bds_dnav_eph->WN;
                    // update/insert new ephemeris record to the global ephemeris map
                    if (d_rinex_output_enabled && d_rp->is_rinex_header_written())  // The header is already written, we can now log the navigation message data
                        {
                            bool new_annotation = false;
                            if (d_internal_pvt_solver->beidou_dnav_ephemeris_map.find(bds_dnav_eph->PRN) == d_internal_pvt_solver->beidou_dnav_ephemeris_map.cend())
                                {
                                    new_annotation = true;
                                }
                            else
                                {
                                    if (d_internal_pvt_solver->beidou_dnav_ephemeris_map[bds_dnav_eph->PRN].toc != bds_dnav_eph->toc)
                                        {
                                            new_annotation = true;
                                        }
                                }
                            if (new_annotation == true)
                                {
                                    // New record!
                                    std::map<int32_t, Beidou_Dnav_Ephemeris> new_bds_eph;
                                    new_bds_eph[bds_dnav_eph->PRN] = *bds_dnav_eph;
                                    d_rp->log_rinex_nav_bds_dnav(d_type_of_rx, new_bds_eph);
                                }
                        }
                    d_internal_pvt_solver->beidou_dnav_ephemeris_map[bds_dnav_eph->PRN] = *bds_dnav_eph;
                    if (d_enable_rx_clock_correction == true)
                        {
                            d_user_pvt_solver->beidou_dnav_ephemeris_map[bds_dnav_eph->PRN] = *bds_dnav_eph;
                        }
                    if (bds_dnav_eph->SV_health != 0)
                        {
                            std::cout << TEXT_RED << "Satellite " << Gnss_Satellite(std::string("Beidou"), bds_dnav_eph->PRN)
                                      << " is not healthy, not used for navigation" << TEXT_RESET << '\n';
                        }
                }
            else if (msg_type_hash_code == d_beidou_dnav_iono_sptr_type_hash_code)
                {
                    // ### BeiDou IONO ###
                    const auto bds_dnav_iono = boost::any_cast<std::shared_ptr<Beidou_Dnav_Iono>>(pmt::any_ref(msg));
                    d_internal_pvt_solver->beidou_dnav_iono = *bds_dnav_iono;
                    if (d_enable_rx_clock_correction == true)
                        {
                            d_user_pvt_solver->beidou_dnav_iono = *bds_dnav_iono;
                        }
                    DLOG(INFO) << "New BeiDou DNAV IONO record has arrived ";
                }
            else if (msg_type_hash_code == d_beidou_dnav_utc_model_sptr_type_hash_code)
                {
                    // ### BeiDou UTC MODEL ###
                    const auto bds_dnav_utc_model = boost::any_cast<std::shared_ptr<Beidou_Dnav_Utc_Model>>(pmt::any_ref(msg));
                    d_internal_pvt_solver->beidou_dnav_utc_model = *bds_dnav_utc_model;
                    if (d_enable_rx_clock_correction == true)
                        {
                            d_user_pvt_solver->beidou_dnav_utc_model = *bds_dnav_utc_model;
                        }
                    DLOG(INFO) << "New BeiDou DNAV UTC record has arrived ";
                }
            else if (msg_type_hash_code == d_beidou_dnav_almanac_sptr_type_hash_code)
                {
                    // ### BeiDou ALMANAC ###
                    const auto bds_dnav_almanac = boost::any_cast<std::shared_ptr<Beidou_Dnav_Almanac>>(pmt::any_ref(msg));
                    d_internal_pvt_solver->beidou_dnav_almanac_map[bds_dnav_almanac->PRN] = *bds_dnav_almanac;
                    if (d_enable_rx_clock_correction == true)
                        {
                            d_user_pvt_solver->beidou_dnav_almanac_map[bds_dnav_almanac->PRN] = *bds_dnav_almanac;
                        }
                    DLOG(INFO) << "New BeiDou DNAV almanac record has arrived ";
                }
            else
                {
                    LOG(WARNING) << "msg_handler_telemetry unknown object type!";
                }
        }
    catch (const boost::bad_any_cast& e)
        {
            LOG(WARNING) << "msg_handler_telemetry Bad any_cast: " << e.what();
        }
}


void rtklib_pvt_gs::msg_handler_has_data(const pmt::pmt_t& msg) const
{
    try
        {
            const size_t msg_type_hash_code = pmt::any_ref(msg).type().hash_code();
            if (msg_type_hash_code == d_galileo_has_data_sptr_type_hash_code)
                {
                    if (d_enable_has_messages)
                        {
                            const auto has_data = boost::any_cast<std::shared_ptr<Galileo_HAS_data>>(pmt::any_ref(msg));
                            d_has_simple_printer->print_message(has_data.get());
                        }
                }
        }
    catch (const boost::bad_any_cast& e)
        {
            LOG(WARNING) << "msg_handler_has_data Bad any_cast: " << e.what();
        }
}


std::map<int, Gps_Ephemeris> rtklib_pvt_gs::get_gps_ephemeris_map() const
{
    return d_internal_pvt_solver->gps_ephemeris_map;
}


std::map<int, Gps_Almanac> rtklib_pvt_gs::get_gps_almanac_map() const
{
    return d_internal_pvt_solver->gps_almanac_map;
}


std::map<int, Galileo_Ephemeris> rtklib_pvt_gs::get_galileo_ephemeris_map() const
{
    return d_internal_pvt_solver->galileo_ephemeris_map;
}


std::map<int, Galileo_Almanac> rtklib_pvt_gs::get_galileo_almanac_map() const
{
    return d_internal_pvt_solver->galileo_almanac_map;
}


std::map<int, Beidou_Dnav_Ephemeris> rtklib_pvt_gs::get_beidou_dnav_ephemeris_map() const
{
    return d_internal_pvt_solver->beidou_dnav_ephemeris_map;
}


std::map<int, Beidou_Dnav_Almanac> rtklib_pvt_gs::get_beidou_dnav_almanac_map() const
{
    return d_internal_pvt_solver->beidou_dnav_almanac_map;
}


void rtklib_pvt_gs::clear_ephemeris()
{
    d_internal_pvt_solver->gps_ephemeris_map.clear();
    d_internal_pvt_solver->gps_almanac_map.clear();
    d_internal_pvt_solver->galileo_ephemeris_map.clear();
    d_internal_pvt_solver->galileo_almanac_map.clear();
    d_internal_pvt_solver->beidou_dnav_ephemeris_map.clear();
    d_internal_pvt_solver->beidou_dnav_almanac_map.clear();
    if (d_enable_rx_clock_correction == true)
        {
            d_user_pvt_solver->gps_ephemeris_map.clear();
            d_user_pvt_solver->gps_almanac_map.clear();
            d_user_pvt_solver->galileo_ephemeris_map.clear();
            d_user_pvt_solver->galileo_almanac_map.clear();
            d_user_pvt_solver->beidou_dnav_ephemeris_map.clear();
            d_user_pvt_solver->beidou_dnav_almanac_map.clear();
        }
}


bool rtklib_pvt_gs::send_sys_v_ttff_msg(d_ttff_msgbuf ttff) const
{
    if (d_sysv_msqid != -1)
        {
            // Fill Sys V message structures
            int msgsend_size;
            d_ttff_msgbuf msg;
            msg.ttff = ttff.ttff;
            msgsend_size = sizeof(msg.ttff);
            msg.mtype = 1;  // default message ID

            // SEND SOLUTION OVER A MESSAGE QUEUE
            // non-blocking Sys V message send
            msgsnd(d_sysv_msqid, &msg, msgsend_size, IPC_NOWAIT);
            return true;
        }
    return false;
}


bool rtklib_pvt_gs::save_gnss_synchro_map_xml(const std::string& file_name)
{
    if (d_gnss_observables_map.empty() == false)
        {
            std::ofstream ofs;
            try
                {
                    ofs.open(file_name.c_str(), std::ofstream::trunc | std::ofstream::out);
                    boost::archive::xml_oarchive xml(ofs);
                    xml << boost::serialization::make_nvp("GNSS-SDR_gnss_synchro_map", d_gnss_observables_map);
                    LOG(INFO) << "Saved gnss_sychro map data";
                }
            catch (const std::exception& e)
                {
                    LOG(WARNING) << e.what();
                    return false;
                }
            return true;
        }

    LOG(WARNING) << "Failed to save gnss_synchro, map is empty";
    return false;
}

void rtklib_pvt_gs::log_source_timetag_info(double RX_time_ns, double TAG_time_ns)
{
    if (d_log_timetag_file.is_open())
        {
            d_log_timetag_file.write(reinterpret_cast<char*>(&RX_time_ns), sizeof(double));
            d_log_timetag_file.write(reinterpret_cast<char*>(&TAG_time_ns), sizeof(double));
        }
}

bool rtklib_pvt_gs::load_gnss_synchro_map_xml(const std::string& file_name)
{
    // load from xml (boost serialize)
    std::ifstream ifs;
    try
        {
            ifs.open(file_name.c_str(), std::ifstream::binary | std::ifstream::in);
            boost::archive::xml_iarchive xml(ifs);
            d_gnss_observables_map.clear();
            xml >> boost::serialization::make_nvp("GNSS-SDR_gnss_synchro_map", d_gnss_observables_map);
            // std::cout << "Loaded gnss_synchro map data with " << gnss_synchro_map.size() << " pseudoranges\n";
        }
    catch (const std::exception& e)
        {
            std::cout << e.what() << "File: " << file_name;
            return false;
        }
    return true;
}


std::vector<std::string> rtklib_pvt_gs::split_string(const std::string& s, char delim) const
{
    std::vector<std::string> v;
    std::stringstream ss(s);
    std::string item;

    while (std::getline(ss, item, delim))
        {
            *(std::back_inserter(v)++) = item;
        }

    return v;
}


bool rtklib_pvt_gs::get_latest_PVT(double* longitude_deg,
    double* latitude_deg,
    double* height_m,
    double* ground_speed_kmh,
    double* course_over_ground_deg,
    time_t* UTC_time) const
{
    if (d_enable_rx_clock_correction == true)
        {
            if (d_user_pvt_solver->is_valid_position())
                {
                    *latitude_deg = d_user_pvt_solver->get_latitude();
                    *longitude_deg = d_user_pvt_solver->get_longitude();
                    *height_m = d_user_pvt_solver->get_height();
                    *ground_speed_kmh = d_user_pvt_solver->get_speed_over_ground() * 3600.0 / 1000.0;
                    *course_over_ground_deg = d_user_pvt_solver->get_course_over_ground();
                    *UTC_time = convert_to_time_t(d_user_pvt_solver->get_position_UTC_time());

                    return true;
                }
        }
    else
        {
            if (d_internal_pvt_solver->is_valid_position())
                {
                    *latitude_deg = d_internal_pvt_solver->get_latitude();
                    *longitude_deg = d_internal_pvt_solver->get_longitude();
                    *height_m = d_internal_pvt_solver->get_height();
                    *ground_speed_kmh = d_internal_pvt_solver->get_speed_over_ground() * 3600.0 / 1000.0;
                    *course_over_ground_deg = d_internal_pvt_solver->get_course_over_ground();
                    *UTC_time = convert_to_time_t(d_internal_pvt_solver->get_position_UTC_time());

                    return true;
                }
        }

    return false;
}


void rtklib_pvt_gs::apply_rx_clock_offset(std::map<int, Gnss_Synchro>& observables_map,
    double rx_clock_offset_s)
{
    // apply corrections according to Rinex 3.04, Table 1: Observation Corrections for Receiver Clock Offset
    std::map<int, Gnss_Synchro>::iterator observables_iter;

    for (observables_iter = observables_map.begin(); observables_iter != observables_map.end(); observables_iter++)
        {
            // all observables in the map are valid
            observables_iter->second.RX_time -= rx_clock_offset_s;
            observables_iter->second.Pseudorange_m -= rx_clock_offset_s * SPEED_OF_LIGHT_M_S;

            switch (d_mapStringValues[observables_iter->second.Signal])
                {
                case evGPS_1C:
                case evSBAS_1C:
                case evGAL_1B:
                    observables_iter->second.Carrier_phase_rads -= rx_clock_offset_s * FREQ1 * TWO_PI;
                    break;
                case evGPS_L5:
                case evGAL_5X:
                    observables_iter->second.Carrier_phase_rads -= rx_clock_offset_s * FREQ5 * TWO_PI;
                    break;
                case evGAL_E6:
                    observables_iter->second.Carrier_phase_rads -= rx_clock_offset_s * FREQ6 * TWO_PI;
                    break;
                case evGAL_7X:
                    observables_iter->second.Carrier_phase_rads -= rx_clock_offset_s * FREQ7 * TWO_PI;
                    break;
                case evGPS_2S:
                    observables_iter->second.Carrier_phase_rads -= rx_clock_offset_s * FREQ2 * TWO_PI;
                    break;
                case evBDS_B3:
                    observables_iter->second.Carrier_phase_rads -= rx_clock_offset_s * FREQ3_BDS * TWO_PI;
                    break;
                case evGLO_1G:
                    observables_iter->second.Carrier_phase_rads -= rx_clock_offset_s * FREQ1_GLO * TWO_PI;
                    break;
                case evGLO_2G:
                    observables_iter->second.Carrier_phase_rads -= rx_clock_offset_s * FREQ2_GLO * TWO_PI;
                    break;
                case evBDS_B1:
                    observables_iter->second.Carrier_phase_rads -= rx_clock_offset_s * FREQ1_BDS * TWO_PI;
                    break;
                case evBDS_B2:
                    observables_iter->second.Carrier_phase_rads -= rx_clock_offset_s * FREQ2_BDS * TWO_PI;
                    break;
                default:
                    break;
                }
        }
}


std::map<int, Gnss_Synchro> rtklib_pvt_gs::interpolate_observables(const std::map<int, Gnss_Synchro>& observables_map_t0,
    const std::map<int, Gnss_Synchro>& observables_map_t1,
    double rx_time_s)
{
    std::map<int, Gnss_Synchro> interp_observables_map;
    // Linear interpolation: y(t) = y(t0) + (y(t1) - y(t0)) * (t - t0) / (t1 - t0)

    // check TOW rollover
    double time_factor;
    if ((observables_map_t1.cbegin()->second.RX_time -
            observables_map_t0.cbegin()->second.RX_time) > 0)
        {
            time_factor = (rx_time_s - observables_map_t0.cbegin()->second.RX_time) /
                          (observables_map_t1.cbegin()->second.RX_time -
                              observables_map_t0.cbegin()->second.RX_time);
        }
    else
        {
            // TOW rollover situation
            time_factor = (604800000.0 + rx_time_s - observables_map_t0.cbegin()->second.RX_time) /
                          (604800000.0 + observables_map_t1.cbegin()->second.RX_time -
                              observables_map_t0.cbegin()->second.RX_time);
        }

    std::map<int, Gnss_Synchro>::const_iterator observables_iter;
    for (observables_iter = observables_map_t0.cbegin(); observables_iter != observables_map_t0.cend(); observables_iter++)
        {
            // 1. Check if the observable exist in t0 and t1
            // the map key is the channel ID (see work())
            try
                {
                    if (observables_map_t1.at(observables_iter->first).PRN == observables_iter->second.PRN)
                        {
                            interp_observables_map.insert(std::pair<int, Gnss_Synchro>(observables_iter->first, observables_iter->second));
                            interp_observables_map.at(observables_iter->first).RX_time = rx_time_s;  // interpolation point
                            interp_observables_map.at(observables_iter->first).Pseudorange_m += (observables_map_t1.at(observables_iter->first).Pseudorange_m - observables_iter->second.Pseudorange_m) * time_factor;
                            interp_observables_map.at(observables_iter->first).Carrier_phase_rads += (observables_map_t1.at(observables_iter->first).Carrier_phase_rads - observables_iter->second.Carrier_phase_rads) * time_factor;
                            interp_observables_map.at(observables_iter->first).Carrier_Doppler_hz += (observables_map_t1.at(observables_iter->first).Carrier_Doppler_hz - observables_iter->second.Carrier_Doppler_hz) * time_factor;
                        }
                }
            catch (const std::out_of_range& oor)
                {
                    // observable does not exist in t1
                }
        }
    return interp_observables_map;
}


void rtklib_pvt_gs::initialize_and_apply_carrier_phase_offset()
{
    // we have a valid PVT. First check if we need to reset the initial carrier phase offsets to match their pseudoranges
    std::map<int, Gnss_Synchro>::iterator observables_iter;
    for (observables_iter = d_gnss_observables_map.begin(); observables_iter != d_gnss_observables_map.end(); observables_iter++)
        {
            // check if an initialization is required (new satellite or loss of lock)
            // it is set to false by the work function if the gnss_synchro is not valid
            if (d_channel_initialized.at(observables_iter->second.Channel_ID) == false)
                {
                    double wavelength_m = 0;
                    switch (d_mapStringValues[observables_iter->second.Signal])
                        {
                        case evGPS_1C:
                        case evSBAS_1C:
                        case evGAL_1B:
                            wavelength_m = SPEED_OF_LIGHT_M_S / FREQ1;
                            break;
                        case evGPS_L5:
                        case evGAL_5X:
                            wavelength_m = SPEED_OF_LIGHT_M_S / FREQ5;
                            break;
                        case evGAL_E6:
                            wavelength_m = SPEED_OF_LIGHT_M_S / FREQ6;
                            break;
                        case evGAL_7X:
                            wavelength_m = SPEED_OF_LIGHT_M_S / FREQ7;
                            break;
                        case evGPS_2S:
                            wavelength_m = SPEED_OF_LIGHT_M_S / FREQ2;
                            break;
                        case evBDS_B3:
                            wavelength_m = SPEED_OF_LIGHT_M_S / FREQ3_BDS;
                            break;
                        case evGLO_1G:
                            wavelength_m = SPEED_OF_LIGHT_M_S / FREQ1_GLO;
                            break;
                        case evGLO_2G:
                            wavelength_m = SPEED_OF_LIGHT_M_S / FREQ2_GLO;
                            break;
                        case evBDS_B1:
                            wavelength_m = SPEED_OF_LIGHT_M_S / FREQ1_BDS;
                            break;
                        case evBDS_B2:
                            wavelength_m = SPEED_OF_LIGHT_M_S / FREQ2_BDS;
                            break;
                        default:
                            break;
                        }
                    const double wrap_carrier_phase_rad = fmod(observables_iter->second.Carrier_phase_rads, TWO_PI);
                    d_initial_carrier_phase_offset_estimation_rads.at(observables_iter->second.Channel_ID) = TWO_PI * round(observables_iter->second.Pseudorange_m / wavelength_m) - observables_iter->second.Carrier_phase_rads + wrap_carrier_phase_rad;
                    d_channel_initialized.at(observables_iter->second.Channel_ID) = true;
                    DLOG(INFO) << "initialized carrier phase at channel " << observables_iter->second.Channel_ID;
                }
            // apply the carrier phase offset to this satellite
            observables_iter->second.Carrier_phase_rads = observables_iter->second.Carrier_phase_rads + d_initial_carrier_phase_offset_estimation_rads.at(observables_iter->second.Channel_ID);
        }
}


int rtklib_pvt_gs::work(int noutput_items, gr_vector_const_void_star& input_items,
    gr_vector_void_star& output_items __attribute__((unused)))
{
    //**************** time tags ****************
    if (d_enable_rx_clock_correction == false)  //todo: currently only works if clock correction is disabled
        {
            std::vector<gr::tag_t> tags_vec;
            //time tag from obs to pvt is always propagated in channel 0
            this->get_tags_in_range(tags_vec, 0, this->nitems_read(0), this->nitems_read(0) + noutput_items);
            for (std::vector<gr::tag_t>::iterator it = tags_vec.begin(); it != tags_vec.end(); ++it)
                {
                    try
                        {
                            if (pmt::any_ref(it->value).type().hash_code() == typeid(const std::shared_ptr<GnssTime>).hash_code())
                                {
                                    const std::shared_ptr<GnssTime> timetag = boost::any_cast<const std::shared_ptr<GnssTime>>(pmt::any_ref(it->value));
                                    //std::cout << "PVT timetag: " << timetag->rx_time << "\n";
                                    d_TimeChannelTagTimestamps.push(*timetag);
                                }
                            else
                                {
                                    std::cout << "hash code not match\n";
                                }
                        }
                    catch (const boost::bad_any_cast& e)
                        {
                            std::cout << "msg Bad any_cast: " << e.what();
                        }
                }
        }
    //************* end time tags **************

    for (int32_t epoch = 0; epoch < noutput_items; epoch++)
        {
            bool flag_display_pvt = false;
            bool flag_compute_pvt_output = false;
            bool flag_write_RTCM_1019_output = false;
            bool flag_write_RTCM_1020_output = false;
            bool flag_write_RTCM_1045_output = false;
            bool flag_write_RTCM_MSM_output = false;
            bool flag_write_RINEX_obs_output = false;

            d_gnss_observables_map.clear();
            const auto** in = reinterpret_cast<const Gnss_Synchro**>(&input_items[0]);  // Get the input buffer pointer
            // ############ 1. READ PSEUDORANGES ####
            for (uint32_t i = 0; i < d_nchannels; i++)
                {
                    if (in[i][epoch].Flag_valid_pseudorange)
                        {
                            const auto tmp_eph_iter_gps = d_internal_pvt_solver->gps_ephemeris_map.find(in[i][epoch].PRN);
                            const auto tmp_eph_iter_gal = d_internal_pvt_solver->galileo_ephemeris_map.find(in[i][epoch].PRN);
                            const auto tmp_eph_iter_cnav = d_internal_pvt_solver->gps_cnav_ephemeris_map.find(in[i][epoch].PRN);
                            const auto tmp_eph_iter_glo_gnav = d_internal_pvt_solver->glonass_gnav_ephemeris_map.find(in[i][epoch].PRN);
                            const auto tmp_eph_iter_bds_dnav = d_internal_pvt_solver->beidou_dnav_ephemeris_map.find(in[i][epoch].PRN);

                            bool store_valid_observable = false;

                            if (tmp_eph_iter_gps != d_internal_pvt_solver->gps_ephemeris_map.cend())
                                {
                                    const uint32_t prn_aux = tmp_eph_iter_gps->second.PRN;
                                    if ((prn_aux == in[i][epoch].PRN) && (std::string(in[i][epoch].Signal) == std::string("1C")) && (tmp_eph_iter_gps->second.SV_health == 0))
                                        {
                                            store_valid_observable = true;
                                        }
                                }
                            if (tmp_eph_iter_gal != d_internal_pvt_solver->galileo_ephemeris_map.cend())
                                {
                                    const uint32_t prn_aux = tmp_eph_iter_gal->second.PRN;
                                    if ((prn_aux == in[i][epoch].PRN) &&
                                        (((std::string(in[i][epoch].Signal) == std::string("1B")) && (tmp_eph_iter_gal->second.E1B_DVS == false) && (tmp_eph_iter_gal->second.E1B_HS == 0)) ||
                                            ((std::string(in[i][epoch].Signal) == std::string("5X")) && (tmp_eph_iter_gal->second.E5a_DVS == false) && (tmp_eph_iter_gal->second.E5a_HS == 0)) ||
                                            ((std::string(in[i][epoch].Signal) == std::string("7X")) && (tmp_eph_iter_gal->second.E5b_DVS == false) && (tmp_eph_iter_gal->second.E5b_HS == 0))))
                                        {
                                            store_valid_observable = true;
                                        }
                                }
                            if (tmp_eph_iter_cnav != d_internal_pvt_solver->gps_cnav_ephemeris_map.cend())
                                {
                                    const uint32_t prn_aux = tmp_eph_iter_cnav->second.PRN;
                                    if ((prn_aux == in[i][epoch].PRN) && (((std::string(in[i][epoch].Signal) == std::string("2S")) || (std::string(in[i][epoch].Signal) == std::string("L5"))) && (tmp_eph_iter_cnav->second.signal_health == 0)))
                                        {
                                            store_valid_observable = true;
                                        }
                                }
                            if (tmp_eph_iter_glo_gnav != d_internal_pvt_solver->glonass_gnav_ephemeris_map.cend())
                                {
                                    const uint32_t prn_aux = tmp_eph_iter_glo_gnav->second.PRN;
                                    if ((prn_aux == in[i][epoch].PRN) && ((std::string(in[i][epoch].Signal) == std::string("1G")) || (std::string(in[i][epoch].Signal) == std::string("2G"))))
                                        {
                                            store_valid_observable = true;
                                        }
                                }
                            if (tmp_eph_iter_bds_dnav != d_internal_pvt_solver->beidou_dnav_ephemeris_map.cend())
                                {
                                    const uint32_t prn_aux = tmp_eph_iter_bds_dnav->second.PRN;
                                    if ((prn_aux == in[i][epoch].PRN) && (((std::string(in[i][epoch].Signal) == std::string("B1")) || (std::string(in[i][epoch].Signal) == std::string("B3"))) && (tmp_eph_iter_bds_dnav->second.SV_health == 0)))
                                        {
                                            store_valid_observable = true;
                                        }
                                }

                            if (store_valid_observable)
                                {
                                    // store valid observables in a map.
                                    d_gnss_observables_map.insert(std::pair<int, Gnss_Synchro>(i, in[i][epoch]));
                                }

                            if (d_rtcm_enabled)
                                {
                                    try
                                        {
                                            if (d_internal_pvt_solver->gps_ephemeris_map.empty() == false)
                                                {
                                                    if (tmp_eph_iter_gps != d_internal_pvt_solver->gps_ephemeris_map.cend())
                                                        {
                                                            d_rtcm_printer->lock_time(d_internal_pvt_solver->gps_ephemeris_map.find(in[i][epoch].PRN)->second, in[i][epoch].RX_time, in[i][epoch]);  // keep track of locking time
                                                        }
                                                }
                                            if (d_internal_pvt_solver->galileo_ephemeris_map.empty() == false)
                                                {
                                                    if (tmp_eph_iter_gal != d_internal_pvt_solver->galileo_ephemeris_map.cend())
                                                        {
                                                            d_rtcm_printer->lock_time(d_internal_pvt_solver->galileo_ephemeris_map.find(in[i][epoch].PRN)->second, in[i][epoch].RX_time, in[i][epoch]);  // keep track of locking time
                                                        }
                                                }
                                            if (d_internal_pvt_solver->gps_cnav_ephemeris_map.empty() == false)
                                                {
                                                    if (tmp_eph_iter_cnav != d_internal_pvt_solver->gps_cnav_ephemeris_map.cend())
                                                        {
                                                            d_rtcm_printer->lock_time(d_internal_pvt_solver->gps_cnav_ephemeris_map.find(in[i][epoch].PRN)->second, in[i][epoch].RX_time, in[i][epoch]);  // keep track of locking time
                                                        }
                                                }
                                            if (d_internal_pvt_solver->glonass_gnav_ephemeris_map.empty() == false)
                                                {
                                                    if (tmp_eph_iter_glo_gnav != d_internal_pvt_solver->glonass_gnav_ephemeris_map.cend())
                                                        {
                                                            d_rtcm_printer->lock_time(d_internal_pvt_solver->glonass_gnav_ephemeris_map.find(in[i][epoch].PRN)->second, in[i][epoch].RX_time, in[i][epoch]);  // keep track of locking time
                                                        }
                                                }
                                        }
                                    catch (const boost::exception& ex)
                                        {
                                            std::cout << "RTCM boost exception: " << boost::diagnostic_information(ex) << '\n';
                                            LOG(ERROR) << "RTCM boost exception: " << boost::diagnostic_information(ex);
                                        }
                                    catch (const std::exception& ex)
                                        {
                                            std::cout << "RTCM std exception: " << ex.what() << '\n';
                                            LOG(ERROR) << "RTCM std exception: " << ex.what();
                                        }
                                }
                        }
                    else
                        {
                            d_channel_initialized.at(i) = false;  // the current channel is not reporting valid observable
                        }
                }

            // ############ 2 COMPUTE THE PVT ################################
            bool flag_pvt_valid = false;
            if (d_gnss_observables_map.empty() == false)
                {
                    // LOG(INFO) << "diff raw obs time: " << d_gnss_observables_map.cbegin()->second.RX_time * 1000.0 - old_time_debug;
                    // old_time_debug = d_gnss_observables_map.cbegin()->second.RX_time * 1000.0;
                    uint32_t current_RX_time_ms = 0;
                    // #### solve PVT and store the corrected observable set
                    if (d_internal_pvt_solver->get_PVT(d_gnss_observables_map, false))
                        {
                            const double Rx_clock_offset_s = d_internal_pvt_solver->get_time_offset_s();

                            //**************** time tags ****************
                            if (d_enable_rx_clock_correction == false)  //todo: currently only works if clock correction is disabled
                                {
                                    //************ Source TimeTag comparison with GNSS computed TOW *************

                                    if (!d_TimeChannelTagTimestamps.empty())
                                        {
                                            double delta_rxtime_to_tag_ms;
                                            GnssTime current_tag;
                                            do
                                                {
                                                    current_tag = d_TimeChannelTagTimestamps.front();
                                                    delta_rxtime_to_tag_ms = d_rx_time * 1000.0 - current_tag.rx_time;
                                                    d_TimeChannelTagTimestamps.pop();
                                                }
                                            while (fabs(delta_rxtime_to_tag_ms) >= 100 and !d_TimeChannelTagTimestamps.empty());


                                            if (fabs(delta_rxtime_to_tag_ms) <= 100)  //[ms]
                                                {
                                                    if (d_log_timetag == true)
                                                        {
                                                            double current_corrected_RX_clock_ns = (d_rx_time - Rx_clock_offset_s) * 1e9;
                                                            double TAG_time_ns = (static_cast<double>(current_tag.tow_ms) + current_tag.tow_ms_fraction + delta_rxtime_to_tag_ms) * 1e6;
                                                            log_source_timetag_info(current_corrected_RX_clock_ns, TAG_time_ns);

                                                            //                                                    double timestamp_tow_error_ns = 1000000.0 * (Rx_clock_offset_s * 1000.0 + delta_rxtime_to_tag + static_cast<double>(current_tag.tow_ms) - d_rx_time * 1000.0 + current_tag.tow_ms_fraction);
                                                            double timestamp_tow_error_ns = TAG_time_ns - current_corrected_RX_clock_ns;
                                                            std::cout << "[Time ch] RX TimeTag Week: " << current_tag.week
                                                                      << ", TOW: " << current_tag.tow_ms
                                                                      << " [ms], TOW fraction: " << current_tag.tow_ms_fraction
                                                                      << " [ms], GNSS-SDR OBS CORRECTED TOW - EXTERNAL TIMETAG TOW: " << timestamp_tow_error_ns << " [ns] \n";
                                                        }
                                                }
                                        }
                                }
                            //**********************************************

                            if (fabs(Rx_clock_offset_s) * 1000.0 > d_max_obs_block_rx_clock_offset_ms)
                                {
                                    if (!d_waiting_obs_block_rx_clock_offset_correction_msg)
                                        {
                                            this->message_port_pub(pmt::mp("pvt_to_observables"), pmt::make_any(Rx_clock_offset_s));
                                            d_waiting_obs_block_rx_clock_offset_correction_msg = true;
                                            LOG(INFO) << "Sent clock offset correction to observables: " << Rx_clock_offset_s << "[s]";
                                        }
                                }
                            else
                                {
                                    if (d_enable_rx_clock_correction == true)
                                        {
                                            d_waiting_obs_block_rx_clock_offset_correction_msg = false;
                                            d_gnss_observables_map_t0 = d_gnss_observables_map_t1;
                                            apply_rx_clock_offset(d_gnss_observables_map, Rx_clock_offset_s);
                                            d_gnss_observables_map_t1 = d_gnss_observables_map;

                                            // ### select the rx_time and interpolate observables at that time
                                            if (!d_gnss_observables_map_t0.empty())
                                                {
                                                    const auto t0_int_ms = static_cast<uint32_t>(d_gnss_observables_map_t0.cbegin()->second.RX_time * 1000.0);
                                                    const uint32_t adjust_next_obs_interval_ms = d_observable_interval_ms - t0_int_ms % d_observable_interval_ms;
                                                    current_RX_time_ms = t0_int_ms + adjust_next_obs_interval_ms;

                                                    if (current_RX_time_ms % d_output_rate_ms == 0)
                                                        {
                                                            d_rx_time = static_cast<double>(current_RX_time_ms) / 1000.0;
                                                            // std::cout << " obs time t0: " << d_gnss_observables_map_t0.cbegin()->second.RX_time
                                                            //           << " t1: " << d_gnss_observables_map_t1.cbegin()->second.RX_time
                                                            //           << " interp time: " << d_rx_time << '\n';
                                                            d_gnss_observables_map = interpolate_observables(d_gnss_observables_map_t0,
                                                                d_gnss_observables_map_t1,
                                                                d_rx_time);
                                                            flag_compute_pvt_output = true;
                                                            // d_rx_time = current_RX_time;
                                                            // std::cout.precision(17);
                                                            // std::cout << "current_RX_time: " << current_RX_time << " map time: " << d_gnss_observables_map.begin()->second.RX_time << '\n';
                                                        }
                                                }
                                        }
                                    else
                                        {
                                            d_rx_time = d_gnss_observables_map.begin()->second.RX_time;
                                            current_RX_time_ms = static_cast<uint32_t>(d_rx_time * 1000.0);
                                            if (current_RX_time_ms % d_output_rate_ms == 0)
                                                {
                                                    flag_compute_pvt_output = true;
                                                    // std::cout.precision(17);
                                                    //std::cout << "current_RX_time: " << current_RX_time_ms << " map time: " << d_gnss_observables_map.begin()->second.RX_time << '\n';
                                                }
                                            flag_pvt_valid = true;
                                        }
                                }
                        }
                    // debug code
                    // else
                    //     {
                    //         DLOG(INFO) << "Internal PVT solver error";
                    //     }

                    // compute on the fly PVT solution
                    if (flag_compute_pvt_output == true)
                        {
                            flag_pvt_valid = d_user_pvt_solver->get_PVT(d_gnss_observables_map, false);
                        }


                    if (flag_pvt_valid == true)
                        {
                            //experimental VTL tests
                            // send tracking command
                            //                            const std::shared_ptr<TrackingCmd> trk_cmd_test = std::make_shared<TrackingCmd>(TrackingCmd());
                            //                            trk_cmd_test->carrier_freq_hz = 12345.4;
                            //                            trk_cmd_test->sample_counter = d_gnss_observables_map.begin()->second.Tracking_sample_counter;
                            //                            this->message_port_pub(pmt::mp("pvt_to_trk"), pmt::make_any(trk_cmd_test));

                            // initialize (if needed) the accumulated phase offset and apply it to the active channels
                            // required to report accumulated phase cycles comparable to pseudoranges
                            initialize_and_apply_carrier_phase_offset();

                            const double Rx_clock_offset_s = d_user_pvt_solver->get_time_offset_s();
                            if (d_enable_rx_clock_correction == true and fabs(Rx_clock_offset_s) > 0.000001)  // 1us !!
                                {
                                    LOG(INFO) << "Warning: Rx clock offset at interpolated RX time: " << Rx_clock_offset_s * 1000.0 << "[ms]"
                                              << " at RX time: " << static_cast<uint32_t>(d_rx_time * 1000.0) << " [ms]";
                                }
                            else
                                {
                                    DLOG(INFO) << "Rx clock offset at interpolated RX time: " << Rx_clock_offset_s * 1000.0 << "[s]"
                                               << " at RX time: " << static_cast<uint32_t>(d_rx_time * 1000.0) << " [ms]";
                                    // Optional debug code: export observables snapshot for rtklib unit testing
                                    // std::cout << "step 1: save gnss_synchro map\n";
                                    // save_gnss_synchro_map_xml("./gnss_synchro_map.xml");
                                    // getchar(); // stop the execution
                                    // end debug
                                    if (d_display_rate_ms != 0)
                                        {
                                            if (current_RX_time_ms % d_display_rate_ms == 0)
                                                {
                                                    flag_display_pvt = true;
                                                }
                                        }
                                    if (d_rtcm_MT1019_rate_ms != 0)  // allows deactivating messages by setting rate = 0
                                        {
                                            if (current_RX_time_ms % d_rtcm_MT1019_rate_ms == 0)
                                                {
                                                    flag_write_RTCM_1019_output = true;
                                                }
                                        }
                                    if (d_rtcm_MT1020_rate_ms != 0)  // allows deactivating messages by setting rate = 0
                                        {
                                            if (current_RX_time_ms % d_rtcm_MT1020_rate_ms == 0)
                                                {
                                                    flag_write_RTCM_1020_output = true;
                                                }
                                        }
                                    if (d_rtcm_MT1045_rate_ms != 0)
                                        {
                                            if (current_RX_time_ms % d_rtcm_MT1045_rate_ms == 0)
                                                {
                                                    flag_write_RTCM_1045_output = true;
                                                }
                                        }
                                    // TODO: RTCM 1077, 1087 and 1097 are not used, so, disable the output rates
                                    // if (current_RX_time_ms % d_rtcm_MT1077_rate_ms==0 && d_rtcm_MT1077_rate_ms != 0)
                                    //     {
                                    //         last_RTCM_1077_output_time = current_RX_time;
                                    //     }
                                    // if (current_RX_time_ms % d_rtcm_MT1087_rate_ms==0 && d_rtcm_MT1087_rate_ms != 0)
                                    //     {
                                    //         last_RTCM_1087_output_time = current_RX_time;
                                    //     }
                                    // if (current_RX_time_ms % d_rtcm_MT1097_rate_ms==0 && d_rtcm_MT1097_rate_ms != 0)
                                    //     {
                                    //         last_RTCM_1097_output_time = current_RX_time;
                                    //     }
                                    if (d_rtcm_MSM_rate_ms != 0)
                                        {
                                            if (current_RX_time_ms % d_rtcm_MSM_rate_ms == 0)
                                                {
                                                    flag_write_RTCM_MSM_output = true;
                                                }
                                        }
                                    if (d_rinexobs_rate_ms != 0)
                                        {
                                            if (current_RX_time_ms % static_cast<uint32_t>(d_rinexobs_rate_ms) == 0)
                                                {
                                                    flag_write_RINEX_obs_output = true;
                                                }
                                        }

                                    if (d_first_fix == true)
                                        {
                                            if (d_show_local_time_zone)
                                                {
                                                    const boost::posix_time::ptime time_first_solution = d_user_pvt_solver->get_position_UTC_time() + d_utc_diff_time;
                                                    std::cout << "First position fix at " << time_first_solution << d_local_time_str;
                                                }
                                            else
                                                {
                                                    std::cout << "First position fix at " << d_user_pvt_solver->get_position_UTC_time() << " UTC";
                                                }
                                            std::cout << " is Lat = " << d_user_pvt_solver->get_latitude() << " [deg], Long = " << d_user_pvt_solver->get_longitude()
                                                      << " [deg], Height= " << d_user_pvt_solver->get_height() << " [m]\n";
                                            d_ttff_msgbuf ttff;
                                            ttff.mtype = 1;
                                            d_end = std::chrono::system_clock::now();
                                            std::chrono::duration<double> elapsed_seconds = d_end - d_start;
                                            ttff.ttff = elapsed_seconds.count();
                                            send_sys_v_ttff_msg(ttff);
                                            d_first_fix = false;
                                        }
                                    if (d_kml_output_enabled)
                                        {
                                            if (current_RX_time_ms % d_kml_rate_ms == 0)
                                                {
                                                    d_kml_dump->print_position(d_user_pvt_solver.get(), false);
                                                }
                                        }
                                    if (d_gpx_output_enabled)
                                        {
                                            if (current_RX_time_ms % d_gpx_rate_ms == 0)
                                                {
                                                    d_gpx_dump->print_position(d_user_pvt_solver.get(), false);
                                                }
                                        }
                                    if (d_geojson_output_enabled)
                                        {
                                            if (current_RX_time_ms % d_geojson_rate_ms == 0)
                                                {
                                                    d_geojson_printer->print_position(d_user_pvt_solver.get(), false);
                                                }
                                        }
                                    if (d_nmea_output_file_enabled)
                                        {
                                            if (current_RX_time_ms % d_nmea_rate_ms == 0)
                                                {
                                                    d_nmea_printer->Print_Nmea_Line(d_user_pvt_solver.get(), false);
                                                }
                                        }
                                    if (d_rinex_output_enabled)
                                        {
                                            d_rp->print_rinex_annotation(d_user_pvt_solver.get(), d_gnss_observables_map, d_rx_time, d_type_of_rx, flag_write_RINEX_obs_output);
                                        }
                                    if (d_rtcm_enabled)
                                        {
                                            d_rtcm_printer->Print_Rtcm_Messages(d_user_pvt_solver.get(),
                                                d_gnss_observables_map,
                                                d_rx_time,
                                                d_type_of_rx,
                                                d_rtcm_MSM_rate_ms,
                                                d_rtcm_MT1019_rate_ms,
                                                d_rtcm_MT1020_rate_ms,
                                                d_rtcm_MT1045_rate_ms,
                                                d_rtcm_MT1077_rate_ms,
                                                d_rtcm_MT1097_rate_ms,
                                                flag_write_RTCM_MSM_output,
                                                flag_write_RTCM_1019_output,
                                                flag_write_RTCM_1020_output,
                                                flag_write_RTCM_1045_output,
                                                d_enable_rx_clock_correction);
                                        }
                                    if (d_an_printer_enabled)
                                        {
                                            if (current_RX_time_ms % d_an_rate_ms == 0)
                                                {
                                                    d_an_printer->print_packet(d_user_pvt_solver.get(), d_gnss_observables_map);
                                                }
                                        }
                                }
                        }

                    // DEBUG MESSAGE: Display position in console output
                    if (d_user_pvt_solver->is_valid_position() && flag_display_pvt)
                        {
                            boost::posix_time::ptime time_solution;
                            std::string UTC_solution_str;
                            if (d_show_local_time_zone)
                                {
                                    time_solution = d_user_pvt_solver->get_position_UTC_time() + d_utc_diff_time;
                                    UTC_solution_str = d_local_time_str;
                                }
                            else
                                {
                                    time_solution = d_user_pvt_solver->get_position_UTC_time();
                                    UTC_solution_str = " UTC";
                                }
                            std::streamsize ss = std::cout.precision();  // save current precision
                            std::cout.setf(std::ios::fixed, std::ios::floatfield);
                            auto* facet = new boost::posix_time::time_facet("%Y-%b-%d %H:%M:%S.%f %z");
                            std::cout.imbue(std::locale(std::cout.getloc(), facet));
                            std::cout
                                << TEXT_BOLD_GREEN
                                << "Position at " << time_solution << UTC_solution_str
                                << " using " << d_user_pvt_solver->get_num_valid_observations()
                                << std::fixed << std::setprecision(9)
                                << " observations is Lat = " << d_user_pvt_solver->get_latitude() << " [deg], Long = " << d_user_pvt_solver->get_longitude()
                                << std::fixed << std::setprecision(3)
                                << " [deg], Height = " << d_user_pvt_solver->get_height() << " [m]" << TEXT_RESET << '\n';

                            std::cout << std::setprecision(ss);
                            DLOG(INFO) << "RX clock offset: " << d_user_pvt_solver->get_time_offset_s() << "[s]";

                            std::cout
                                << TEXT_BOLD_GREEN
                                << "Velocity: " << std::fixed << std::setprecision(3)
                                << "East: " << d_user_pvt_solver->get_rx_vel()[0] << " [m/s], North: " << d_user_pvt_solver->get_rx_vel()[1]
                                << " [m/s], Up = " << d_user_pvt_solver->get_rx_vel()[2] << " [m/s]" << TEXT_RESET << '\n';

                            std::cout << std::setprecision(ss);
                            DLOG(INFO) << "RX clock drift: " << d_user_pvt_solver->get_clock_drift_ppm() << " [ppm]";

                            // boost::posix_time::ptime p_time;
                            // gtime_t rtklib_utc_time = gpst2time(adjgpsweek(d_user_pvt_solver->gps_ephemeris_map.cbegin()->second.i_GPS_week), d_rx_time);
                            // p_time = boost::posix_time::from_time_t(rtklib_utc_time.time);
                            // p_time += boost::posix_time::microseconds(round(rtklib_utc_time.sec * 1e6));
                            // std::cout << TEXT_MAGENTA << "Observable RX time (GPST) " << boost::posix_time::to_simple_string(p_time) << TEXT_RESET << '\n';

                            DLOG(INFO) << "Position at " << boost::posix_time::to_simple_string(d_user_pvt_solver->get_position_UTC_time())
                                       << " UTC using " << d_user_pvt_solver->get_num_valid_observations() << " observations is Lat = " << d_user_pvt_solver->get_latitude() << " [deg], Long = " << d_user_pvt_solver->get_longitude()
                                       << " [deg], Height = " << d_user_pvt_solver->get_height() << " [m]";

                            /* std::cout << "Dilution of Precision at " << boost::posix_time::to_simple_string(d_user_pvt_solver->get_position_UTC_time())
                                         << " UTC using "<< d_user_pvt_solver->get_num_valid_observations() <<" observations is HDOP = " << d_user_pvt_solver->get_hdop() << " VDOP = "
                                         << d_user_pvt_solver->get_vdop()
                                         << " GDOP = " << d_user_pvt_solver->get_gdop() << '\n'; */
                        }

                    // PVT MONITOR
                    if (d_user_pvt_solver->is_valid_position())
                        {
                            const std::shared_ptr<Monitor_Pvt> monitor_pvt = std::make_shared<Monitor_Pvt>(d_user_pvt_solver->get_monitor_pvt());

                            // publish new position to the gnss_flowgraph channel status monitor
                            if (current_RX_time_ms % d_report_rate_ms == 0)
                                {
                                    this->message_port_pub(pmt::mp("status"), pmt::make_any(monitor_pvt));
                                }
                            if (d_flag_monitor_pvt_enabled)
                                {
                                    d_udp_sink_ptr->write_monitor_pvt(monitor_pvt.get());
                                }
                        }
                }
        }

    return noutput_items;
}<|MERGE_RESOLUTION|>--- conflicted
+++ resolved
@@ -165,12 +165,8 @@
 {
     // Send feedback message to observables block with the receiver clock offset
     this->message_port_register_out(pmt::mp("pvt_to_observables"));
-<<<<<<< HEAD
     // Experimental: VLT commands from PVT to tracking channels
     this->message_port_register_out(pmt::mp("pvt_to_trk"));
-=======
-
->>>>>>> 835e7997
     // Send PVT status to gnss_flowgraph
     this->message_port_register_out(pmt::mp("status"));
 
