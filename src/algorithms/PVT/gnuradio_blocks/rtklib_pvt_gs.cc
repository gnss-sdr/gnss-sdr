/*!
 * \file rtklib_pvt_gs.cc
 * \brief Interface of a Position Velocity and Time computation block
 * \author Javier Arribas, 2017. jarribas(at)cttc.es
 *
 * -----------------------------------------------------------------------------
 *
 * GNSS-SDR is a Global Navigation Satellite System software-defined receiver.
 * This file is part of GNSS-SDR.
 *
 * Copyright (C) 2010-2020  (see AUTHORS file for a list of contributors)
 * SPDX-License-Identifier: GPL-3.0-or-later
 *
 * -----------------------------------------------------------------------------
 */

#include "rtklib_pvt_gs.h"
#include "MATH_CONSTANTS.h"
#include "an_packet_printer.h"
#include "beidou_dnav_almanac.h"
#include "beidou_dnav_ephemeris.h"
#include "beidou_dnav_iono.h"
#include "beidou_dnav_utc_model.h"
#include "display.h"
#include "galileo_almanac.h"
#include "galileo_almanac_helper.h"
#include "galileo_ephemeris.h"
#include "galileo_has_data.h"
#include "galileo_iono.h"
#include "galileo_utc_model.h"
#include "geojson_printer.h"
#include "glonass_gnav_almanac.h"
#include "glonass_gnav_ephemeris.h"
#include "glonass_gnav_utc_model.h"
#include "gnss_frequencies.h"
#include "gnss_satellite.h"
#include "gnss_sdr_create_directory.h"
#include "gnss_sdr_filesystem.h"
#include "gnss_sdr_make_unique.h"
#include "gps_almanac.h"
#include "gps_cnav_ephemeris.h"
#include "gps_cnav_iono.h"
#include "gps_cnav_utc_model.h"
#include "gps_ephemeris.h"
#include "gps_iono.h"
#include "gps_utc_model.h"
#include "gpx_printer.h"
#include "has_simple_printer.h"
#include "kml_printer.h"
#include "monitor_ephemeris_udp_sink.h"
#include "monitor_pvt.h"
#include "monitor_pvt_udp_sink.h"
#include "nmea_printer.h"
#include "pvt_conf.h"
#include "rinex_printer.h"
#include "rtcm_printer.h"
#include "rtklib_rtkcmn.h"
#include "rtklib_solver.h"
#include "trackingcmd.h"
#include <boost/archive/xml_iarchive.hpp>  // for xml_iarchive
#include <boost/archive/xml_oarchive.hpp>  // for xml_oarchive
#include <boost/exception/diagnostic_information.hpp>
#include <boost/exception/exception.hpp>
#include <boost/serialization/map.hpp>
#include <boost/serialization/nvp.hpp>  // for nvp, make_nvp
#include <glog/logging.h>               // for LOG
#include <gnuradio/io_signature.h>      // for io_signature
#include <pmt/pmt_sugar.h>              // for mp
#include <algorithm>                    // for sort, unique
#include <cerrno>                       // for errno
#include <cstring>                      // for strerror
#include <exception>                    // for exception
#include <fstream>                      // for ofstream
#include <iomanip>                      // for put_time, setprecision
#include <iostream>                     // for operator<<
#include <locale>                       // for locale
#include <sstream>                      // for ostringstream
#include <stdexcept>                    // for length_error
#include <sys/ipc.h>                    // for IPC_CREAT
#include <sys/msg.h>                    // for msgctl
#include <typeinfo>                     // for std::type_info, typeid
#include <utility>                      // for pair

#if HAS_GENERIC_LAMBDA
#else
#include <boost/bind/bind.hpp>
#endif

#if USE_STD_COMMON_FACTOR
#include <numeric>
namespace bc = std;
#else
#if USE_OLD_BOOST_MATH_COMMON_FACTOR
#include <boost/math/common_factor_rt.hpp>
namespace bc = boost::math;
#else
#include <boost/integer/common_factor_rt.hpp>
namespace bc = boost::integer;
#endif
#endif

#if PMT_USES_BOOST_ANY
#include <boost/any.hpp>
namespace wht = boost;
#else
#include <any>
namespace wht = std;
#endif

rtklib_pvt_gs_sptr rtklib_make_pvt_gs(uint32_t nchannels,
    const Pvt_Conf& conf_,
    const rtk_t& rtk)
{
    return rtklib_pvt_gs_sptr(new rtklib_pvt_gs(nchannels,
        conf_,
        rtk));
}


rtklib_pvt_gs::rtklib_pvt_gs(uint32_t nchannels,
    const Pvt_Conf& conf_,
    const rtk_t& rtk)
    : gr::sync_block("rtklib_pvt_gs",
          gr::io_signature::make(nchannels, nchannels, sizeof(Gnss_Synchro)),
          gr::io_signature::make(0, 0, 0)),
      d_dump_filename(conf_.dump_filename),
      d_gps_ephemeris_sptr_type_hash_code(typeid(std::shared_ptr<Gps_Ephemeris>).hash_code()),
      d_gps_iono_sptr_type_hash_code(typeid(std::shared_ptr<Gps_Iono>).hash_code()),
      d_gps_utc_model_sptr_type_hash_code(typeid(std::shared_ptr<Gps_Utc_Model>).hash_code()),
      d_gps_cnav_ephemeris_sptr_type_hash_code(typeid(std::shared_ptr<Gps_CNAV_Ephemeris>).hash_code()),
      d_gps_cnav_iono_sptr_type_hash_code(typeid(std::shared_ptr<Gps_CNAV_Iono>).hash_code()),
      d_gps_cnav_utc_model_sptr_type_hash_code(typeid(std::shared_ptr<Gps_CNAV_Utc_Model>).hash_code()),
      d_gps_almanac_sptr_type_hash_code(typeid(std::shared_ptr<Gps_Almanac>).hash_code()),
      d_galileo_ephemeris_sptr_type_hash_code(typeid(std::shared_ptr<Galileo_Ephemeris>).hash_code()),
      d_galileo_iono_sptr_type_hash_code(typeid(std::shared_ptr<Galileo_Iono>).hash_code()),
      d_galileo_utc_model_sptr_type_hash_code(typeid(std::shared_ptr<Galileo_Utc_Model>).hash_code()),
      d_galileo_almanac_helper_sptr_type_hash_code(typeid(std::shared_ptr<Galileo_Almanac_Helper>).hash_code()),
      d_galileo_almanac_sptr_type_hash_code(typeid(std::shared_ptr<Galileo_Almanac>).hash_code()),
      d_glonass_gnav_ephemeris_sptr_type_hash_code(typeid(std::shared_ptr<Glonass_Gnav_Ephemeris>).hash_code()),
      d_glonass_gnav_utc_model_sptr_type_hash_code(typeid(std::shared_ptr<Glonass_Gnav_Utc_Model>).hash_code()),
      d_glonass_gnav_almanac_sptr_type_hash_code(typeid(std::shared_ptr<Glonass_Gnav_Almanac>).hash_code()),
      d_beidou_dnav_ephemeris_sptr_type_hash_code(typeid(std::shared_ptr<Beidou_Dnav_Ephemeris>).hash_code()),
      d_beidou_dnav_iono_sptr_type_hash_code(typeid(std::shared_ptr<Beidou_Dnav_Iono>).hash_code()),
      d_beidou_dnav_utc_model_sptr_type_hash_code(typeid(std::shared_ptr<Beidou_Dnav_Utc_Model>).hash_code()),
      d_beidou_dnav_almanac_sptr_type_hash_code(typeid(std::shared_ptr<Beidou_Dnav_Almanac>).hash_code()),
      d_galileo_has_data_sptr_type_hash_code(typeid(std::shared_ptr<Galileo_HAS_data>).hash_code()),
      d_rinex_version(conf_.rinex_version),
      d_rx_time(0.0),
      d_local_counter_ms(0ULL),
      d_timestamp_rx_clock_offset_correction_msg_ms(0LL),
      d_rinexobs_rate_ms(conf_.rinexobs_rate_ms),
      d_kml_rate_ms(conf_.kml_rate_ms),
      d_gpx_rate_ms(conf_.gpx_rate_ms),
      d_geojson_rate_ms(conf_.geojson_rate_ms),
      d_nmea_rate_ms(conf_.nmea_rate_ms),
      d_an_rate_ms(conf_.an_rate_ms),
      d_output_rate_ms(conf_.output_rate_ms),
      d_display_rate_ms(conf_.display_rate_ms),
      d_report_rate_ms(1000),
      d_max_obs_block_rx_clock_offset_ms(conf_.max_obs_block_rx_clock_offset_ms),
      d_nchannels(nchannels),
      d_type_of_rx(conf_.type_of_receiver),
      d_observable_interval_ms(conf_.observable_interval_ms),
      d_pvt_errors_counter(0),
      d_dump(conf_.dump),
      d_dump_mat(conf_.dump_mat && conf_.dump),
      d_rinex_output_enabled(conf_.rinex_output_enabled),
      d_geojson_output_enabled(conf_.geojson_output_enabled),
      d_gpx_output_enabled(conf_.gpx_output_enabled),
      d_kml_output_enabled(conf_.kml_output_enabled),
      d_nmea_output_file_enabled(conf_.nmea_output_file_enabled || conf_.flag_nmea_tty_port),
      d_xml_storage(conf_.xml_output_enabled),
      d_flag_monitor_pvt_enabled(conf_.monitor_enabled),
      d_flag_monitor_ephemeris_enabled(conf_.monitor_ephemeris_enabled),
      d_show_local_time_zone(conf_.show_local_time_zone),
      d_enable_rx_clock_correction(conf_.enable_rx_clock_correction),
      d_an_printer_enabled(conf_.an_output_enabled),
      d_log_timetag(conf_.log_source_timetag),
      d_use_e6_for_pvt(conf_.use_e6_for_pvt),
<<<<<<< HEAD
      d_enable_vtl(conf_.enable_vtl),
      d_close_vtl_loop(conf_.close_vtl_loop)
=======
      d_use_has_corrections(conf_.use_has_corrections),
      d_use_unhealthy_sats(conf_.use_unhealthy_sats)
>>>>>>> 9a8fc028
{
    // Send feedback message to observables block with the receiver clock offset
    this->message_port_register_out(pmt::mp("pvt_to_observables"));
    // Experimental: VLT commands from PVT to tracking channels
    this->message_port_register_out(pmt::mp("pvt_to_trk"));
    // Send PVT status to gnss_flowgraph
    this->message_port_register_out(pmt::mp("status"));

    // GPS Ephemeris data message port in
    this->message_port_register_in(pmt::mp("telemetry"));
    this->set_msg_handler(pmt::mp("telemetry"),
#if HAS_GENERIC_LAMBDA
        [this](auto&& PH1) { msg_handler_telemetry(PH1); });
#else
#if USE_BOOST_BIND_PLACEHOLDERS
        boost::bind(&rtklib_pvt_gs::msg_handler_telemetry, this, boost::placeholders::_1));
#else
        boost::bind(&rtklib_pvt_gs::msg_handler_telemetry, this, _1));
#endif
#endif

    // Galileo E6 HAS messages port in
    this->message_port_register_in(pmt::mp("E6_HAS_to_PVT"));
    this->set_msg_handler(pmt::mp("E6_HAS_to_PVT"),
#if HAS_GENERIC_LAMBDA
        [this](auto&& PH1) { msg_handler_has_data(PH1); });
#else
#if USE_BOOST_BIND_PLACEHOLDERS
        boost::bind(&rtklib_pvt_gs::msg_handler_has_data, this, boost::placeholders::_1));
#else
        boost::bind(&rtklib_pvt_gs::msg_handler_has_data, this, _1));
#endif
#endif

    d_initial_carrier_phase_offset_estimation_rads = std::vector<double>(nchannels, 0.0);
    d_channel_initialized = std::vector<bool>(nchannels, false);

    std::string dump_ls_pvt_filename = conf_.dump_filename;

    if (d_dump)
        {
            std::string dump_path;
            // Get path
            if (d_dump_filename.find_last_of('/') != std::string::npos)
                {
                    std::string dump_filename_ = d_dump_filename.substr(d_dump_filename.find_last_of('/') + 1);
                    dump_path = d_dump_filename.substr(0, d_dump_filename.find_last_of('/'));
                    d_dump_filename = dump_filename_;
                }
            else
                {
                    dump_path = std::string(".");
                }
            if (d_dump_filename.empty())
                {
                    d_dump_filename = "pvt";
                }
            // remove extension if any
            if (d_dump_filename.substr(1).find_last_of('.') != std::string::npos)
                {
                    d_dump_filename = d_dump_filename.substr(0, d_dump_filename.find_last_of('.'));
                }
            dump_ls_pvt_filename = dump_path + fs::path::preferred_separator + d_dump_filename;
            dump_ls_pvt_filename.append(".dat");
            // create directory
            if (!gnss_sdr_create_directory(dump_path))
                {
                    std::cerr << "GNSS-SDR cannot create dump file for the PVT block. Wrong permissions?\n";
                    d_dump = false;
                }
        }

    // initialize kml_printer
    const std::string kml_dump_filename = d_dump_filename;
    if (d_kml_rate_ms == 0)
        {
            d_kml_output_enabled = false;
        }
    if (d_kml_output_enabled)
        {
            d_kml_dump = std::make_unique<Kml_Printer>(conf_.kml_output_path);
            d_kml_dump->set_headers(kml_dump_filename);
        }
    else
        {
            d_kml_dump = nullptr;
        }

    // initialize gpx_printer
    const std::string gpx_dump_filename = d_dump_filename;
    if (d_gpx_rate_ms == 0)
        {
            d_gpx_output_enabled = false;
        }
    if (d_gpx_output_enabled)
        {
            d_gpx_dump = std::make_unique<Gpx_Printer>(conf_.gpx_output_path);
            d_gpx_dump->set_headers(gpx_dump_filename);
        }
    else
        {
            d_gpx_dump = nullptr;
        }

    // initialize geojson_printer
    const std::string geojson_dump_filename = d_dump_filename;
    if (d_geojson_rate_ms == 0)
        {
            d_geojson_output_enabled = false;
        }
    if (d_geojson_output_enabled)
        {
            d_geojson_printer = std::make_unique<GeoJSON_Printer>(conf_.geojson_output_path);
            d_geojson_printer->set_headers(geojson_dump_filename);
        }
    else
        {
            d_geojson_printer = nullptr;
        }

    // initialize nmea_printer
    if (d_nmea_rate_ms == 0)
        {
            d_nmea_output_file_enabled = false;
        }

    if (d_nmea_output_file_enabled)
        {
            d_nmea_printer = std::make_unique<Nmea_Printer>(conf_.nmea_dump_filename, conf_.nmea_output_file_enabled, conf_.flag_nmea_tty_port, conf_.nmea_dump_devname, conf_.nmea_output_file_path);
        }
    else
        {
            d_nmea_printer = nullptr;
        }

    // initialize rtcm_printer
    const std::string rtcm_dump_filename = d_dump_filename;
    if (conf_.flag_rtcm_server || conf_.flag_rtcm_tty_port || conf_.rtcm_output_file_enabled)
        {
            d_rtcm_printer = std::make_unique<Rtcm_Printer>(rtcm_dump_filename, conf_.rtcm_output_file_enabled, conf_.flag_rtcm_server, conf_.flag_rtcm_tty_port, conf_.rtcm_tcp_port, conf_.rtcm_station_id, conf_.rtcm_dump_devname, true, conf_.rtcm_output_file_path);
            std::map<int, int> rtcm_msg_rate_ms = conf_.rtcm_msg_rate_ms;
            if (rtcm_msg_rate_ms.find(1019) != rtcm_msg_rate_ms.end())
                {
                    d_rtcm_MT1019_rate_ms = rtcm_msg_rate_ms[1019];
                }
            else
                {
                    d_rtcm_MT1019_rate_ms = bc::lcm(5000, d_output_rate_ms);  // default value if not set
                }
            if (rtcm_msg_rate_ms.find(1020) != rtcm_msg_rate_ms.end())
                {
                    d_rtcm_MT1020_rate_ms = rtcm_msg_rate_ms[1020];
                }
            else
                {
                    d_rtcm_MT1020_rate_ms = bc::lcm(5000, d_output_rate_ms);  // default value if not set
                }
            if (rtcm_msg_rate_ms.find(1045) != rtcm_msg_rate_ms.end())
                {
                    d_rtcm_MT1045_rate_ms = rtcm_msg_rate_ms[1045];
                }
            else
                {
                    d_rtcm_MT1045_rate_ms = bc::lcm(5000, d_output_rate_ms);  // default value if not set
                }
            if (rtcm_msg_rate_ms.find(1077) != rtcm_msg_rate_ms.end())  // whatever between 1071 and 1077
                {
                    d_rtcm_MT1077_rate_ms = rtcm_msg_rate_ms[1077];
                }
            else
                {
                    d_rtcm_MT1077_rate_ms = bc::lcm(1000, d_output_rate_ms);  // default value if not set
                }
            if (rtcm_msg_rate_ms.find(1087) != rtcm_msg_rate_ms.end())  // whatever between 1081 and 1087
                {
                    d_rtcm_MT1087_rate_ms = rtcm_msg_rate_ms[1087];
                }
            else
                {
                    d_rtcm_MT1087_rate_ms = bc::lcm(1000, d_output_rate_ms);  // default value if not set
                }
            if (rtcm_msg_rate_ms.find(1097) != rtcm_msg_rate_ms.end())  // whatever between 1091 and 1097
                {
                    d_rtcm_MT1097_rate_ms = rtcm_msg_rate_ms[1097];
                    d_rtcm_MSM_rate_ms = rtcm_msg_rate_ms[1097];
                }
            else
                {
                    d_rtcm_MT1097_rate_ms = bc::lcm(1000, d_output_rate_ms);  // default value if not set
                    d_rtcm_MSM_rate_ms = bc::lcm(1000, d_output_rate_ms);     // default value if not set
                }
            d_rtcm_enabled = true;
        }
    else
        {
            d_rtcm_MT1019_rate_ms = 0;
            d_rtcm_MT1045_rate_ms = 0;
            d_rtcm_MT1020_rate_ms = 0;
            d_rtcm_MT1077_rate_ms = 0;
            d_rtcm_MT1087_rate_ms = 0;
            d_rtcm_MT1097_rate_ms = 0;
            d_rtcm_MSM_rate_ms = 0;
            d_rtcm_enabled = false;
            d_rtcm_printer = nullptr;
        }

    // initialize RINEX printer
    if (d_rinex_output_enabled)
        {
            d_rp = std::make_unique<Rinex_Printer>(d_rinex_version, conf_.rinex_output_path, conf_.rinex_name);
            d_rp->set_pre_2009_file(conf_.pre_2009_file);
        }
    else
        {
            d_rp = nullptr;
        }

    // XML printer
    if (d_xml_storage)
        {
            d_xml_base_path = conf_.xml_output_path;
            fs::path full_path(fs::current_path());
            const fs::path p(d_xml_base_path);
            if (!fs::exists(p))
                {
                    std::string new_folder;
                    for (const auto& folder : fs::path(d_xml_base_path))
                        {
                            new_folder += folder.string();
                            errorlib::error_code ec;
                            if (!fs::exists(new_folder))
                                {
                                    if (!fs::create_directory(new_folder, ec))
                                        {
                                            std::cout << "Could not create the " << new_folder << " folder.\n";
                                            d_xml_base_path = full_path.string();
                                        }
                                }
                            new_folder += fs::path::preferred_separator;
                        }
                }
            else
                {
                    d_xml_base_path = p.string();
                }
            if (d_xml_base_path != ".")
                {
                    std::cout << "XML files will be stored at " << d_xml_base_path << '\n';
                }

            d_xml_base_path = d_xml_base_path + fs::path::preferred_separator;
        }

    // Initialize HAS simple printer
    d_enable_has_messages = (((d_type_of_rx >= 100) && (d_type_of_rx < 107)) && (conf_.output_enabled));
    if (d_enable_has_messages)
        {
            d_has_simple_printer = std::make_unique<Has_Simple_Printer>();
        }
    else
        {
            d_has_simple_printer = nullptr;
        }

    // Initialize AN printer
    if (d_an_printer_enabled)
        {
            d_an_printer = std::make_unique<An_Packet_Printer>(conf_.an_dump_devname);
        }
    else
        {
            d_an_printer = nullptr;
        }

    // PVT MONITOR
    if (d_flag_monitor_pvt_enabled)
        {
            std::string address_string = conf_.udp_addresses;
            std::vector<std::string> udp_addr_vec = split_string(address_string, '_');
            std::sort(udp_addr_vec.begin(), udp_addr_vec.end());
            udp_addr_vec.erase(std::unique(udp_addr_vec.begin(), udp_addr_vec.end()), udp_addr_vec.end());

            d_udp_sink_ptr = std::make_unique<Monitor_Pvt_Udp_Sink>(udp_addr_vec, conf_.udp_port, conf_.protobuf_enabled);
        }
    else
        {
            d_udp_sink_ptr = nullptr;
        }

    // EPHEMERIS MONITOR
    if (d_flag_monitor_ephemeris_enabled)
        {
            std::string address_string = conf_.udp_eph_addresses;
            std::vector<std::string> udp_addr_vec = split_string(address_string, '_');
            std::sort(udp_addr_vec.begin(), udp_addr_vec.end());
            udp_addr_vec.erase(std::unique(udp_addr_vec.begin(), udp_addr_vec.end()), udp_addr_vec.end());

            d_eph_udp_sink_ptr = std::make_unique<Monitor_Ephemeris_Udp_Sink>(udp_addr_vec, conf_.udp_eph_port, conf_.protobuf_enabled);
        }
    else
        {
            d_eph_udp_sink_ptr = nullptr;
        }

    // Create Sys V message queue
    d_first_fix = true;
    d_sysv_msg_key = 1101;
    const int msgflg = IPC_CREAT | 0666;
    if ((d_sysv_msqid = msgget(d_sysv_msg_key, msgflg)) == -1)
        {
            std::cout << "GNSS-SDR cannot create System V message queues.\n";
            LOG(WARNING) << "The System V message queue is not available. Error: " << errno << " - " << strerror(errno);
        }

    // Display time in local time zone
    std::ostringstream os;
#ifdef HAS_PUT_TIME
    time_t when = std::time(nullptr);
    auto const tm = *std::localtime(&when);
    os << std::put_time(&tm, "%z");
#endif
    std::string utc_diff_str = os.str();  // in ISO 8601 format: "+HHMM" or "-HHMM"
    if (utc_diff_str.empty())
        {
            utc_diff_str = "+0000";
        }
    const int h = std::stoi(utc_diff_str.substr(0, 3), nullptr, 10);
    const int m = std::stoi(utc_diff_str[0] + utc_diff_str.substr(3), nullptr, 10);
    d_utc_diff_time = boost::posix_time::hours(h) + boost::posix_time::minutes(m);
    std::ostringstream os2;
#ifdef HAS_PUT_TIME
    os2 << std::put_time(&tm, "%Z");
#endif
    const std::string time_zone_abrv = os2.str();
    if (time_zone_abrv.empty())
        {
            if (utc_diff_str == "+0000")
                {
                    d_local_time_str = " UTC";
                }
            else
                {
                    d_local_time_str = " (UTC " + utc_diff_str.substr(0, 3) + ":" + utc_diff_str.substr(3, 2) + ")";
                }
        }
    else
        {
            d_local_time_str = std::string(" ") + time_zone_abrv + " (UTC " + utc_diff_str.substr(0, 3) + ":" + utc_diff_str.substr(3, 2) + ")";
        }

    if (d_enable_rx_clock_correction == true)
        {
            // setup two PVT solvers: internal solver for rx clock and user solver
            // user PVT solver
            d_user_pvt_solver = std::make_shared<Rtklib_Solver>(rtk, dump_ls_pvt_filename, d_type_of_rx, d_dump, d_dump_mat, d_use_e6_for_pvt);
            d_user_pvt_solver->set_averaging_depth(1);
            d_user_pvt_solver->set_pre_2009_file(conf_.pre_2009_file);

            // internal PVT solver, mainly used to estimate the receiver clock
            rtk_t internal_rtk = rtk;
            internal_rtk.opt.mode = PMODE_SINGLE;  // use single positioning mode in internal PVT solver
            d_internal_pvt_solver = std::make_shared<Rtklib_Solver>(internal_rtk, dump_ls_pvt_filename, d_type_of_rx, false, false, d_use_e6_for_pvt);
            d_internal_pvt_solver->set_averaging_depth(1);
            d_internal_pvt_solver->set_pre_2009_file(conf_.pre_2009_file);
        }
    else
        {
            // only one solver, customized by the user options
            d_internal_pvt_solver = std::make_shared<Rtklib_Solver>(rtk, dump_ls_pvt_filename, d_type_of_rx, d_dump, d_dump_mat, d_use_e6_for_pvt);
            d_internal_pvt_solver->set_averaging_depth(1);
            d_internal_pvt_solver->set_pre_2009_file(conf_.pre_2009_file);
            d_user_pvt_solver = d_internal_pvt_solver;
        }

    // set the RTKLIB trace (debug) level
    tracelevel(conf_.rtk_trace_level);

    // timetag
    if (d_log_timetag)
        {
            try
                {
                    d_log_timetag_file.open(conf_.log_source_timetag_file, std::ios::out | std::ios::binary);
                    std::cout << "Log PVT timetag metadata enabled, log file: " << conf_.log_source_timetag_file << '\n';
                }
            catch (const std::exception& e)
                {
                    std::cerr << "Log PVT timetag metadata file cannot be created: " << e.what() << '\n';
                    d_log_timetag = false;
                }
        }

    d_start = std::chrono::system_clock::now();
}


rtklib_pvt_gs::~rtklib_pvt_gs()
{
    DLOG(INFO) << "PVT block destructor called.";
    if (d_sysv_msqid != -1)
        {
            msgctl(d_sysv_msqid, IPC_RMID, nullptr);
        }
    try
        {
            if (d_xml_storage)
                {
                    // save GPS L2CM ephemeris to XML file
                    std::string file_name = d_xml_base_path + "gps_cnav_ephemeris.xml";
                    if (d_internal_pvt_solver->gps_cnav_ephemeris_map.empty() == false)
                        {
                            std::ofstream ofs;
                            try
                                {
                                    ofs.open(file_name.c_str(), std::ofstream::trunc | std::ofstream::out);
                                    boost::archive::xml_oarchive xml(ofs);
                                    xml << boost::serialization::make_nvp("GNSS-SDR_cnav_ephemeris_map", d_internal_pvt_solver->gps_cnav_ephemeris_map);
                                    LOG(INFO) << "Saved GPS L2CM or L5 Ephemeris map data";
                                }
                            catch (const boost::archive::archive_exception& e)
                                {
                                    LOG(WARNING) << e.what();
                                }
                            catch (const std::exception& e)
                                {
                                    LOG(WARNING) << e.what();
                                }
                        }
                    else
                        {
                            LOG(INFO) << "Failed to save GPS L2CM or L5 Ephemeris, map is empty";
                        }

                    // save GPS L1 CA ephemeris to XML file
                    file_name = d_xml_base_path + "gps_ephemeris.xml";
                    if (d_internal_pvt_solver->gps_ephemeris_map.empty() == false)
                        {
                            std::ofstream ofs;
                            try
                                {
                                    ofs.open(file_name.c_str(), std::ofstream::trunc | std::ofstream::out);
                                    boost::archive::xml_oarchive xml(ofs);
                                    xml << boost::serialization::make_nvp("GNSS-SDR_ephemeris_map", d_internal_pvt_solver->gps_ephemeris_map);
                                    LOG(INFO) << "Saved GPS L1 CA Ephemeris map data";
                                }
                            catch (const boost::archive::archive_exception& e)
                                {
                                    LOG(WARNING) << e.what();
                                }
                            catch (const std::exception& e)
                                {
                                    LOG(WARNING) << e.what();
                                }
                        }
                    else
                        {
                            LOG(INFO) << "Failed to save GPS L1 CA Ephemeris, map is empty";
                        }

                    // save Galileo E1 ephemeris to XML file
                    file_name = d_xml_base_path + "gal_ephemeris.xml";
                    if (d_internal_pvt_solver->galileo_ephemeris_map.empty() == false)
                        {
                            std::ofstream ofs;
                            try
                                {
                                    ofs.open(file_name.c_str(), std::ofstream::trunc | std::ofstream::out);
                                    boost::archive::xml_oarchive xml(ofs);
                                    // Annotate as full GPS week number
                                    for (auto& gal_eph_iter : d_internal_pvt_solver->galileo_ephemeris_map)
                                        {
                                            gal_eph_iter.second.WN += 1024;
                                        }
                                    xml << boost::serialization::make_nvp("GNSS-SDR_gal_ephemeris_map", d_internal_pvt_solver->galileo_ephemeris_map);
                                    LOG(INFO) << "Saved Galileo E1 Ephemeris map data";
                                }
                            catch (const boost::archive::archive_exception& e)
                                {
                                    LOG(WARNING) << e.what();
                                }
                            catch (const std::ofstream::failure& e)
                                {
                                    LOG(WARNING) << "Problem opening output XML file";
                                }
                            catch (const std::exception& e)
                                {
                                    LOG(WARNING) << e.what();
                                }
                        }
                    else
                        {
                            LOG(INFO) << "Failed to save Galileo E1 Ephemeris, map is empty";
                        }

                    // save GLONASS GNAV ephemeris to XML file
                    file_name = d_xml_base_path + "eph_GLONASS_GNAV.xml";
                    if (d_internal_pvt_solver->glonass_gnav_ephemeris_map.empty() == false)
                        {
                            std::ofstream ofs;
                            try
                                {
                                    ofs.open(file_name.c_str(), std::ofstream::trunc | std::ofstream::out);
                                    boost::archive::xml_oarchive xml(ofs);
                                    xml << boost::serialization::make_nvp("GNSS-SDR_gnav_ephemeris_map", d_internal_pvt_solver->glonass_gnav_ephemeris_map);
                                    LOG(INFO) << "Saved GLONASS GNAV Ephemeris map data";
                                }
                            catch (const boost::archive::archive_exception& e)
                                {
                                    LOG(WARNING) << e.what();
                                }
                            catch (const std::ofstream::failure& e)
                                {
                                    LOG(WARNING) << "Problem opening output XML file";
                                }
                            catch (const std::exception& e)
                                {
                                    LOG(WARNING) << e.what();
                                }
                        }
                    else
                        {
                            LOG(INFO) << "Failed to save GLONASS GNAV Ephemeris, map is empty";
                        }

                    // Save GPS UTC model parameters
                    file_name = d_xml_base_path + "gps_utc_model.xml";
                    if (d_internal_pvt_solver->gps_utc_model.valid)
                        {
                            std::ofstream ofs;
                            try
                                {
                                    ofs.open(file_name.c_str(), std::ofstream::trunc | std::ofstream::out);
                                    boost::archive::xml_oarchive xml(ofs);
                                    xml << boost::serialization::make_nvp("GNSS-SDR_utc_model", d_internal_pvt_solver->gps_utc_model);
                                    LOG(INFO) << "Saved GPS UTC model parameters";
                                }
                            catch (const std::ofstream::failure& e)
                                {
                                    LOG(WARNING) << "Problem opening output XML file";
                                }
                            catch (const boost::archive::archive_exception& e)
                                {
                                    LOG(WARNING) << e.what();
                                }
                            catch (const std::exception& e)
                                {
                                    LOG(WARNING) << e.what();
                                }
                        }
                    else
                        {
                            LOG(INFO) << "Failed to save GPS UTC model parameters, not valid data";
                        }

                    // Save Galileo UTC model parameters
                    file_name = d_xml_base_path + "gal_utc_model.xml";
                    if (d_internal_pvt_solver->galileo_utc_model.Delta_tLS != 0.0)
                        {
                            std::ofstream ofs;
                            try
                                {
                                    ofs.open(file_name.c_str(), std::ofstream::trunc | std::ofstream::out);
                                    boost::archive::xml_oarchive xml(ofs);
                                    xml << boost::serialization::make_nvp("GNSS-SDR_gal_utc_model", d_internal_pvt_solver->galileo_utc_model);
                                    LOG(INFO) << "Saved Galileo UTC model parameters";
                                }
                            catch (const boost::archive::archive_exception& e)
                                {
                                    LOG(WARNING) << e.what();
                                }
                            catch (const std::ofstream::failure& e)
                                {
                                    LOG(WARNING) << "Problem opening output XML file";
                                }
                            catch (const std::exception& e)
                                {
                                    LOG(WARNING) << e.what();
                                }
                        }
                    else
                        {
                            LOG(INFO) << "Failed to save Galileo UTC model parameters, not valid data";
                        }

                    // Save GPS iono parameters
                    file_name = d_xml_base_path + "gps_iono.xml";
                    if (d_internal_pvt_solver->gps_iono.valid == true)
                        {
                            std::ofstream ofs;
                            try
                                {
                                    ofs.open(file_name.c_str(), std::ofstream::trunc | std::ofstream::out);
                                    boost::archive::xml_oarchive xml(ofs);
                                    xml << boost::serialization::make_nvp("GNSS-SDR_iono_model", d_internal_pvt_solver->gps_iono);
                                    LOG(INFO) << "Saved GPS ionospheric model parameters";
                                }
                            catch (const boost::archive::archive_exception& e)
                                {
                                    LOG(WARNING) << e.what();
                                }
                            catch (const std::ofstream::failure& e)
                                {
                                    LOG(WARNING) << "Problem opening output XML file";
                                }
                            catch (const std::exception& e)
                                {
                                    LOG(WARNING) << e.what();
                                }
                        }
                    else
                        {
                            LOG(INFO) << "Failed to save GPS ionospheric model parameters, not valid data";
                        }

                    // Save GPS CNAV iono parameters
                    file_name = d_xml_base_path + "gps_cnav_iono.xml";
                    if (d_internal_pvt_solver->gps_cnav_iono.valid == true)
                        {
                            std::ofstream ofs;
                            try
                                {
                                    ofs.open(file_name.c_str(), std::ofstream::trunc | std::ofstream::out);
                                    boost::archive::xml_oarchive xml(ofs);
                                    xml << boost::serialization::make_nvp("GNSS-SDR_cnav_iono_model", d_internal_pvt_solver->gps_cnav_iono);
                                    LOG(INFO) << "Saved GPS CNAV ionospheric model parameters";
                                }
                            catch (const boost::archive::archive_exception& e)
                                {
                                    LOG(WARNING) << e.what();
                                }
                            catch (const std::ofstream::failure& e)
                                {
                                    LOG(WARNING) << "Problem opening output XML file";
                                }
                            catch (const std::exception& e)
                                {
                                    LOG(WARNING) << e.what();
                                }
                        }
                    else
                        {
                            LOG(INFO) << "Failed to save GPS CNAV ionospheric model parameters, not valid data";
                        }

                    // Save Galileo iono parameters
                    file_name = d_xml_base_path + "gal_iono.xml";
                    if (d_internal_pvt_solver->galileo_iono.ai0 != 0.0)
                        {
                            std::ofstream ofs;
                            try
                                {
                                    ofs.open(file_name.c_str(), std::ofstream::trunc | std::ofstream::out);
                                    boost::archive::xml_oarchive xml(ofs);
                                    xml << boost::serialization::make_nvp("GNSS-SDR_gal_iono_model", d_internal_pvt_solver->galileo_iono);
                                    LOG(INFO) << "Saved Galileo ionospheric model parameters";
                                }
                            catch (const boost::archive::archive_exception& e)
                                {
                                    LOG(WARNING) << e.what();
                                }
                            catch (const std::ofstream::failure& e)
                                {
                                    LOG(WARNING) << "Problem opening output XML file";
                                }
                            catch (const std::exception& e)
                                {
                                    LOG(WARNING) << e.what();
                                }
                        }
                    else
                        {
                            LOG(INFO) << "Failed to save Galileo ionospheric model parameters, not valid data";
                        }

                    // save GPS almanac to XML file
                    file_name = d_xml_base_path + "gps_almanac.xml";
                    if (d_internal_pvt_solver->gps_almanac_map.empty() == false)
                        {
                            std::ofstream ofs;
                            try
                                {
                                    ofs.open(file_name.c_str(), std::ofstream::trunc | std::ofstream::out);
                                    boost::archive::xml_oarchive xml(ofs);
                                    xml << boost::serialization::make_nvp("GNSS-SDR_gps_almanac_map", d_internal_pvt_solver->gps_almanac_map);
                                    LOG(INFO) << "Saved GPS almanac map data";
                                }
                            catch (const boost::archive::archive_exception& e)
                                {
                                    LOG(WARNING) << e.what();
                                }
                            catch (const std::ofstream::failure& e)
                                {
                                    LOG(WARNING) << "Problem opening output XML file";
                                }
                            catch (const std::exception& e)
                                {
                                    LOG(WARNING) << e.what();
                                }
                        }
                    else
                        {
                            LOG(INFO) << "Failed to save GPS almanac, map is empty";
                        }

                    // Save Galileo almanac
                    file_name = d_xml_base_path + "gal_almanac.xml";
                    if (d_internal_pvt_solver->galileo_almanac_map.empty() == false)
                        {
                            std::ofstream ofs;
                            try
                                {
                                    ofs.open(file_name.c_str(), std::ofstream::trunc | std::ofstream::out);
                                    boost::archive::xml_oarchive xml(ofs);
                                    xml << boost::serialization::make_nvp("GNSS-SDR_gal_almanac_map", d_internal_pvt_solver->galileo_almanac_map);
                                    LOG(INFO) << "Saved Galileo almanac data";
                                }
                            catch (const boost::archive::archive_exception& e)
                                {
                                    LOG(WARNING) << e.what();
                                }
                            catch (const std::ofstream::failure& e)
                                {
                                    LOG(WARNING) << "Problem opening output XML file";
                                }
                            catch (const std::exception& e)
                                {
                                    LOG(WARNING) << e.what();
                                }
                        }
                    else
                        {
                            LOG(INFO) << "Failed to save Galileo almanac, not valid data";
                        }

                    // Save GPS CNAV UTC model parameters
                    file_name = d_xml_base_path + "gps_cnav_utc_model.xml";
                    if (d_internal_pvt_solver->gps_cnav_utc_model.valid)
                        {
                            std::ofstream ofs;
                            try
                                {
                                    ofs.open(file_name.c_str(), std::ofstream::trunc | std::ofstream::out);
                                    boost::archive::xml_oarchive xml(ofs);
                                    xml << boost::serialization::make_nvp("GNSS-SDR_cnav_utc_model", d_internal_pvt_solver->gps_cnav_utc_model);
                                    LOG(INFO) << "Saved GPS CNAV UTC model parameters";
                                }
                            catch (const boost::archive::archive_exception& e)
                                {
                                    LOG(WARNING) << e.what();
                                }
                            catch (const std::ofstream::failure& e)
                                {
                                    LOG(WARNING) << "Problem opening output XML file";
                                }
                            catch (const std::exception& e)
                                {
                                    LOG(WARNING) << e.what();
                                }
                        }
                    else
                        {
                            LOG(INFO) << "Failed to save GPS CNAV UTC model parameters, not valid data";
                        }

                    // save GLONASS GNAV ephemeris to XML file
                    file_name = d_xml_base_path + "glo_gnav_ephemeris.xml";
                    if (d_internal_pvt_solver->glonass_gnav_ephemeris_map.empty() == false)
                        {
                            std::ofstream ofs;
                            try
                                {
                                    ofs.open(file_name.c_str(), std::ofstream::trunc | std::ofstream::out);
                                    boost::archive::xml_oarchive xml(ofs);
                                    xml << boost::serialization::make_nvp("GNSS-SDR_gnav_ephemeris_map", d_internal_pvt_solver->glonass_gnav_ephemeris_map);
                                    LOG(INFO) << "Saved GLONASS GNAV ephemeris map data";
                                }
                            catch (const boost::archive::archive_exception& e)
                                {
                                    LOG(WARNING) << e.what();
                                }
                            catch (const std::ofstream::failure& e)
                                {
                                    LOG(WARNING) << "Problem opening output XML file";
                                }
                            catch (const std::exception& e)
                                {
                                    LOG(WARNING) << e.what();
                                }
                        }
                    else
                        {
                            LOG(INFO) << "Failed to save GLONASS GNAV ephemeris, map is empty";
                        }

                    // save GLONASS UTC model parameters to XML file
                    file_name = d_xml_base_path + "glo_utc_model.xml";
                    if (d_internal_pvt_solver->glonass_gnav_utc_model.valid)
                        {
                            std::ofstream ofs;
                            try
                                {
                                    ofs.open(file_name.c_str(), std::ofstream::trunc | std::ofstream::out);
                                    boost::archive::xml_oarchive xml(ofs);
                                    xml << boost::serialization::make_nvp("GNSS-SDR_gnav_utc_model", d_internal_pvt_solver->glonass_gnav_utc_model);
                                    LOG(INFO) << "Saved GLONASS UTC model parameters";
                                }
                            catch (const boost::archive::archive_exception& e)
                                {
                                    LOG(WARNING) << e.what();
                                }
                            catch (const std::ofstream::failure& e)
                                {
                                    LOG(WARNING) << "Problem opening output XML file";
                                }
                            catch (const std::exception& e)
                                {
                                    LOG(WARNING) << e.what();
                                }
                        }
                    else
                        {
                            LOG(INFO) << "Failed to save GLONASS GNAV ephemeris, not valid data";
                        }

                    // save BeiDou DNAV ephemeris to XML file
                    file_name = d_xml_base_path + "bds_dnav_ephemeris.xml";
                    if (d_internal_pvt_solver->beidou_dnav_ephemeris_map.empty() == false)
                        {
                            std::ofstream ofs;
                            try
                                {
                                    ofs.open(file_name.c_str(), std::ofstream::trunc | std::ofstream::out);
                                    boost::archive::xml_oarchive xml(ofs);
                                    xml << boost::serialization::make_nvp("GNSS-SDR_bds_dnav_ephemeris_map", d_internal_pvt_solver->beidou_dnav_ephemeris_map);
                                    LOG(INFO) << "Saved BeiDou DNAV Ephemeris map data";
                                }
                            catch (const boost::archive::archive_exception& e)
                                {
                                    LOG(WARNING) << e.what();
                                }
                            catch (const std::ofstream::failure& e)
                                {
                                    LOG(WARNING) << "Problem opening output XML file";
                                }
                            catch (const std::exception& e)
                                {
                                    LOG(WARNING) << e.what();
                                }
                        }
                    else
                        {
                            LOG(INFO) << "Failed to save BeiDou DNAV Ephemeris, map is empty";
                        }

                    // Save BeiDou DNAV iono parameters
                    file_name = d_xml_base_path + "bds_dnav_iono.xml";
                    if (d_internal_pvt_solver->beidou_dnav_iono.valid)
                        {
                            std::ofstream ofs;
                            try
                                {
                                    ofs.open(file_name.c_str(), std::ofstream::trunc | std::ofstream::out);
                                    boost::archive::xml_oarchive xml(ofs);
                                    xml << boost::serialization::make_nvp("GNSS-SDR_bds_dnav_iono_model", d_internal_pvt_solver->beidou_dnav_iono);
                                    LOG(INFO) << "Saved BeiDou DNAV ionospheric model parameters";
                                }
                            catch (const boost::archive::archive_exception& e)
                                {
                                    LOG(WARNING) << e.what();
                                }
                            catch (const std::ofstream::failure& e)
                                {
                                    LOG(WARNING) << "Problem opening output XML file";
                                }
                            catch (const std::exception& e)
                                {
                                    LOG(WARNING) << e.what();
                                }
                        }
                    else
                        {
                            LOG(INFO) << "Failed to save BeiDou DNAV ionospheric model parameters, not valid data";
                        }

                    // save BeiDou DNAV almanac to XML file
                    file_name = d_xml_base_path + "bds_dnav_almanac.xml";
                    if (d_internal_pvt_solver->beidou_dnav_almanac_map.empty() == false)
                        {
                            std::ofstream ofs;
                            try
                                {
                                    ofs.open(file_name.c_str(), std::ofstream::trunc | std::ofstream::out);
                                    boost::archive::xml_oarchive xml(ofs);
                                    xml << boost::serialization::make_nvp("GNSS-SDR_bds_dnav_almanac_map", d_internal_pvt_solver->beidou_dnav_almanac_map);
                                    LOG(INFO) << "Saved BeiDou DNAV almanac map data";
                                }
                            catch (const boost::archive::archive_exception& e)
                                {
                                    LOG(WARNING) << e.what();
                                }
                            catch (const std::ofstream::failure& e)
                                {
                                    LOG(WARNING) << "Problem opening output XML file";
                                }
                            catch (const std::exception& e)
                                {
                                    LOG(WARNING) << e.what();
                                }
                        }
                    else
                        {
                            LOG(INFO) << "Failed to save BeiDou DNAV almanac, map is empty";
                        }

                    // Save BeiDou UTC model parameters
                    file_name = d_xml_base_path + "bds_dnav_utc_model.xml";
                    if (d_internal_pvt_solver->beidou_dnav_utc_model.valid)
                        {
                            std::ofstream ofs;
                            try
                                {
                                    ofs.open(file_name.c_str(), std::ofstream::trunc | std::ofstream::out);
                                    boost::archive::xml_oarchive xml(ofs);
                                    xml << boost::serialization::make_nvp("GNSS-SDR_bds_dnav_utc_model", d_internal_pvt_solver->beidou_dnav_utc_model);
                                    LOG(INFO) << "Saved BeiDou DNAV UTC model parameters";
                                }
                            catch (const boost::archive::archive_exception& e)
                                {
                                    LOG(WARNING) << e.what();
                                }
                            catch (const std::ofstream::failure& e)
                                {
                                    LOG(WARNING) << "Problem opening output XML file";
                                }
                            catch (const std::exception& e)
                                {
                                    LOG(WARNING) << e.what();
                                }
                        }
                    else
                        {
                            LOG(INFO) << "Failed to save BeiDou DNAV UTC model parameters, not valid data";
                        }
                }

            if (d_log_timetag_file.is_open())
                {
                    try
                        {
                            d_log_timetag_file.close();
                        }
                    catch (const std::exception& e)
                        {
                            LOG(WARNING) << "Problem closing Log PVT timetag metadata file: " << e.what();
                        }
                }
        }
    catch (const std::exception& e)
        {
            LOG(WARNING) << e.what();
        }
}


void rtklib_pvt_gs::msg_handler_telemetry(const pmt::pmt_t& msg)
{
    try
        {
            const size_t msg_type_hash_code = pmt::any_ref(msg).type().hash_code();
            // ************************* GPS telemetry *************************
            if (msg_type_hash_code == d_gps_ephemeris_sptr_type_hash_code)
                {
                    // ### GPS EPHEMERIS ###
                    const auto gps_eph = wht::any_cast<std::shared_ptr<Gps_Ephemeris>>(pmt::any_ref(msg));
                    DLOG(INFO) << "Ephemeris record has arrived from SAT ID "
                               << gps_eph->PRN << " (Block "
                               << gps_eph->satelliteBlock[gps_eph->PRN] << ")"
                               << "inserted with Toe=" << gps_eph->toe << " and GPS Week="
                               << gps_eph->WN;

                    // todo: Send only new sets of ephemeris (new TOE), not sent to the client
                    // send the new eph to the eph monitor (if enabled)
                    if (d_flag_monitor_ephemeris_enabled)
                        {
                            d_eph_udp_sink_ptr->write_gps_ephemeris(gps_eph);
                        }
                    // update/insert new ephemeris record to the global ephemeris map
                    if (d_rinex_output_enabled && d_rp->is_rinex_header_written())  // The header is already written, we can now log the navigation message data
                        {
                            bool new_annotation = false;
                            if (d_internal_pvt_solver->gps_ephemeris_map.find(gps_eph->PRN) == d_internal_pvt_solver->gps_ephemeris_map.cend())
                                {
                                    new_annotation = true;
                                }
                            else
                                {
                                    if (d_internal_pvt_solver->gps_ephemeris_map[gps_eph->PRN].toe != gps_eph->toe)
                                        {
                                            new_annotation = true;
                                        }
                                }
                            if (new_annotation == true)
                                {
                                    // New record!
                                    std::map<int32_t, Gps_Ephemeris> new_eph;
                                    new_eph[gps_eph->PRN] = *gps_eph;
                                    d_rp->log_rinex_nav_gps_nav(d_type_of_rx, new_eph);
                                }
                        }
                    d_internal_pvt_solver->gps_ephemeris_map[gps_eph->PRN] = *gps_eph;
                    if (d_enable_rx_clock_correction == true)
                        {
                            d_user_pvt_solver->gps_ephemeris_map[gps_eph->PRN] = *gps_eph;
                        }
                    if (gps_eph->SV_health != 0)
                        {
                            std::cout << TEXT_RED << "Satellite " << Gnss_Satellite(std::string("GPS"), gps_eph->PRN)
                                      << " reports an unhealthy status,";
                            if (d_use_unhealthy_sats)
                                {
                                    std::cout << " use PVT solutions at your own risk" << TEXT_RESET << '\n';
                                }
                            else
                                {
                                    std::cout << " not used for navigation" << TEXT_RESET << '\n';
                                }
                        }
                }
            else if (msg_type_hash_code == d_gps_iono_sptr_type_hash_code)
                {
                    // ### GPS IONO ###
                    const auto gps_iono = wht::any_cast<std::shared_ptr<Gps_Iono>>(pmt::any_ref(msg));
                    d_internal_pvt_solver->gps_iono = *gps_iono;
                    if (d_enable_rx_clock_correction == true)
                        {
                            d_user_pvt_solver->gps_iono = *gps_iono;
                        }
                    DLOG(INFO) << "New IONO record has arrived";
                }
            else if (msg_type_hash_code == d_gps_utc_model_sptr_type_hash_code)
                {
                    // ### GPS UTC MODEL ###
                    const auto gps_utc_model = wht::any_cast<std::shared_ptr<Gps_Utc_Model>>(pmt::any_ref(msg));
                    d_internal_pvt_solver->gps_utc_model = *gps_utc_model;
                    if (d_enable_rx_clock_correction == true)
                        {
                            d_user_pvt_solver->gps_utc_model = *gps_utc_model;
                        }
                    DLOG(INFO) << "New UTC record has arrived";
                }
            else if (msg_type_hash_code == d_gps_cnav_ephemeris_sptr_type_hash_code)
                {
                    // ### GPS CNAV message ###
                    const auto gps_cnav_ephemeris = wht::any_cast<std::shared_ptr<Gps_CNAV_Ephemeris>>(pmt::any_ref(msg));
                    // update/insert new ephemeris record to the global ephemeris map
                    if (d_rinex_output_enabled && d_rp->is_rinex_header_written())  // The header is already written, we can now log the navigation message data
                        {
                            bool new_annotation = false;
                            if (d_internal_pvt_solver->gps_cnav_ephemeris_map.find(gps_cnav_ephemeris->PRN) == d_internal_pvt_solver->gps_cnav_ephemeris_map.cend())
                                {
                                    new_annotation = true;
                                }
                            else
                                {
                                    if (d_internal_pvt_solver->gps_cnav_ephemeris_map[gps_cnav_ephemeris->PRN].toe1 != gps_cnav_ephemeris->toe1)
                                        {
                                            new_annotation = true;
                                        }
                                }
                            if (new_annotation == true)
                                {
                                    // New record!
                                    std::map<int32_t, Gps_CNAV_Ephemeris> new_cnav_eph;
                                    new_cnav_eph[gps_cnav_ephemeris->PRN] = *gps_cnav_ephemeris;
                                    d_rp->log_rinex_nav_gps_cnav(d_type_of_rx, new_cnav_eph);
                                }
                        }
                    d_internal_pvt_solver->gps_cnav_ephemeris_map[gps_cnav_ephemeris->PRN] = *gps_cnav_ephemeris;
                    if (d_enable_rx_clock_correction == true)
                        {
                            d_user_pvt_solver->gps_cnav_ephemeris_map[gps_cnav_ephemeris->PRN] = *gps_cnav_ephemeris;
                        }
                    if (gps_cnav_ephemeris->signal_health != 0)
                        {
                            std::cout << "Satellite " << Gnss_Satellite(std::string("GPS"), gps_cnav_ephemeris->PRN)
                                      << " reports an unhealthy status in the CNAV message,";
                            if (d_use_unhealthy_sats)
                                {
                                    std::cout << " use PVT solutions at your own risk.\n";
                                }
                            else
                                {
                                    std::cout << " not used for navigation.\n";
                                }
                        }
                    DLOG(INFO) << "New GPS CNAV ephemeris record has arrived";
                }
            else if (msg_type_hash_code == d_gps_cnav_iono_sptr_type_hash_code)
                {
                    // ### GPS CNAV IONO ###
                    const auto gps_cnav_iono = wht::any_cast<std::shared_ptr<Gps_CNAV_Iono>>(pmt::any_ref(msg));
                    d_internal_pvt_solver->gps_cnav_iono = *gps_cnav_iono;
                    if (d_enable_rx_clock_correction == true)
                        {
                            d_user_pvt_solver->gps_cnav_iono = *gps_cnav_iono;
                        }
                    DLOG(INFO) << "New CNAV IONO record has arrived";
                }
            else if (msg_type_hash_code == d_gps_cnav_utc_model_sptr_type_hash_code)
                {
                    // ### GPS CNAV UTC MODEL ###
                    const auto gps_cnav_utc_model = wht::any_cast<std::shared_ptr<Gps_CNAV_Utc_Model>>(pmt::any_ref(msg));
                    d_internal_pvt_solver->gps_cnav_utc_model = *gps_cnav_utc_model;
                    {
                        d_user_pvt_solver->gps_cnav_utc_model = *gps_cnav_utc_model;
                    }
                    DLOG(INFO) << "New CNAV UTC record has arrived";
                }

            else if (msg_type_hash_code == d_gps_almanac_sptr_type_hash_code)
                {
                    // ### GPS ALMANAC ###
                    const auto gps_almanac = wht::any_cast<std::shared_ptr<Gps_Almanac>>(pmt::any_ref(msg));
                    d_internal_pvt_solver->gps_almanac_map[gps_almanac->PRN] = *gps_almanac;
                    if (d_enable_rx_clock_correction == true)
                        {
                            d_user_pvt_solver->gps_almanac_map[gps_almanac->PRN] = *gps_almanac;
                        }
                    DLOG(INFO) << "New GPS almanac record has arrived";
                }

            // *********************** Galileo telemetry ***********************
            else if (msg_type_hash_code == d_galileo_ephemeris_sptr_type_hash_code)
                {
                    // ### Galileo EPHEMERIS ###
                    const auto galileo_eph = wht::any_cast<std::shared_ptr<Galileo_Ephemeris>>(pmt::any_ref(msg));
                    // insert new ephemeris record
                    DLOG(INFO) << "Galileo New Ephemeris record inserted in global map with TOW =" << galileo_eph->tow
                               << ", GALILEO Week Number =" << galileo_eph->WN
                               << " and Ephemeris IOD = " << galileo_eph->IOD_ephemeris;
                    // todo: Send only new sets of ephemeris (new TOE), not sent to the client
                    // send the new eph to the eph monitor (if enabled)
                    if (d_flag_monitor_ephemeris_enabled)
                        {
                            d_eph_udp_sink_ptr->write_galileo_ephemeris(galileo_eph);
                        }
                    // update/insert new ephemeris record to the global ephemeris map
                    if (d_rinex_output_enabled && d_rp->is_rinex_header_written())  // The header is already written, we can now log the navigation message data
                        {
                            bool new_annotation = false;
                            if (d_internal_pvt_solver->galileo_ephemeris_map.find(galileo_eph->PRN) == d_internal_pvt_solver->galileo_ephemeris_map.cend())
                                {
                                    new_annotation = true;
                                }
                            else
                                {
                                    if (d_internal_pvt_solver->galileo_ephemeris_map[galileo_eph->PRN].toe != galileo_eph->toe)
                                        {
                                            new_annotation = true;
                                        }
                                }
                            if (new_annotation == true)
                                {
                                    // New record!
                                    std::map<int32_t, Galileo_Ephemeris> new_gal_eph;
                                    new_gal_eph[galileo_eph->PRN] = *galileo_eph;
                                    d_rp->log_rinex_nav_gal_nav(d_type_of_rx, new_gal_eph);
                                }
                        }
                    d_internal_pvt_solver->galileo_ephemeris_map[galileo_eph->PRN] = *galileo_eph;
                    if (d_enable_rx_clock_correction == true)
                        {
                            d_user_pvt_solver->galileo_ephemeris_map[galileo_eph->PRN] = *galileo_eph;
                        }
                    if (((galileo_eph->E1B_HS != 0) || (galileo_eph->E1B_DVS == true)) ||
                        ((galileo_eph->E5a_HS != 0) || (galileo_eph->E5a_DVS == true)) ||
                        ((galileo_eph->E5b_HS != 0) || (galileo_eph->E5b_DVS == true)))
                        {
                            std::cout << TEXT_RED << "Satellite " << Gnss_Satellite(std::string("Galileo"), galileo_eph->PRN)
                                      << " reports an unhealthy status,";
                            if (d_use_unhealthy_sats)
                                {
                                    std::cout << " use PVT solutions at your own risk" << TEXT_RESET << '\n';
                                }
                            else
                                {
                                    std::cout << " not used for navigation" << TEXT_RESET << '\n';
                                }
                        }
                }
            else if (msg_type_hash_code == d_galileo_iono_sptr_type_hash_code)
                {
                    // ### Galileo IONO ###
                    const auto galileo_iono = wht::any_cast<std::shared_ptr<Galileo_Iono>>(pmt::any_ref(msg));
                    d_internal_pvt_solver->galileo_iono = *galileo_iono;
                    if (d_enable_rx_clock_correction == true)
                        {
                            d_user_pvt_solver->galileo_iono = *galileo_iono;
                        }
                    DLOG(INFO) << "New IONO record has arrived";
                }
            else if (msg_type_hash_code == d_galileo_utc_model_sptr_type_hash_code)
                {
                    // ### Galileo UTC MODEL ###
                    const auto galileo_utc_model = wht::any_cast<std::shared_ptr<Galileo_Utc_Model>>(pmt::any_ref(msg));
                    d_internal_pvt_solver->galileo_utc_model = *galileo_utc_model;
                    if (d_enable_rx_clock_correction == true)
                        {
                            d_user_pvt_solver->galileo_utc_model = *galileo_utc_model;
                        }
                    DLOG(INFO) << "New UTC record has arrived";
                }
            else if (msg_type_hash_code == d_galileo_almanac_helper_sptr_type_hash_code)
                {
                    // ### Galileo Almanac ###
                    const auto galileo_almanac_helper = wht::any_cast<std::shared_ptr<Galileo_Almanac_Helper>>(pmt::any_ref(msg));
                    const Galileo_Almanac sv1 = galileo_almanac_helper->get_almanac(1);
                    const Galileo_Almanac sv2 = galileo_almanac_helper->get_almanac(2);
                    const Galileo_Almanac sv3 = galileo_almanac_helper->get_almanac(3);

                    if (sv1.PRN != 0)
                        {
                            d_internal_pvt_solver->galileo_almanac_map[sv1.PRN] = sv1;
                            if (d_enable_rx_clock_correction == true)
                                {
                                    d_user_pvt_solver->galileo_almanac_map[sv1.PRN] = sv1;
                                }
                        }
                    if (sv2.PRN != 0)
                        {
                            d_internal_pvt_solver->galileo_almanac_map[sv2.PRN] = sv2;
                            if (d_enable_rx_clock_correction == true)
                                {
                                    d_user_pvt_solver->galileo_almanac_map[sv2.PRN] = sv2;
                                }
                        }
                    if (sv3.PRN != 0)
                        {
                            d_internal_pvt_solver->galileo_almanac_map[sv3.PRN] = sv3;
                            if (d_enable_rx_clock_correction == true)
                                {
                                    d_user_pvt_solver->galileo_almanac_map[sv3.PRN] = sv3;
                                }
                        }
                    DLOG(INFO) << "New Galileo Almanac data have arrived";
                }
            else if (msg_type_hash_code == d_galileo_almanac_sptr_type_hash_code)
                {
                    // ### Galileo Almanac ###
                    const auto galileo_alm = wht::any_cast<std::shared_ptr<Galileo_Almanac>>(pmt::any_ref(msg));
                    // update/insert new almanac record to the global almanac map
                    d_internal_pvt_solver->galileo_almanac_map[galileo_alm->PRN] = *galileo_alm;
                    if (d_enable_rx_clock_correction == true)
                        {
                            d_user_pvt_solver->galileo_almanac_map[galileo_alm->PRN] = *galileo_alm;
                        }
                }

            // **************** GLONASS GNAV Telemetry *************************
            else if (msg_type_hash_code == d_glonass_gnav_ephemeris_sptr_type_hash_code)
                {
                    // ### GLONASS GNAV EPHEMERIS ###
                    const auto glonass_gnav_eph = wht::any_cast<std::shared_ptr<Glonass_Gnav_Ephemeris>>(pmt::any_ref(msg));
                    // TODO Add GLONASS with gps week number and tow,
                    // insert new ephemeris record
                    DLOG(INFO) << "GLONASS GNAV New Ephemeris record inserted in global map with TOW =" << glonass_gnav_eph->d_TOW
                               << ", Week Number =" << glonass_gnav_eph->d_WN
                               << " and Ephemeris IOD in UTC = " << glonass_gnav_eph->compute_GLONASS_time(glonass_gnav_eph->d_t_b)
                               << " from SV = " << glonass_gnav_eph->i_satellite_slot_number;
                    // update/insert new ephemeris record to the global ephemeris map
                    if (d_rinex_output_enabled && d_rp->is_rinex_header_written())  // The header is already written, we can now log the navigation message data
                        {
                            bool new_annotation = false;
                            if (d_internal_pvt_solver->glonass_gnav_ephemeris_map.find(glonass_gnav_eph->PRN) == d_internal_pvt_solver->glonass_gnav_ephemeris_map.cend())
                                {
                                    new_annotation = true;
                                }
                            else
                                {
                                    if (d_internal_pvt_solver->glonass_gnav_ephemeris_map[glonass_gnav_eph->PRN].d_t_b != glonass_gnav_eph->d_t_b)
                                        {
                                            new_annotation = true;
                                        }
                                }
                            if (new_annotation == true)
                                {
                                    // New record!
                                    std::map<int32_t, Glonass_Gnav_Ephemeris> new_glo_eph;
                                    new_glo_eph[glonass_gnav_eph->PRN] = *glonass_gnav_eph;
                                    d_rp->log_rinex_nav_glo_gnav(d_type_of_rx, new_glo_eph);
                                }
                        }
                    d_internal_pvt_solver->glonass_gnav_ephemeris_map[glonass_gnav_eph->PRN] = *glonass_gnav_eph;
                    if (d_enable_rx_clock_correction == true)
                        {
                            d_user_pvt_solver->glonass_gnav_ephemeris_map[glonass_gnav_eph->PRN] = *glonass_gnav_eph;
                        }
                }
            else if (msg_type_hash_code == d_glonass_gnav_utc_model_sptr_type_hash_code)
                {
                    // ### GLONASS GNAV UTC MODEL ###
                    const auto glonass_gnav_utc_model = wht::any_cast<std::shared_ptr<Glonass_Gnav_Utc_Model>>(pmt::any_ref(msg));
                    d_internal_pvt_solver->glonass_gnav_utc_model = *glonass_gnav_utc_model;
                    if (d_enable_rx_clock_correction == true)
                        {
                            d_user_pvt_solver->glonass_gnav_utc_model = *glonass_gnav_utc_model;
                        }
                    DLOG(INFO) << "New GLONASS GNAV UTC record has arrived";
                }
            else if (msg_type_hash_code == d_glonass_gnav_almanac_sptr_type_hash_code)
                {
                    // ### GLONASS GNAV Almanac ###
                    const auto glonass_gnav_almanac = wht::any_cast<std::shared_ptr<Glonass_Gnav_Almanac>>(pmt::any_ref(msg));
                    d_internal_pvt_solver->glonass_gnav_almanac = *glonass_gnav_almanac;
                    if (d_enable_rx_clock_correction == true)
                        {
                            d_user_pvt_solver->glonass_gnav_almanac = *glonass_gnav_almanac;
                        }
                    DLOG(INFO) << "New GLONASS GNAV Almanac has arrived"
                               << ", GLONASS GNAV Slot Number =" << glonass_gnav_almanac->d_n_A;
                }

            // *********************** BeiDou telemetry ************************
            else if (msg_type_hash_code == d_beidou_dnav_ephemeris_sptr_type_hash_code)
                {
                    // ### Beidou EPHEMERIS ###
                    const auto bds_dnav_eph = wht::any_cast<std::shared_ptr<Beidou_Dnav_Ephemeris>>(pmt::any_ref(msg));
                    DLOG(INFO) << "Ephemeris record has arrived from SAT ID "
                               << bds_dnav_eph->PRN << " (Block "
                               << bds_dnav_eph->satelliteBlock[bds_dnav_eph->PRN] << ")"
                               << "inserted with Toe=" << bds_dnav_eph->toe << " and BDS Week="
                               << bds_dnav_eph->WN;
                    // update/insert new ephemeris record to the global ephemeris map
                    if (d_rinex_output_enabled && d_rp->is_rinex_header_written())  // The header is already written, we can now log the navigation message data
                        {
                            bool new_annotation = false;
                            if (d_internal_pvt_solver->beidou_dnav_ephemeris_map.find(bds_dnav_eph->PRN) == d_internal_pvt_solver->beidou_dnav_ephemeris_map.cend())
                                {
                                    new_annotation = true;
                                }
                            else
                                {
                                    if (d_internal_pvt_solver->beidou_dnav_ephemeris_map[bds_dnav_eph->PRN].toc != bds_dnav_eph->toc)
                                        {
                                            new_annotation = true;
                                        }
                                }
                            if (new_annotation == true)
                                {
                                    // New record!
                                    std::map<int32_t, Beidou_Dnav_Ephemeris> new_bds_eph;
                                    new_bds_eph[bds_dnav_eph->PRN] = *bds_dnav_eph;
                                    d_rp->log_rinex_nav_bds_dnav(d_type_of_rx, new_bds_eph);
                                }
                        }
                    d_internal_pvt_solver->beidou_dnav_ephemeris_map[bds_dnav_eph->PRN] = *bds_dnav_eph;
                    if (d_enable_rx_clock_correction == true)
                        {
                            d_user_pvt_solver->beidou_dnav_ephemeris_map[bds_dnav_eph->PRN] = *bds_dnav_eph;
                        }
                    if (bds_dnav_eph->SV_health != 0)
                        {
                            std::cout << TEXT_RED << "Satellite " << Gnss_Satellite(std::string("Beidou"), bds_dnav_eph->PRN)
                                      << " reports an unhealthy status,";
                            if (d_use_unhealthy_sats)
                                {
                                    std::cout << " use PVT solutions at your own risk" << TEXT_RESET << '\n';
                                }
                            else
                                {
                                    std::cout << " not used for navigation" << TEXT_RESET << '\n';
                                }
                        }
                }
            else if (msg_type_hash_code == d_beidou_dnav_iono_sptr_type_hash_code)
                {
                    // ### BeiDou IONO ###
                    const auto bds_dnav_iono = wht::any_cast<std::shared_ptr<Beidou_Dnav_Iono>>(pmt::any_ref(msg));
                    d_internal_pvt_solver->beidou_dnav_iono = *bds_dnav_iono;
                    if (d_enable_rx_clock_correction == true)
                        {
                            d_user_pvt_solver->beidou_dnav_iono = *bds_dnav_iono;
                        }
                    DLOG(INFO) << "New BeiDou DNAV IONO record has arrived";
                }
            else if (msg_type_hash_code == d_beidou_dnav_utc_model_sptr_type_hash_code)
                {
                    // ### BeiDou UTC MODEL ###
                    const auto bds_dnav_utc_model = wht::any_cast<std::shared_ptr<Beidou_Dnav_Utc_Model>>(pmt::any_ref(msg));
                    d_internal_pvt_solver->beidou_dnav_utc_model = *bds_dnav_utc_model;
                    if (d_enable_rx_clock_correction == true)
                        {
                            d_user_pvt_solver->beidou_dnav_utc_model = *bds_dnav_utc_model;
                        }
                    DLOG(INFO) << "New BeiDou DNAV UTC record has arrived";
                }
            else if (msg_type_hash_code == d_beidou_dnav_almanac_sptr_type_hash_code)
                {
                    // ### BeiDou ALMANAC ###
                    const auto bds_dnav_almanac = wht::any_cast<std::shared_ptr<Beidou_Dnav_Almanac>>(pmt::any_ref(msg));
                    d_internal_pvt_solver->beidou_dnav_almanac_map[bds_dnav_almanac->PRN] = *bds_dnav_almanac;
                    if (d_enable_rx_clock_correction == true)
                        {
                            d_user_pvt_solver->beidou_dnav_almanac_map[bds_dnav_almanac->PRN] = *bds_dnav_almanac;
                        }
                    DLOG(INFO) << "New BeiDou DNAV almanac record has arrived";
                }
            else
                {
                    LOG(WARNING) << "msg_handler_telemetry unknown object type!";
                }
        }
    catch (const wht::bad_any_cast& e)
        {
            LOG(WARNING) << "msg_handler_telemetry Bad any_cast: " << e.what();
        }
}


void rtklib_pvt_gs::msg_handler_has_data(const pmt::pmt_t& msg)
{
    try
        {
            const size_t msg_type_hash_code = pmt::any_ref(msg).type().hash_code();
            if (msg_type_hash_code == d_galileo_has_data_sptr_type_hash_code)
                {
                    const auto has_data = wht::any_cast<std::shared_ptr<Galileo_HAS_data>>(pmt::any_ref(msg));
                    if (d_use_has_corrections && (has_data->has_status == 1))  // operational mode
                        {
                            d_internal_pvt_solver->store_has_data(*has_data);
                            if (d_enable_rx_clock_correction == true)
                                {
                                    d_user_pvt_solver->store_has_data(*has_data);
                                }
                        }
                    if (d_has_simple_printer)
                        {
                            d_has_simple_printer->print_message(has_data.get());
                        }
                    if (d_rtcm_printer && has_data->tow <= 604800)
                        {
                            d_rtcm_printer->Print_IGM_Messages(*has_data.get());
                        }
                }
        }
    catch (const wht::bad_any_cast& e)
        {
            LOG(WARNING) << "msg_handler_has_data Bad any_cast: " << e.what();
        }
}


std::map<int, Gps_Ephemeris> rtklib_pvt_gs::get_gps_ephemeris_map() const
{
    return d_internal_pvt_solver->gps_ephemeris_map;
}


std::map<int, Gps_Almanac> rtklib_pvt_gs::get_gps_almanac_map() const
{
    return d_internal_pvt_solver->gps_almanac_map;
}


std::map<int, Galileo_Ephemeris> rtklib_pvt_gs::get_galileo_ephemeris_map() const
{
    return d_internal_pvt_solver->galileo_ephemeris_map;
}


std::map<int, Galileo_Almanac> rtklib_pvt_gs::get_galileo_almanac_map() const
{
    return d_internal_pvt_solver->galileo_almanac_map;
}


std::map<int, Beidou_Dnav_Ephemeris> rtklib_pvt_gs::get_beidou_dnav_ephemeris_map() const
{
    return d_internal_pvt_solver->beidou_dnav_ephemeris_map;
}


std::map<int, Beidou_Dnav_Almanac> rtklib_pvt_gs::get_beidou_dnav_almanac_map() const
{
    return d_internal_pvt_solver->beidou_dnav_almanac_map;
}


void rtklib_pvt_gs::clear_ephemeris()
{
    d_internal_pvt_solver->gps_ephemeris_map.clear();
    d_internal_pvt_solver->gps_almanac_map.clear();
    d_internal_pvt_solver->galileo_ephemeris_map.clear();
    d_internal_pvt_solver->galileo_almanac_map.clear();
    d_internal_pvt_solver->beidou_dnav_ephemeris_map.clear();
    d_internal_pvt_solver->beidou_dnav_almanac_map.clear();
    if (d_enable_rx_clock_correction == true)
        {
            d_user_pvt_solver->gps_ephemeris_map.clear();
            d_user_pvt_solver->gps_almanac_map.clear();
            d_user_pvt_solver->galileo_ephemeris_map.clear();
            d_user_pvt_solver->galileo_almanac_map.clear();
            d_user_pvt_solver->beidou_dnav_ephemeris_map.clear();
            d_user_pvt_solver->beidou_dnav_almanac_map.clear();
        }
}


bool rtklib_pvt_gs::send_sys_v_ttff_msg(d_ttff_msgbuf ttff) const
{
    if (d_sysv_msqid != -1)
        {
            // Fill Sys V message structures
            int msgsend_size;
            d_ttff_msgbuf msg;
            msg.ttff = ttff.ttff;
            msgsend_size = sizeof(msg.ttff);
            msg.mtype = 1;  // default message ID

            // SEND SOLUTION OVER A MESSAGE QUEUE
            // non-blocking Sys V message send
            msgsnd(d_sysv_msqid, &msg, msgsend_size, IPC_NOWAIT);
            return true;
        }
    return false;
}


bool rtklib_pvt_gs::save_gnss_synchro_map_xml(const std::string& file_name)
{
    if (d_gnss_observables_map.empty() == false)
        {
            std::ofstream ofs;
            try
                {
                    ofs.open(file_name.c_str(), std::ofstream::trunc | std::ofstream::out);
                    boost::archive::xml_oarchive xml(ofs);
                    xml << boost::serialization::make_nvp("GNSS-SDR_gnss_synchro_map", d_gnss_observables_map);
                    LOG(INFO) << "Saved gnss_sychro map data";
                }
            catch (const std::exception& e)
                {
                    LOG(WARNING) << e.what();
                    return false;
                }
            return true;
        }

    LOG(WARNING) << "Failed to save gnss_synchro, map is empty";
    return false;
}


void rtklib_pvt_gs::log_source_timetag_info(double RX_time_ns, double TAG_time_ns)
{
    if (d_log_timetag_file.is_open())
        {
            try
                {
                    d_log_timetag_file.write(reinterpret_cast<char*>(&RX_time_ns), sizeof(double));
                    d_log_timetag_file.write(reinterpret_cast<char*>(&TAG_time_ns), sizeof(double));
                }
            catch (const std::exception& e)
                {
                    std::cerr << "Problem writing at the log PVT timetag metadata file: " << e.what() << '\n';
                }
        }
}


bool rtklib_pvt_gs::load_gnss_synchro_map_xml(const std::string& file_name)
{
    // load from xml (boost serialize)
    std::ifstream ifs;
    try
        {
            ifs.open(file_name.c_str(), std::ifstream::binary | std::ifstream::in);
            boost::archive::xml_iarchive xml(ifs);
            d_gnss_observables_map.clear();
            xml >> boost::serialization::make_nvp("GNSS-SDR_gnss_synchro_map", d_gnss_observables_map);
            // std::cout << "Loaded gnss_synchro map data with " << gnss_synchro_map.size() << " pseudoranges\n";
        }
    catch (const std::exception& e)
        {
            std::cout << e.what() << "File: " << file_name;
            return false;
        }
    return true;
}


std::vector<std::string> rtklib_pvt_gs::split_string(const std::string& s, char delim) const
{
    std::vector<std::string> v;
    std::stringstream ss(s);
    std::string item;

    while (std::getline(ss, item, delim))
        {
            *(std::back_inserter(v)++) = item;
        }

    return v;
}


bool rtklib_pvt_gs::get_latest_PVT(double* longitude_deg,
    double* latitude_deg,
    double* height_m,
    double* ground_speed_kmh,
    double* course_over_ground_deg,
    time_t* UTC_time) const
{
    if (d_enable_rx_clock_correction == true)
        {
            if (d_user_pvt_solver->is_valid_position())
                {
                    *latitude_deg = d_user_pvt_solver->get_latitude();
                    *longitude_deg = d_user_pvt_solver->get_longitude();
                    *height_m = d_user_pvt_solver->get_height();
                    *ground_speed_kmh = d_user_pvt_solver->get_speed_over_ground() * 3600.0 / 1000.0;
                    *course_over_ground_deg = d_user_pvt_solver->get_course_over_ground();
                    *UTC_time = convert_to_time_t(d_user_pvt_solver->get_position_UTC_time());

                    return true;
                }
        }
    else
        {
            if (d_internal_pvt_solver->is_valid_position())
                {
                    *latitude_deg = d_internal_pvt_solver->get_latitude();
                    *longitude_deg = d_internal_pvt_solver->get_longitude();
                    *height_m = d_internal_pvt_solver->get_height();
                    *ground_speed_kmh = d_internal_pvt_solver->get_speed_over_ground() * 3600.0 / 1000.0;
                    *course_over_ground_deg = d_internal_pvt_solver->get_course_over_ground();
                    *UTC_time = convert_to_time_t(d_internal_pvt_solver->get_position_UTC_time());

                    return true;
                }
        }

    return false;
}


void rtklib_pvt_gs::apply_rx_clock_offset(std::map<int, Gnss_Synchro>& observables_map,
    double rx_clock_offset_s)
{
    // apply corrections according to Rinex 3.04, Table 1: Observation Corrections for Receiver Clock Offset
    std::map<int, Gnss_Synchro>::iterator observables_iter;

    for (observables_iter = observables_map.begin(); observables_iter != observables_map.end(); observables_iter++)
        {
            // all observables in the map are valid
            observables_iter->second.RX_time -= rx_clock_offset_s;
            observables_iter->second.Pseudorange_m -= rx_clock_offset_s * SPEED_OF_LIGHT_M_S;
            const auto it_freq_map = SIGNAL_FREQ_MAP.find(std::string(observables_iter->second.Signal, 2));
            if (it_freq_map != SIGNAL_FREQ_MAP.cend())
                {
                    observables_iter->second.Carrier_phase_rads -= rx_clock_offset_s * it_freq_map->second * TWO_PI;
                }
        }
}


std::map<int, Gnss_Synchro> rtklib_pvt_gs::interpolate_observables(const std::map<int, Gnss_Synchro>& observables_map_t0,
    const std::map<int, Gnss_Synchro>& observables_map_t1,
    double rx_time_s)
{
    std::map<int, Gnss_Synchro> interp_observables_map;
    // Linear interpolation: y(t) = y(t0) + (y(t1) - y(t0)) * (t - t0) / (t1 - t0)

    // check TOW rollover
    double time_factor;
    if ((observables_map_t1.cbegin()->second.RX_time -
            observables_map_t0.cbegin()->second.RX_time) > 0)
        {
            time_factor = (rx_time_s - observables_map_t0.cbegin()->second.RX_time) /
                          (observables_map_t1.cbegin()->second.RX_time -
                              observables_map_t0.cbegin()->second.RX_time);
        }
    else
        {
            // TOW rollover situation
            time_factor = (604800000.0 + rx_time_s - observables_map_t0.cbegin()->second.RX_time) /
                          (604800000.0 + observables_map_t1.cbegin()->second.RX_time -
                              observables_map_t0.cbegin()->second.RX_time);
        }

    std::map<int, Gnss_Synchro>::const_iterator observables_iter;
    for (observables_iter = observables_map_t0.cbegin(); observables_iter != observables_map_t0.cend(); observables_iter++)
        {
            // 1. Check if the observable exist in t0 and t1
            // the map key is the channel ID (see work())
            try
                {
                    if (observables_map_t1.at(observables_iter->first).PRN == observables_iter->second.PRN)
                        {
                            interp_observables_map.insert(std::pair<int, Gnss_Synchro>(observables_iter->first, observables_iter->second));
                            interp_observables_map.at(observables_iter->first).RX_time = rx_time_s;  // interpolation point
                            interp_observables_map.at(observables_iter->first).Pseudorange_m += (observables_map_t1.at(observables_iter->first).Pseudorange_m - observables_iter->second.Pseudorange_m) * time_factor;
                            interp_observables_map.at(observables_iter->first).Carrier_phase_rads += (observables_map_t1.at(observables_iter->first).Carrier_phase_rads - observables_iter->second.Carrier_phase_rads) * time_factor;
                            interp_observables_map.at(observables_iter->first).Carrier_Doppler_hz += (observables_map_t1.at(observables_iter->first).Carrier_Doppler_hz - observables_iter->second.Carrier_Doppler_hz) * time_factor;
                        }
                }
            catch (const std::out_of_range& oor)
                {
                    // observable does not exist in t1
                }
        }
    return interp_observables_map;
}


void rtklib_pvt_gs::initialize_and_apply_carrier_phase_offset()
{
    // we have a valid PVT. First check if we need to reset the initial carrier phase offsets to match their pseudoranges
    std::map<int, Gnss_Synchro>::iterator observables_iter;
    for (observables_iter = d_gnss_observables_map.begin(); observables_iter != d_gnss_observables_map.end(); observables_iter++)
        {
            // check if an initialization is required (new satellite or loss of lock)
            // it is set to false by the work function if the gnss_synchro is not valid
            if (d_channel_initialized.at(observables_iter->second.Channel_ID) == false)
                {
                    double wavelength_m = 1.0;
                    const auto it_freq_map = SIGNAL_FREQ_MAP.find(std::string(observables_iter->second.Signal, 2));
                    if (it_freq_map != SIGNAL_FREQ_MAP.cend())
                        {
                            wavelength_m = SPEED_OF_LIGHT_M_S / it_freq_map->second;
                        }
                    const double wrap_carrier_phase_rad = fmod(observables_iter->second.Carrier_phase_rads, TWO_PI);
                    d_initial_carrier_phase_offset_estimation_rads.at(observables_iter->second.Channel_ID) = TWO_PI * round(observables_iter->second.Pseudorange_m / wavelength_m) - observables_iter->second.Carrier_phase_rads + wrap_carrier_phase_rad;
                    d_channel_initialized.at(observables_iter->second.Channel_ID) = true;
                    DLOG(INFO) << "initialized carrier phase at channel " << observables_iter->second.Channel_ID;
                }
            // apply the carrier phase offset to this satellite
            observables_iter->second.Carrier_phase_rads = observables_iter->second.Carrier_phase_rads + d_initial_carrier_phase_offset_estimation_rads.at(observables_iter->second.Channel_ID);
        }
}


void rtklib_pvt_gs::update_HAS_corrections()
{
    this->d_internal_pvt_solver->update_has_corrections(this->d_gnss_observables_map);
    if (d_enable_rx_clock_correction == true)
        {
            this->d_user_pvt_solver->update_has_corrections(this->d_gnss_observables_map);
        }
}


int rtklib_pvt_gs::work(int noutput_items, gr_vector_const_void_star& input_items,
    gr_vector_void_star& output_items __attribute__((unused)))
{
    // *************** time tags ****************
    if (d_enable_rx_clock_correction == false)  // todo: currently only works if clock correction is disabled
        {
            std::vector<gr::tag_t> tags_vec;
            // time tag from obs to pvt is always propagated in channel 0
            this->get_tags_in_range(tags_vec, 0, this->nitems_read(0), this->nitems_read(0) + noutput_items);
            for (const auto& it : tags_vec)
                {
                    try
                        {
                            if (pmt::any_ref(it.value).type().hash_code() == typeid(const std::shared_ptr<GnssTime>).hash_code())
                                {
                                    const auto timetag = wht::any_cast<const std::shared_ptr<GnssTime>>(pmt::any_ref(it.value));
                                    // std::cout << "PVT timetag: " << timetag->rx_time << '\n';
                                    d_TimeChannelTagTimestamps.push(*timetag);
                                }
                            else
                                {
                                    std::cout << "hash code not match\n";
                                }
                        }
                    catch (const wht::bad_any_cast& e)
                        {
                            std::cout << "msg Bad any_cast: " << e.what();
                        }
                }
        }
    // ************ end time tags **************

    for (int32_t epoch = 0; epoch < noutput_items; epoch++)
        {
            bool flag_display_pvt = false;
            bool flag_compute_pvt_output = false;
            bool flag_write_RTCM_1019_output = false;
            bool flag_write_RTCM_1020_output = false;
            bool flag_write_RTCM_1045_output = false;
            bool flag_write_RTCM_MSM_output = false;
            bool flag_write_RINEX_obs_output = false;
            d_local_counter_ms += static_cast<uint64_t>(d_observable_interval_ms);

            d_gnss_observables_map.clear();
            const auto** in = reinterpret_cast<const Gnss_Synchro**>(&input_items[0]);  // Get the input buffer pointer
            // ############ 1. READ PSEUDORANGES ####
            for (uint32_t i = 0; i < d_nchannels; i++)
                {
                    if (in[i][epoch].Flag_valid_pseudorange)
                        {
                            const auto tmp_eph_iter_gps = d_internal_pvt_solver->gps_ephemeris_map.find(in[i][epoch].PRN);
                            const auto tmp_eph_iter_gal = d_internal_pvt_solver->galileo_ephemeris_map.find(in[i][epoch].PRN);
                            const auto tmp_eph_iter_cnav = d_internal_pvt_solver->gps_cnav_ephemeris_map.find(in[i][epoch].PRN);
                            const auto tmp_eph_iter_glo_gnav = d_internal_pvt_solver->glonass_gnav_ephemeris_map.find(in[i][epoch].PRN);
                            const auto tmp_eph_iter_bds_dnav = d_internal_pvt_solver->beidou_dnav_ephemeris_map.find(in[i][epoch].PRN);

                            bool store_valid_observable = false;

                            if (tmp_eph_iter_gps != d_internal_pvt_solver->gps_ephemeris_map.cend())
                                {
                                    const uint32_t prn_aux = tmp_eph_iter_gps->second.PRN;
                                    if ((prn_aux == in[i][epoch].PRN) && (std::string(in[i][epoch].Signal, 2) == std::string("1C")) && (d_use_unhealthy_sats || (tmp_eph_iter_gps->second.SV_health == 0)))
                                        {
                                            store_valid_observable = true;
                                        }
                                }
                            if (tmp_eph_iter_gal != d_internal_pvt_solver->galileo_ephemeris_map.cend())
                                {
                                    const uint32_t prn_aux = tmp_eph_iter_gal->second.PRN;
                                    if ((prn_aux == in[i][epoch].PRN) &&
                                        (((std::string(in[i][epoch].Signal, 2) == std::string("1B")) && (d_use_unhealthy_sats || ((tmp_eph_iter_gal->second.E1B_DVS == false) && (tmp_eph_iter_gal->second.E1B_HS == 0)))) ||
                                            ((std::string(in[i][epoch].Signal, 2) == std::string("5X")) && (d_use_unhealthy_sats || ((tmp_eph_iter_gal->second.E5a_DVS == false) && (tmp_eph_iter_gal->second.E5a_HS == 0)))) ||
                                            ((std::string(in[i][epoch].Signal, 2) == std::string("7X")) && (d_use_unhealthy_sats || ((tmp_eph_iter_gal->second.E5b_DVS == false) && (tmp_eph_iter_gal->second.E5b_HS == 0))))))
                                        {
                                            store_valid_observable = true;
                                        }
                                }
                            if (tmp_eph_iter_cnav != d_internal_pvt_solver->gps_cnav_ephemeris_map.cend())
                                {
                                    const uint32_t prn_aux = tmp_eph_iter_cnav->second.PRN;
                                    if ((prn_aux == in[i][epoch].PRN) && (((std::string(in[i][epoch].Signal, 2) == std::string("2S")) || (std::string(in[i][epoch].Signal, 2) == std::string("L5")))))
                                        {
                                            store_valid_observable = true;
                                        }
                                }
                            if (tmp_eph_iter_glo_gnav != d_internal_pvt_solver->glonass_gnav_ephemeris_map.cend())
                                {
                                    const uint32_t prn_aux = tmp_eph_iter_glo_gnav->second.PRN;
                                    if ((prn_aux == in[i][epoch].PRN) && ((std::string(in[i][epoch].Signal, 2) == std::string("1G")) || (std::string(in[i][epoch].Signal, 2) == std::string("2G"))))
                                        {
                                            store_valid_observable = true;
                                        }
                                }
                            if (tmp_eph_iter_bds_dnav != d_internal_pvt_solver->beidou_dnav_ephemeris_map.cend())
                                {
                                    const uint32_t prn_aux = tmp_eph_iter_bds_dnav->second.PRN;
                                    if ((prn_aux == in[i][epoch].PRN) && (((std::string(in[i][epoch].Signal, 2) == std::string("B1")) || (std::string(in[i][epoch].Signal, 2) == std::string("B3"))) && (d_use_unhealthy_sats || (tmp_eph_iter_bds_dnav->second.SV_health == 0))))
                                        {
                                            store_valid_observable = true;
                                        }
                                }
                            if (std::string(in[i][epoch].Signal, 2) == std::string("E6"))
                                {
                                    store_valid_observable = true;
                                }

                            if (store_valid_observable)
                                {
                                    // store valid observables in a map.
                                    d_gnss_observables_map.insert(std::pair<int, Gnss_Synchro>(i, in[i][epoch]));
                                }

                            if (d_rtcm_enabled)
                                {
                                    try
                                        {
                                            if (d_internal_pvt_solver->gps_ephemeris_map.empty() == false)
                                                {
                                                    if (tmp_eph_iter_gps != d_internal_pvt_solver->gps_ephemeris_map.cend())
                                                        {
                                                            d_rtcm_printer->lock_time(d_internal_pvt_solver->gps_ephemeris_map.find(in[i][epoch].PRN)->second, in[i][epoch].RX_time, in[i][epoch]);  // keep track of locking time
                                                        }
                                                }
                                            if (d_internal_pvt_solver->galileo_ephemeris_map.empty() == false)
                                                {
                                                    if (tmp_eph_iter_gal != d_internal_pvt_solver->galileo_ephemeris_map.cend())
                                                        {
                                                            d_rtcm_printer->lock_time(d_internal_pvt_solver->galileo_ephemeris_map.find(in[i][epoch].PRN)->second, in[i][epoch].RX_time, in[i][epoch]);  // keep track of locking time
                                                        }
                                                }
                                            if (d_internal_pvt_solver->gps_cnav_ephemeris_map.empty() == false)
                                                {
                                                    if (tmp_eph_iter_cnav != d_internal_pvt_solver->gps_cnav_ephemeris_map.cend())
                                                        {
                                                            d_rtcm_printer->lock_time(d_internal_pvt_solver->gps_cnav_ephemeris_map.find(in[i][epoch].PRN)->second, in[i][epoch].RX_time, in[i][epoch]);  // keep track of locking time
                                                        }
                                                }
                                            if (d_internal_pvt_solver->glonass_gnav_ephemeris_map.empty() == false)
                                                {
                                                    if (tmp_eph_iter_glo_gnav != d_internal_pvt_solver->glonass_gnav_ephemeris_map.cend())
                                                        {
                                                            d_rtcm_printer->lock_time(d_internal_pvt_solver->glonass_gnav_ephemeris_map.find(in[i][epoch].PRN)->second, in[i][epoch].RX_time, in[i][epoch]);  // keep track of locking time
                                                        }
                                                }
                                        }
                                    catch (const boost::exception& ex)
                                        {
                                            std::cout << "RTCM boost exception: " << boost::diagnostic_information(ex) << '\n';
                                            LOG(ERROR) << "RTCM boost exception: " << boost::diagnostic_information(ex);
                                        }
                                    catch (const std::exception& ex)
                                        {
                                            std::cout << "RTCM std exception: " << ex.what() << '\n';
                                            LOG(ERROR) << "RTCM std exception: " << ex.what();
                                        }
                                }
                        }
                    else
                        {
                            d_channel_initialized.at(i) = false;  // the current channel is not reporting valid observable
                        }
                }

            // ############ 2. APPLY HAS CORRECTIONS IF AVAILABLE ####
            if (d_use_has_corrections && !d_gnss_observables_map.empty())
                {
                    this->update_HAS_corrections();
                }

            // ############ 2 COMPUTE THE PVT ################################
            bool flag_pvt_valid = false;
            if (d_gnss_observables_map.empty() == false)
                {
                    // LOG(INFO) << "diff raw obs time: " << d_gnss_observables_map.cbegin()->second.RX_time * 1000.0 - old_time_debug;
                    // old_time_debug = d_gnss_observables_map.cbegin()->second.RX_time * 1000.0;
                    uint32_t current_RX_time_ms = 0;
                    // #### solve PVT and store the corrected observable set
                    if (d_internal_pvt_solver->get_PVT(d_gnss_observables_map, false, d_enable_vtl, d_close_vtl_loop))
                        {
                            // ****** experimental VTL tests
                            if (d_close_vtl_loop == true and d_enable_vtl == true)
                                {
                                    std::map<int, Gnss_Synchro>::const_iterator gnss_observables_iter;
                                    int idx = 0;
                                    for (gnss_observables_iter = d_gnss_observables_map.cbegin();
                                         gnss_observables_iter != d_gnss_observables_map.cend();
                                         ++gnss_observables_iter)  // CHECK INCONSISTENCY when combining GLONASS + other system
                                        {
                                            try
                                                {
                                                    d_internal_pvt_solver->vtl_engine.trk_cmd_outs.at(idx).channel_id = gnss_observables_iter->second.Channel_ID;
                                                    //todo: VTL loop CAN NOT run every PVT epoch because it is required to wait for the corrections to be applied to the tracking KF.
                                                    //currently the VTL runs every PVT epoch which will create inestabilities.
                                                    const std::shared_ptr<TrackingCmd> trk_cmd_test = std::make_shared<TrackingCmd>(d_internal_pvt_solver->vtl_engine.trk_cmd_outs.at(idx));
                                                    this->message_port_pub(pmt::mp("pvt_to_trk"), pmt::make_any(trk_cmd_test));
                                                    idx++;
                                                }
                                            catch (std::exception& ex)
                                                {
                                                    std::cout << "VTL Engine problem: " << ex.what() << "\n";
                                                }
                                        }
                                    d_internal_pvt_solver->vtl_engine.trk_cmd_outs.clear();
                                    //Dummy messages for evaluation of msg latency
                                    //                                    std::map<int, Gnss_Synchro>::const_iterator gnss_observables_iter;
                                    //                                    for (gnss_observables_iter = d_gnss_observables_map.cbegin();
                                    //                                         gnss_observables_iter != d_gnss_observables_map.cend();
                                    //                                         ++gnss_observables_iter)  // CHECK INCONSISTENCY when combining GLONASS + other system
                                    //                                        {
                                    //                                            // test complete loop
                                    //                                            if (gnss_observables_iter->second.last_vtl_cmd_sample_counter == 0)
                                    //                                                {
                                    //                                                    // send new tracking command
                                    //                                                    const std::shared_ptr<TrackingCmd> trk_cmd_test = std::make_shared<TrackingCmd>(TrackingCmd());
                                    //                                                    trk_cmd_test->carrier_freq_hz = 12345.4;
                                    //                                                    trk_cmd_test->sample_counter = gnss_observables_iter->second.Tracking_sample_counter;
                                    //                                                    trk_cmd_test->channel_id = gnss_observables_iter->second.Channel_ID;
                                    //                                                    this->message_port_pub(pmt::mp("pvt_to_trk"), pmt::make_any(trk_cmd_test));
                                    //                                                    d_last_sent_vtl_cmd_samplestamp_map[gnss_observables_iter->second.Channel_ID] = gnss_observables_iter->second.Tracking_sample_counter;
                                    //                                                    std::cout << "msg pvt_to_trk sent.\n";
                                    //                                                }
                                    //                                            else
                                    //                                                {
                                    //                                                    //                                                    std::cout << "CH " << gnss_observables_iter->second.Channel_ID
                                    //                                                    //                                                              << " T_RX: " << static_cast<float>(gnss_observables_iter->second.Tracking_sample_counter) / static_cast<float>(gnss_observables_iter->second.fs)
                                    //                                                    //                                                              << " T_last_vtl_trk: " << static_cast<float>(gnss_observables_iter->second.last_vtl_cmd_sample_counter) / static_cast<float>(gnss_observables_iter->second.fs)
                                    //                                                    //                                                              << " T_map: " << static_cast<float>(d_last_sent_vtl_cmd_samplestamp_map[gnss_observables_iter->second.Channel_ID]) / static_cast<float>(gnss_observables_iter->second.fs)
                                    //                                                    //                                                              << " T2: " << static_cast<float>(gnss_observables_iter->second.last_vtl_cmd_sample_counter) - static_cast<float>(d_last_sent_vtl_cmd_samplestamp_map[gnss_observables_iter->second.Channel_ID])
                                    //                                                    //                                                              << " T3: " << static_cast<float>(gnss_observables_iter->second.Tracking_sample_counter) - static_cast<float>(d_last_sent_vtl_cmd_samplestamp_map[gnss_observables_iter->second.Channel_ID]) << "\n";
                                    //
                                    //                                                    // To.Do: check if satellite change, check if there is a possibility to not find the last cmd timestamp in the map...
                                    //                                                    if (gnss_observables_iter->second.last_vtl_cmd_sample_counter >= d_last_sent_vtl_cmd_samplestamp_map[gnss_observables_iter->second.Channel_ID])
                                    //                                                        {
                                    //                                                            std::cout << "CH " << gnss_observables_iter->second.Channel_ID << " processed VTL cmd, total loop time is "
                                    //                                                                      << ((static_cast<float>(gnss_observables_iter->second.Tracking_sample_counter) - static_cast<float>(d_last_sent_vtl_cmd_samplestamp_map[gnss_observables_iter->second.Channel_ID])) / static_cast<float>(gnss_observables_iter->second.fs)) * 1000.0
                                    //                                                                      << " [ms]!\n";
                                    //                                                            // send new tracking command
                                    //                                                            const std::shared_ptr<TrackingCmd> trk_cmd_test = std::make_shared<TrackingCmd>(TrackingCmd());
                                    //                                                            trk_cmd_test->carrier_freq_hz = 12345.4;
                                    //                                                            trk_cmd_test->sample_counter = gnss_observables_iter->second.Tracking_sample_counter;
                                    //                                                            trk_cmd_test->channel_id = gnss_observables_iter->second.Channel_ID;
                                    //                                                            this->message_port_pub(pmt::mp("pvt_to_trk"), pmt::make_any(trk_cmd_test));
                                    //                                                            d_last_sent_vtl_cmd_samplestamp_map[gnss_observables_iter->second.Channel_ID] = gnss_observables_iter->second.Tracking_sample_counter;
                                    //                                                            std::cout << "msg pvt_to_trk sent.\n";
                                    //                                                        }
                                    //                                                }
                                    //                                        }
                                }
                            else
                                {
                                    std::cout << "Loop open!\n";
                                }
                            // *****************************

                            d_pvt_errors_counter = 0;  // Reset consecutive PVT error counter
                            const double Rx_clock_offset_s = d_internal_pvt_solver->get_time_offset_s();

                            // **************** time tags ****************
                            if (d_enable_rx_clock_correction == false)  // todo: currently only works if clock correction is disabled (computed clock offset is applied here)
                                {
                                    // ************ Source TimeTag comparison with GNSS computed TOW *************

                                    if (!d_TimeChannelTagTimestamps.empty())
                                        {
                                            double delta_rxtime_to_tag_ms;
                                            GnssTime current_tag;
                                            // 1. Find the nearest timetag to the current rx_time (it is relative to the receiver's start operation)
                                            do
                                                {
                                                    current_tag = d_TimeChannelTagTimestamps.front();
                                                    delta_rxtime_to_tag_ms = d_rx_time * 1000.0 - current_tag.rx_time;
                                                    d_TimeChannelTagTimestamps.pop();
                                                }
                                            while (fabs(delta_rxtime_to_tag_ms) >= 100 and !d_TimeChannelTagTimestamps.empty());

                                            // 2. If both timestamps (relative to the receiver's start) are closer than 100 ms (the granularituy of the PVT)
                                            if (fabs(delta_rxtime_to_tag_ms) <= 100)  // [ms]
                                                {
                                                    std::cout << "GNSS-SDR RX TIME: " << d_rx_time << " TAG RX TIME: " << current_tag.rx_time / 1000.0 << " [s]\n";
                                                    if (d_log_timetag == true)
                                                        {
                                                            double current_corrected_RX_clock_ns = (d_rx_time - Rx_clock_offset_s) * 1e9;
                                                            double TAG_time_ns = (static_cast<double>(current_tag.tow_ms) + current_tag.tow_ms_fraction + delta_rxtime_to_tag_ms) * 1e6;
                                                            log_source_timetag_info(current_corrected_RX_clock_ns, TAG_time_ns);
                                                            double tow_error_ns = current_corrected_RX_clock_ns - TAG_time_ns;
                                                            std::cout << "[Time ch] RX TimeTag Week: " << current_tag.week
                                                                      << ", TOW: " << current_tag.tow_ms
                                                                      << " [ms], TOW fraction: " << current_tag.tow_ms_fraction
                                                                      << " [ms], GNSS-SDR OBS CORRECTED TOW - EXTERNAL TIMETAG TOW: " << tow_error_ns << " [ns] \n";
                                                        }
                                                }
                                        }
                                }
                            // **********************************************

                            if (fabs(Rx_clock_offset_s) * 1000.0 > d_max_obs_block_rx_clock_offset_ms)
                                {
                                    // check if the message was just sent to not duplicate it while it is being applied
                                    if ((d_local_counter_ms - d_timestamp_rx_clock_offset_correction_msg_ms) > 1000)
                                        {
                                            this->message_port_pub(pmt::mp("pvt_to_observables"), pmt::make_any(Rx_clock_offset_s));
                                            d_timestamp_rx_clock_offset_correction_msg_ms = d_local_counter_ms;
                                            LOG(INFO) << "PVT: Sent clock offset correction to observables: " << Rx_clock_offset_s << "[s]";
                                        }
                                }
                            else
                                {
                                    if (d_enable_rx_clock_correction == true)
                                        {
                                            d_gnss_observables_map_t0 = d_gnss_observables_map_t1;
                                            apply_rx_clock_offset(d_gnss_observables_map, Rx_clock_offset_s);
                                            d_gnss_observables_map_t1 = d_gnss_observables_map;

                                            // ### select the rx_time and interpolate observables at that time
                                            if (!d_gnss_observables_map_t0.empty())
                                                {
                                                    const auto t0_int_ms = static_cast<uint32_t>(d_gnss_observables_map_t0.cbegin()->second.RX_time * 1000.0);
                                                    const uint32_t adjust_next_obs_interval_ms = d_observable_interval_ms - t0_int_ms % d_observable_interval_ms;
                                                    current_RX_time_ms = t0_int_ms + adjust_next_obs_interval_ms;

                                                    if (current_RX_time_ms % d_output_rate_ms == 0)
                                                        {
                                                            d_rx_time = static_cast<double>(current_RX_time_ms) / 1000.0;
                                                            // std::cout << " obs time t0: " << d_gnss_observables_map_t0.cbegin()->second.RX_time
                                                            //           << " t1: " << d_gnss_observables_map_t1.cbegin()->second.RX_time
                                                            //           << " interp time: " << d_rx_time << '\n';
                                                            d_gnss_observables_map = interpolate_observables(d_gnss_observables_map_t0,
                                                                d_gnss_observables_map_t1,
                                                                d_rx_time);
                                                            flag_compute_pvt_output = true;
                                                            // d_rx_time = current_RX_time;
                                                            // std::cout.precision(17);
                                                            // std::cout << "current_RX_time: " << current_RX_time << " map time: " << d_gnss_observables_map.begin()->second.RX_time << '\n';
                                                        }
                                                }
                                        }
                                    else
                                        {
                                            d_rx_time = d_gnss_observables_map.begin()->second.RX_time;
                                            current_RX_time_ms = static_cast<uint32_t>(d_rx_time * 1000.0);
                                            if (current_RX_time_ms % d_output_rate_ms == 0)
                                                {
                                                    flag_compute_pvt_output = true;
                                                    // std::cout.precision(17);
                                                    // std::cout << "current_RX_time: " << current_RX_time_ms << " map time: " << d_gnss_observables_map.begin()->second.RX_time << '\n';
                                                }
                                            flag_pvt_valid = true;
                                        }
                                }
                        }
                    else
                        {
                            // sanity check: If the PVT solver is getting 100 consecutive errors, send a reset command to observables block
                            d_pvt_errors_counter++;
                            if (d_pvt_errors_counter >= 100)
                                {
                                    int command = 1;
                                    this->message_port_pub(pmt::mp("pvt_to_observables"), pmt::make_any(command));
                                    LOG(INFO) << "PVT: Number of consecutive position solver error reached, Sent reset to observables.";
                                    d_pvt_errors_counter = 0;
                                }
                        }

                    // compute on the fly PVT solution
                    if (flag_compute_pvt_output == true)
                        {
                            // VTP To.Do: Check why get_PVT is triggered twice. Leave only one get_PVT.

                            flag_pvt_valid = d_user_pvt_solver->get_PVT(d_gnss_observables_map, false, false, false);
                        }

                    if (flag_pvt_valid == true)
                        {
                            // initialize (if needed) the accumulated phase offset and apply it to the active channels
                            // required to report accumulated phase cycles comparable to pseudoranges
                            initialize_and_apply_carrier_phase_offset();

                            const double Rx_clock_offset_s = d_user_pvt_solver->get_time_offset_s();
                            if (d_enable_rx_clock_correction == true and fabs(Rx_clock_offset_s) > 0.000001)  // 1us !!
                                {
                                    LOG(INFO) << "Warning: Rx clock offset at interpolated RX time: " << Rx_clock_offset_s * 1000.0 << "[ms]"
                                              << " at RX time: " << static_cast<uint32_t>(d_rx_time * 1000.0) << " [ms]";
                                }
                            else
                                {
                                    DLOG(INFO) << "Rx clock offset at interpolated RX time: " << Rx_clock_offset_s * 1000.0 << "[s]"
                                               << " at RX time: " << static_cast<uint32_t>(d_rx_time * 1000.0) << " [ms]";
                                    // Optional debug code: export observables snapshot for rtklib unit testing
                                    // std::cout << "step 1: save gnss_synchro map\n";
                                    // save_gnss_synchro_map_xml("./gnss_synchro_map.xml");
                                    // getchar(); // stop the execution
                                    // end debug
                                    if (d_display_rate_ms != 0)
                                        {
                                            if (current_RX_time_ms % d_display_rate_ms == 0)
                                                {
                                                    flag_display_pvt = true;
                                                }
                                        }
                                    if (d_rtcm_MT1019_rate_ms != 0)  // allows deactivating messages by setting rate = 0
                                        {
                                            if (current_RX_time_ms % d_rtcm_MT1019_rate_ms == 0)
                                                {
                                                    flag_write_RTCM_1019_output = true;
                                                }
                                        }
                                    if (d_rtcm_MT1020_rate_ms != 0)  // allows deactivating messages by setting rate = 0
                                        {
                                            if (current_RX_time_ms % d_rtcm_MT1020_rate_ms == 0)
                                                {
                                                    flag_write_RTCM_1020_output = true;
                                                }
                                        }
                                    if (d_rtcm_MT1045_rate_ms != 0)
                                        {
                                            if (current_RX_time_ms % d_rtcm_MT1045_rate_ms == 0)
                                                {
                                                    flag_write_RTCM_1045_output = true;
                                                }
                                        }
                                    // TODO: RTCM 1077, 1087 and 1097 are not used, so, disable the output rates
                                    // if (current_RX_time_ms % d_rtcm_MT1077_rate_ms==0 && d_rtcm_MT1077_rate_ms != 0)
                                    //     {
                                    //         last_RTCM_1077_output_time = current_RX_time;
                                    //     }
                                    // if (current_RX_time_ms % d_rtcm_MT1087_rate_ms==0 && d_rtcm_MT1087_rate_ms != 0)
                                    //     {
                                    //         last_RTCM_1087_output_time = current_RX_time;
                                    //     }
                                    // if (current_RX_time_ms % d_rtcm_MT1097_rate_ms==0 && d_rtcm_MT1097_rate_ms != 0)
                                    //     {
                                    //         last_RTCM_1097_output_time = current_RX_time;
                                    //     }
                                    if (d_rtcm_MSM_rate_ms != 0)
                                        {
                                            if (current_RX_time_ms % d_rtcm_MSM_rate_ms == 0)
                                                {
                                                    flag_write_RTCM_MSM_output = true;
                                                }
                                        }
                                    if (d_rinexobs_rate_ms != 0)
                                        {
                                            if (current_RX_time_ms % static_cast<uint32_t>(d_rinexobs_rate_ms) == 0)
                                                {
                                                    flag_write_RINEX_obs_output = true;
                                                }
                                        }

                                    if (d_first_fix == true)
                                        {
                                            if (d_show_local_time_zone)
                                                {
                                                    const boost::posix_time::ptime time_first_solution = d_user_pvt_solver->get_position_UTC_time() + d_utc_diff_time;
                                                    std::cout << "First position fix at " << time_first_solution << d_local_time_str;
                                                }
                                            else
                                                {
                                                    std::cout << "First position fix at " << d_user_pvt_solver->get_position_UTC_time() << " UTC";
                                                }
                                            std::cout << " is Lat = " << d_user_pvt_solver->get_latitude() << " [deg], Long = " << d_user_pvt_solver->get_longitude()
                                                      << " [deg], Height= " << d_user_pvt_solver->get_height() << " [m]\n";
                                            d_ttff_msgbuf ttff;
                                            ttff.mtype = 1;
                                            d_end = std::chrono::system_clock::now();
                                            std::chrono::duration<double> elapsed_seconds = d_end - d_start;
                                            ttff.ttff = elapsed_seconds.count();
                                            send_sys_v_ttff_msg(ttff);
                                            d_first_fix = false;
                                        }
                                    if (d_kml_output_enabled)
                                        {
                                            if (current_RX_time_ms % d_kml_rate_ms == 0)
                                                {
                                                    d_kml_dump->print_position(d_user_pvt_solver.get(), false);
                                                }
                                        }
                                    if (d_gpx_output_enabled)
                                        {
                                            if (current_RX_time_ms % d_gpx_rate_ms == 0)
                                                {
                                                    d_gpx_dump->print_position(d_user_pvt_solver.get(), false);
                                                }
                                        }
                                    if (d_geojson_output_enabled)
                                        {
                                            if (current_RX_time_ms % d_geojson_rate_ms == 0)
                                                {
                                                    d_geojson_printer->print_position(d_user_pvt_solver.get(), false);
                                                }
                                        }
                                    if (d_nmea_output_file_enabled)
                                        {
                                            if (current_RX_time_ms % d_nmea_rate_ms == 0)
                                                {
                                                    d_nmea_printer->Print_Nmea_Line(d_user_pvt_solver.get(), false);
                                                }
                                        }
                                    if (d_rinex_output_enabled)
                                        {
                                            d_rp->print_rinex_annotation(d_user_pvt_solver.get(), d_gnss_observables_map, d_rx_time, d_type_of_rx, flag_write_RINEX_obs_output);
                                        }
                                    if (d_rtcm_enabled)
                                        {
                                            d_rtcm_printer->Print_Rtcm_Messages(d_user_pvt_solver.get(),
                                                d_gnss_observables_map,
                                                d_rx_time,
                                                d_type_of_rx,
                                                d_rtcm_MSM_rate_ms,
                                                d_rtcm_MT1019_rate_ms,
                                                d_rtcm_MT1020_rate_ms,
                                                d_rtcm_MT1045_rate_ms,
                                                d_rtcm_MT1077_rate_ms,
                                                d_rtcm_MT1097_rate_ms,
                                                flag_write_RTCM_MSM_output,
                                                flag_write_RTCM_1019_output,
                                                flag_write_RTCM_1020_output,
                                                flag_write_RTCM_1045_output,
                                                d_enable_rx_clock_correction);
                                        }
                                }
                        }

                    // DEBUG MESSAGE: Display position in console output
                    if (d_user_pvt_solver->is_valid_position() && flag_display_pvt)
                        {
                            boost::posix_time::ptime time_solution;
                            std::string UTC_solution_str;
                            if (d_show_local_time_zone)
                                {
                                    time_solution = d_user_pvt_solver->get_position_UTC_time() + d_utc_diff_time;
                                    UTC_solution_str = d_local_time_str;
                                }
                            else
                                {
                                    time_solution = d_user_pvt_solver->get_position_UTC_time();
                                    UTC_solution_str = " UTC";
                                }
                            std::streamsize ss = std::cout.precision();  // save current precision
                            std::cout.setf(std::ios::fixed, std::ios::floatfield);
                            auto* facet = new boost::posix_time::time_facet("%Y-%b-%d %H:%M:%S.%f %z");
                            std::cout.imbue(std::locale(std::cout.getloc(), facet));
                            std::cout
                                << TEXT_BOLD_GREEN
                                << "Position at " << time_solution << UTC_solution_str
                                << " using " << d_user_pvt_solver->get_num_valid_observations()
                                << std::fixed << std::setprecision(9)
                                << " observations is Lat = " << d_user_pvt_solver->get_latitude() << " [deg], Long = " << d_user_pvt_solver->get_longitude()
                                << std::fixed << std::setprecision(3)
                                << " [deg], Height = " << d_user_pvt_solver->get_height() << " [m]" << TEXT_RESET << '\n';

                            std::cout << std::setprecision(ss);
                            DLOG(INFO) << "RX clock offset: " << d_user_pvt_solver->get_time_offset_s() << "[s]";

                            std::cout
                                << TEXT_BOLD_GREEN
                                << "Velocity: " << std::fixed << std::setprecision(3)
                                << "East: " << d_user_pvt_solver->get_rx_vel()[0] << " [m/s], North: " << d_user_pvt_solver->get_rx_vel()[1]
                                << " [m/s], Up = " << d_user_pvt_solver->get_rx_vel()[2] << " [m/s]" << TEXT_RESET << '\n';

                            std::cout << std::setprecision(ss);
                            DLOG(INFO) << "RX clock drift: " << d_user_pvt_solver->get_clock_drift_ppm() << " [ppm]";

                            // boost::posix_time::ptime p_time;
                            // gtime_t rtklib_utc_time = gpst2time(adjgpsweek(d_user_pvt_solver->gps_ephemeris_map.cbegin()->second.i_GPS_week), d_rx_time);
                            // p_time = boost::posix_time::from_time_t(rtklib_utc_time.time);
                            // p_time += boost::posix_time::microseconds(round(rtklib_utc_time.sec * 1e6));
                            // std::cout << TEXT_MAGENTA << "Observable RX time (GPST) " << boost::posix_time::to_simple_string(p_time) << TEXT_RESET << '\n';

                            LOG(INFO) << "Position at " << boost::posix_time::to_simple_string(d_user_pvt_solver->get_position_UTC_time())
                                      << " UTC using " << d_user_pvt_solver->get_num_valid_observations() << " observations is Lat = " << d_user_pvt_solver->get_latitude() << " [deg], Long = " << d_user_pvt_solver->get_longitude()
                                      << " [deg], Height = " << d_user_pvt_solver->get_height() << " [m]";

                            /* std::cout << "Dilution of Precision at " << boost::posix_time::to_simple_string(d_user_pvt_solver->get_position_UTC_time())
                                         << " UTC using "<< d_user_pvt_solver->get_num_valid_observations() <<" observations is HDOP = " << d_user_pvt_solver->get_hdop() << " VDOP = "
                                         << d_user_pvt_solver->get_vdop()
                                         << " GDOP = " << d_user_pvt_solver->get_gdop() << '\n'; */
                        }

                    // PVT MONITOR
                    if (d_user_pvt_solver->is_valid_position())
                        {
                            const std::shared_ptr<Monitor_Pvt> monitor_pvt = std::make_shared<Monitor_Pvt>(d_user_pvt_solver->get_monitor_pvt());

                            // publish new position to the gnss_flowgraph channel status monitor
                            if (current_RX_time_ms % d_report_rate_ms == 0)
                                {
                                    this->message_port_pub(pmt::mp("status"), pmt::make_any(monitor_pvt));
                                }
                            if (d_flag_monitor_pvt_enabled)
                                {
                                    d_udp_sink_ptr->write_monitor_pvt(monitor_pvt.get());
                                }
                        }
                }
            if (d_an_printer_enabled)
                {
                    if (d_local_counter_ms % static_cast<uint64_t>(d_an_rate_ms) == 0)
                        {
                            d_an_printer->print_packet(d_user_pvt_solver.get(), d_gnss_observables_map);
                        }
                }
        }

    return noutput_items;
}<|MERGE_RESOLUTION|>--- conflicted
+++ resolved
@@ -177,13 +177,10 @@
       d_an_printer_enabled(conf_.an_output_enabled),
       d_log_timetag(conf_.log_source_timetag),
       d_use_e6_for_pvt(conf_.use_e6_for_pvt),
-<<<<<<< HEAD
       d_enable_vtl(conf_.enable_vtl),
-      d_close_vtl_loop(conf_.close_vtl_loop)
-=======
+      d_close_vtl_loop(conf_.close_vtl_loop),
       d_use_has_corrections(conf_.use_has_corrections),
       d_use_unhealthy_sats(conf_.use_unhealthy_sats)
->>>>>>> 9a8fc028
 {
     // Send feedback message to observables block with the receiver clock offset
     this->message_port_register_out(pmt::mp("pvt_to_observables"));
