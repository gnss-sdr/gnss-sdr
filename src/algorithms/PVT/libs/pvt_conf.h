/*!
 * \file pvt_conf.h
 * \brief Class that contains all the configuration parameters for the PVT block
 * \author Carles Fernandez, 2018. cfernandez(at)cttc.es
 *
 * -----------------------------------------------------------------------------
 *
 * GNSS-SDR is a Global Navigation Satellite System software-defined receiver.
 * This file is part of GNSS-SDR.
 *
 * Copyright (C) 2010-2020  (see AUTHORS file for a list of contributors)
 * SPDX-License-Identifier: GPL-3.0-or-later
 *
 * -----------------------------------------------------------------------------
 */

#ifndef GNSS_SDR_PVT_CONF_H
#define GNSS_SDR_PVT_CONF_H

#include <cstdint>
#include <map>
#include <string>

/** \addtogroup PVT
 * \{ */
/** \addtogroup PVT_libs
 * \{ */


class Pvt_Conf
{
public:
    std::map<int, int> rtcm_msg_rate_ms;

    std::string rinex_name = std::string("-");
    std::string dump_filename;
    std::string nmea_dump_filename;
    std::string nmea_dump_devname;
    std::string rtcm_dump_devname;
    std::string an_dump_devname;
    std::string output_path = std::string(".");
    std::string rinex_output_path = std::string(".");
    std::string gpx_output_path = std::string(".");
    std::string geojson_output_path = std::string(".");
    std::string nmea_output_file_path = std::string(".");
    std::string kml_output_path = std::string(".");
    std::string xml_output_path = std::string(".");
    std::string rtcm_output_file_path = std::string(".");
    std::string udp_addresses;
    std::string udp_eph_addresses;
    std::string log_source_timetag_file;

    uint32_t type_of_receiver = 0;
    uint32_t observable_interval_ms = 20;

    int32_t output_rate_ms = 0;
    int32_t display_rate_ms = 0;
    int32_t kml_rate_ms = 1000;
    int32_t gpx_rate_ms = 1000;
    int32_t geojson_rate_ms = 1000;
    int32_t nmea_rate_ms = 1000;
    int32_t rinex_version = 0;
    int32_t rinexobs_rate_ms = 0;
    int32_t an_rate_ms = 1000;
    int32_t max_obs_block_rx_clock_offset_ms = 40;
    int udp_port = 0;
    int udp_eph_port = 0;
    int rtk_trace_level = 0;

    uint16_t rtcm_tcp_port = 0;
    uint16_t rtcm_station_id = 0;

    bool flag_nmea_tty_port = false;
    bool flag_rtcm_server = false;
    bool flag_rtcm_tty_port = false;
    bool output_enabled = true;
    bool rinex_output_enabled = true;
    bool gpx_output_enabled = true;
    bool geojson_output_enabled = true;
    bool nmea_output_file_enabled = true;
    bool an_output_enabled = false;
    bool kml_output_enabled = true;
    bool xml_output_enabled = true;
    bool rtcm_output_file_enabled = true;
    bool monitor_enabled = false;
    bool monitor_ephemeris_enabled = false;
    bool protobuf_enabled = true;
    bool enable_rx_clock_correction = true;
    bool show_local_time_zone = false;
    bool pre_2009_file = false;
    bool dump = false;
    bool dump_mat = true;
    bool log_source_timetag;
    bool use_e6_for_pvt = true;
<<<<<<< HEAD
    bool enable_vtl = false;
    bool close_vtl_loop = true;
=======
    bool use_has_corrections = true;
    bool use_unhealthy_sats = false;
>>>>>>> 9a8fc028
};


/** \} */
/** \} */
#endif  // GNSS_SDR_PVT_CONF_H<|MERGE_RESOLUTION|>--- conflicted
+++ resolved
@@ -92,13 +92,10 @@
     bool dump_mat = true;
     bool log_source_timetag;
     bool use_e6_for_pvt = true;
-<<<<<<< HEAD
     bool enable_vtl = false;
     bool close_vtl_loop = true;
-=======
     bool use_has_corrections = true;
     bool use_unhealthy_sats = false;
->>>>>>> 9a8fc028
 };
 
 
