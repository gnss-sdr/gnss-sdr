/*!
 * \file pvt_kf.cc
 * \brief Kalman Filter for Position and Velocity
 * \author Javier Arribas, 2023. jarribas(at)cttc.es
 *
 *
 * -----------------------------------------------------------------------------
 *
 * GNSS-SDR is a Global Navigation Satellite System software-defined receiver.
 * This file is part of GNSS-SDR.
 *
 * Copyright (C) 2010-2023  (see AUTHORS file for a list of contributors)
 * SPDX-License-Identifier: GPL-3.0-or-later
 *
 * -----------------------------------------------------------------------------
 */

#include "pvt_kf.h"
#include <glog/logging.h>


void Pvt_Kf::init_Kf(const arma::vec& p,
    const arma::vec& v,
    const arma::vec& res_p,
<<<<<<< HEAD
    double update_interval_s,
=======
    double solver_interval_s,
>>>>>>> 636f618f
    double measures_ecef_pos_sd_m,
    double measures_ecef_vel_sd_ms,
    double system_ecef_pos_sd_m,
    double system_ecef_vel_sd_ms)
{
    // Kalman Filter class variables
    const double Ti = update_interval_s;

    d_F = {{1.0, 0.0, 0.0, Ti, 0.0, 0.0},
        {0.0, 1.0, 0.0, 0.0, Ti, 0.0},
        {0.0, 0.0, 1.0, 0.0, 0.0, Ti},
        {0.0, 0.0, 0.0, 1.0, 0.0, 0.0},
        {0.0, 0.0, 0.0, 0.0, 1.0, 0.0},
        {0.0, 0.0, 0.0, 0.0, 0.0, 1.0}};

    d_H = arma::eye(6, 6);

    // measurement matrix static covariances
    d_R = {{res_p[0], res_p[3], res_p[5], 0.0, 0.0, 0.0},
        {res_p[3], res_p[1], res_p[4], 0.0, 0.0, 0.0},
        {res_p[4], res_p[5], res_p[2], 0.0, 0.0, 0.0},
        {0.0, 0.0, 0.0, pow(measures_ecef_vel_sd_ms, 2.0), 0.0, 0.0},
        {0.0, 0.0, 0.0, 0.0, pow(measures_ecef_vel_sd_ms, 2.0), 0.0},
        {0.0, 0.0, 0.0, 0.0, 0.0, pow(measures_ecef_vel_sd_ms, 2.0)}};

    // system covariance matrix (static)
    d_Q = {{pow(system_ecef_pos_sd_m, 2.0), 0.0, 0.0, 0.0, 0.0, 0.0},
        {0.0, pow(system_ecef_pos_sd_m, 2.0), 0.0, 0.0, 0.0, 0.0},
        {0.0, 0.0, pow(system_ecef_pos_sd_m, 2.0), 0.0, 0.0, 0.0},
        {0.0, 0.0, 0.0, pow(system_ecef_vel_sd_ms, 2.0), 0.0, 0.0},
        {0.0, 0.0, 0.0, 0.0, pow(system_ecef_vel_sd_ms, 2.0), 0.0},
        {0.0, 0.0, 0.0, 0.0, 0.0, pow(system_ecef_vel_sd_ms, 2.0)}};

    // initial Kalman covariance matrix
    d_P_old_old = {{pow(system_ecef_pos_sd_m, 2.0), 0.0, 0.0, 0.0, 0.0, 0.0},
        {0.0, pow(system_ecef_pos_sd_m, 2.0), 0.0, 0.0, 0.0, 0.0},
        {0.0, 0.0, pow(system_ecef_pos_sd_m, 2.0), 0.0, 0.0, 0.0},
        {0.0, 0.0, 0.0, pow(system_ecef_vel_sd_ms, 2.0), 0.0, 0.0},
        {0.0, 0.0, 0.0, 0.0, pow(system_ecef_vel_sd_ms, 2.0), 0.0},
        {0.0, 0.0, 0.0, 0.0, 0.0, pow(system_ecef_vel_sd_ms, 2.0)}};

    // states: position ecef [m], velocity ecef [m/s]
    d_x_old_old = arma::zeros(6);
    d_x_old_old.subvec(0, 2) = p;
    d_x_old_old.subvec(3, 5) = v;

    d_initialized = true;

    DLOG(INFO) << "Ti: " << Ti;
    DLOG(INFO) << "F: " << d_F;
    DLOG(INFO) << "H: " << d_H;
    DLOG(INFO) << "R: " << d_R;
    DLOG(INFO) << "Q: " << d_Q;
    DLOG(INFO) << "P: " << d_P_old_old;
    DLOG(INFO) << "x: " << d_x_old_old;
}


bool Pvt_Kf::is_initialized() const
{
    return d_initialized;
}


void Pvt_Kf::reset_Kf()
{
    d_initialized = false;
}


void Pvt_Kf::run_Kf(const arma::vec& p, const arma::vec& v, const arma::vec& res_p)
{
    if (d_initialized)
        {
            // Kalman loop
            // Prediction
            d_x_new_old = d_F * d_x_old_old;
            d_P_new_old = d_F * d_P_old_old * d_F.t() + d_Q;

            // Measurement update
            try
                {
                    // Measurement residuals
                    d_R(0,0) = res_p[0]; d_R(0,1) = res_p[3]; d_R(0,2) = res_p[5];
                    d_R(1,0) = res_p[3]; d_R(1,1) = res_p[1]; d_R(1,2) = res_p[4];
                    d_R(2,0) = res_p[5]; d_R(2,1) = res_p[4]; d_R(2,2) = res_p[2];

                    // Measurement update
                    arma::vec z = arma::join_cols(p, v);
                    arma::mat K = d_P_new_old * d_H.t() * arma::inv(d_H * d_P_new_old * d_H.t() + d_R);  // Kalman gain

                    d_x_new_new = d_x_new_old + K * (z - d_H * d_x_new_old);
                    arma::mat A = (arma::eye(6, 6) - K * d_H);
                    d_P_new_new = A * d_P_new_old * A.t() + K * d_R * K.t();
<<<<<<< HEAD
=======
                    // Measurement residuals
                    d_R(0,0) = res_p[0]; d_R(0,1) = res_p[3]; d_R(0,2) = res_p[5];
                    d_R(1,0) = res_p[3]; d_R(1,1) = res_p[1]; d_R(1,2) = res_p[4];
                    d_R(2,0) = res_p[5]; d_R(2,1) = res_p[4]; d_R(2,2) = res_p[2];

                    // Measurement update
                    arma::vec z = arma::join_cols(p, v);
                    arma::mat K = d_P_new_old * d_H.t() * arma::inv(d_H * d_P_new_old * d_H.t() + d_R);  // Kalman gain

                    d_x_new_new = d_x_new_old + K * (z - d_H * d_x_new_old);
                    arma::mat A = (arma::eye(6, 6) - K * d_H);
                    d_P_new_new = A * d_P_new_old * A.t() + K * d_R * K.t();

>>>>>>> 636f618f
                    // prepare data for next KF epoch
                    d_x_old_old = d_x_new_new;
                    d_P_old_old = d_P_new_new;
                }
            catch (...)
                {
                    d_x_new_new = d_x_new_old;
                    this->reset_Kf();
                }
        }
}


void Pvt_Kf::get_pv_Kf(arma::vec& p, arma::vec& v) const
{
    if (d_initialized)
        {
            p = d_x_new_new.subvec(0, 2);
            v = d_x_new_new.subvec(3, 5);
        }
}<|MERGE_RESOLUTION|>--- conflicted
+++ resolved
@@ -22,18 +22,14 @@
 void Pvt_Kf::init_Kf(const arma::vec& p,
     const arma::vec& v,
     const arma::vec& res_p,
-<<<<<<< HEAD
-    double update_interval_s,
-=======
     double solver_interval_s,
->>>>>>> 636f618f
     double measures_ecef_pos_sd_m,
     double measures_ecef_vel_sd_ms,
     double system_ecef_pos_sd_m,
     double system_ecef_vel_sd_ms)
 {
     // Kalman Filter class variables
-    const double Ti = update_interval_s;
+    const double Ti = solver_interval_s;
 
     d_F = {{1.0, 0.0, 0.0, Ti, 0.0, 0.0},
         {0.0, 1.0, 0.0, 0.0, Ti, 0.0},
@@ -114,15 +110,6 @@
                     d_R(1,0) = res_p[3]; d_R(1,1) = res_p[1]; d_R(1,2) = res_p[4];
                     d_R(2,0) = res_p[5]; d_R(2,1) = res_p[4]; d_R(2,2) = res_p[2];
 
-                    // Measurement update
-                    arma::vec z = arma::join_cols(p, v);
-                    arma::mat K = d_P_new_old * d_H.t() * arma::inv(d_H * d_P_new_old * d_H.t() + d_R);  // Kalman gain
-
-                    d_x_new_new = d_x_new_old + K * (z - d_H * d_x_new_old);
-                    arma::mat A = (arma::eye(6, 6) - K * d_H);
-                    d_P_new_new = A * d_P_new_old * A.t() + K * d_R * K.t();
-<<<<<<< HEAD
-=======
                     // Measurement residuals
                     d_R(0,0) = res_p[0]; d_R(0,1) = res_p[3]; d_R(0,2) = res_p[5];
                     d_R(1,0) = res_p[3]; d_R(1,1) = res_p[1]; d_R(1,2) = res_p[4];
@@ -136,7 +123,6 @@
                     arma::mat A = (arma::eye(6, 6) - K * d_H);
                     d_P_new_new = A * d_P_new_old * A.t() + K * d_R * K.t();
 
->>>>>>> 636f618f
                     // prepare data for next KF epoch
                     d_x_old_old = d_x_new_new;
                     d_P_old_old = d_P_new_new;
