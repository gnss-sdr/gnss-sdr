--- conflicted
+++ resolved
@@ -179,11 +179,7 @@
                                             {
                                                 if (eph_data[i].sat == (static_cast<int>(gnss_observables_iter->second.PRN + NSATGPS + NSATGLO)))
                                                     {
-<<<<<<< HEAD
-                                                        obs_data[i] = insert_obs_to_rtklib(obs_data[i],
-=======
                                                         obs_data[i+glo_valid_obs] = insert_obs_to_rtklib(obs_data[i+glo_valid_obs],
->>>>>>> 756a4b5a
                                                                 gnss_observables_iter->second,
                                                                 galileo_ephemeris_iter->second.WN_5,
                                                                 2);//Band 3 (L5/E5)
@@ -198,11 +194,7 @@
                                                 eph_data[valid_obs] = eph_to_rtklib(galileo_ephemeris_iter->second);
                                                 //convert observation from GNSS-SDR class to RTKLIB structure
                                                 obsd_t newobs = {{0,0}, '0', '0', {}, {}, {}, {}, {}, {}};
-<<<<<<< HEAD
-                                                obs_data[valid_obs] = insert_obs_to_rtklib(newobs,
-=======
                                                 obs_data[valid_obs+glo_valid_obs] = insert_obs_to_rtklib(newobs,
->>>>>>> 756a4b5a
                                                         gnss_observables_iter->second,
                                                         galileo_ephemeris_iter->second.WN_5,
                                                         2); //Band 3 (L5/E5)
@@ -302,11 +294,7 @@
 									geph_data[glo_valid_obs] = eph_to_rtklib(glonass_gnav_ephemeris_iter->second, gnav_utc);
 									//convert observation from GNSS-SDR class to RTKLIB structure
 									obsd_t newobs = {{0,0}, '0', '0', {}, {}, {}, {}, {}, {}};
-<<<<<<< HEAD
-									obs_data[glo_valid_obs] = insert_obs_to_rtklib(newobs,
-=======
 									obs_data[valid_obs+glo_valid_obs] = insert_obs_to_rtklib(newobs,
->>>>>>> 756a4b5a
 													gnss_observables_iter->second,
 													glonass_gnav_ephemeris_iter->second.d_WN,
 													0);//Band 0 (L1)
@@ -330,11 +318,7 @@
 										{
 												if (geph_data[i].sat == (static_cast<int>(gnss_observables_iter->second.PRN+NSATGPS)))
 													{
-<<<<<<< HEAD
-															obs_data[i] = insert_obs_to_rtklib(obs_data[i],
-=======
 															obs_data[i+valid_obs] = insert_obs_to_rtklib(obs_data[i+valid_obs],
->>>>>>> 756a4b5a
 																			gnss_observables_iter->second,
 																			glonass_gnav_ephemeris_iter->second.d_WN,
 																			1);//Band 1 (L2)
@@ -349,11 +333,7 @@
 											geph_data[glo_valid_obs] = eph_to_rtklib(glonass_gnav_ephemeris_iter->second, gnav_utc);
 											//convert observation from GNSS-SDR class to RTKLIB structure
 											obsd_t newobs = {{0,0}, '0', '0', {}, {}, {}, {}, {}, {}};
-<<<<<<< HEAD
-											obs_data[glo_valid_obs] = insert_obs_to_rtklib(newobs,
-=======
 											obs_data[valid_obs+glo_valid_obs] = insert_obs_to_rtklib(newobs,
->>>>>>> 756a4b5a
 															gnss_observables_iter->second,
 															glonass_gnav_ephemeris_iter->second.d_WN,
 															1); //Band 1 (L2)
