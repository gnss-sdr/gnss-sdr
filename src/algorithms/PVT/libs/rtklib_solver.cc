--- conflicted
+++ resolved
@@ -221,14 +221,8 @@
 bool Rtklib_Solver::save_vtl_matfile() const
 {
     // READ DUMP FILE
-<<<<<<< HEAD
     const std::string dump_filename = d_dump_filename+ "_vtl";
     const int32_t number_of_double_vars = 27;     
-=======
-    const std::string dump_filename = d_dump_filename;
-    const int32_t number_of_double_vars = 23; //+2 MAGL
-    const int32_t number_of_double_vars_sat = 0; //+ pos(3)/vel(3)/psrange/doppler/CN0 for sat
->>>>>>> 1a3df78b
     const int32_t number_of_uint32_vars = 2;
     const int32_t number_of_uint8_vars = 1;
     const int32_t epoch_size_bytes = sizeof(double) * number_of_double_vars +
@@ -276,22 +270,12 @@
     auto cov_xx = std::vector<double>(num_epoch);
     auto cov_yy = std::vector<double>(num_epoch);
     auto cov_zz = std::vector<double>(num_epoch);
-<<<<<<< HEAD
     auto cov_vx = std::vector<double>(num_epoch);
     auto cov_vy = std::vector<double>(num_epoch);
     auto cov_vz = std::vector<double>(num_epoch);
     auto cov_ax = std::vector<double>(num_epoch);
     auto cov_ay = std::vector<double>(num_epoch);
     auto cov_az = std::vector<double>(num_epoch);
-=======
-    auto cov_xy = std::vector<double>(num_epoch);
-    auto cov_yz = std::vector<double>(num_epoch);
-    auto cov_zx = std::vector<double>(num_epoch);
-    
-    auto clk_bias = std::vector<double>(num_epoch);
-    auto clk_drift = std::vector<double>(num_epoch);
-
->>>>>>> 1a3df78b
     auto latitude = std::vector<double>(num_epoch);
     auto longitude = std::vector<double>(num_epoch);
     auto height = std::vector<double>(num_epoch);
@@ -323,22 +307,12 @@
                             dump_file.read(reinterpret_cast<char *>(&cov_xx[i]), sizeof(double));
                             dump_file.read(reinterpret_cast<char *>(&cov_yy[i]), sizeof(double));
                             dump_file.read(reinterpret_cast<char *>(&cov_zz[i]), sizeof(double));
-<<<<<<< HEAD
                             dump_file.read(reinterpret_cast<char *>(&cov_vx[i]), sizeof(double));
                             dump_file.read(reinterpret_cast<char *>(&cov_vy[i]), sizeof(double));
                             dump_file.read(reinterpret_cast<char *>(&cov_vz[i]), sizeof(double));
                             dump_file.read(reinterpret_cast<char *>(&cov_ax[i]), sizeof(double));
                             dump_file.read(reinterpret_cast<char *>(&cov_ay[i]), sizeof(double));
                             dump_file.read(reinterpret_cast<char *>(&cov_az[i]), sizeof(double));
-=======
-                            dump_file.read(reinterpret_cast<char *>(&cov_xy[i]), sizeof(double));
-                            dump_file.read(reinterpret_cast<char *>(&cov_yz[i]), sizeof(double));
-                            dump_file.read(reinterpret_cast<char *>(&cov_zx[i]), sizeof(double));
-
-                            dump_file.read(reinterpret_cast<char *>(&clk_bias[i]), sizeof(double));
-                            dump_file.read(reinterpret_cast<char *>(&clk_drift[i]), sizeof(double));
-  
->>>>>>> 1a3df78b
                             dump_file.read(reinterpret_cast<char *>(&latitude[i]), sizeof(double));
                             dump_file.read(reinterpret_cast<char *>(&longitude[i]), sizeof(double));
                             dump_file.read(reinterpret_cast<char *>(&height[i]), sizeof(double));
@@ -356,10 +330,6 @@
             std::cerr << "Problem reading dump file:" << e.what() << '\n';
             return false;
         }
-<<<<<<< HEAD
-=======
-    
->>>>>>> 1a3df78b
 
     // WRITE MAT FILE
     mat_t *matfp;
@@ -456,7 +426,6 @@
             Mat_VarWrite(matfp, matvar, MAT_COMPRESSION_ZLIB);  // or MAT_COMPRESSION_NONE
             Mat_VarFree(matvar);
 
-<<<<<<< HEAD
             matvar = Mat_VarCreate("cov_az", MAT_C_DOUBLE, MAT_T_DOUBLE, 2, dims.data(), cov_az.data(), 0);
             Mat_VarWrite(matfp, matvar, MAT_COMPRESSION_ZLIB);  // or MAT_COMPRESSION_NONE
             Mat_VarFree(matvar);
@@ -504,7 +473,7 @@
 {
     // READ DUMP FILE
     const std::string dump_filename = d_dump_filename;
-    const int32_t number_of_double_vars = 23;     //+2 MAGL
+    const int32_t number_of_double_vars = 21; 
     const int32_t number_of_uint32_vars = 2;
     const int32_t number_of_uint8_vars = 3;
     const int32_t number_of_float_vars = 2;
@@ -684,8 +653,6 @@
             Mat_VarWrite(matfp, matvar, MAT_COMPRESSION_ZLIB);  // or MAT_COMPRESSION_NONE
             Mat_VarFree(matvar);
 
-=======
->>>>>>> 1a3df78b
             matvar = Mat_VarCreate("latitude", MAT_C_DOUBLE, MAT_T_DOUBLE, 2, dims.data(), latitude.data(), 0);
             Mat_VarWrite(matfp, matvar, MAT_COMPRESSION_ZLIB);  // or MAT_COMPRESSION_NONE
             Mat_VarFree(matvar);
@@ -1913,18 +1880,7 @@
                             vtl_data.rx_dts(1) = pvt_sol.dtr[5] / 1e6;  // [ppm] to [s]
 
                             vtl_engine.vtl_loop(vtl_data);
-<<<<<<< HEAD
-
-=======
-                            // cout<<"llegado aqui fuera"<<endl;
-                            //vtl_data.kf_state.print("kf_state_output");
-                            // pvt_sol.rr[0] = vtl_data.kf_state[0];
-                            // pvt_sol.rr[1] = vtl_data.kf_state[1];
-                            // pvt_sol.rr[2] = vtl_data.kf_state[2];
-                            // pvt_sol.rr[3] = vtl_data.kf_state[3];
-                            // pvt_sol.rr[4] = vtl_data.kf_state[4];
-                            // pvt_sol.rr[5] = vtl_data.kf_state[5];
->>>>>>> 1a3df78b
+
                         }
                     else
                         {
@@ -2082,14 +2038,6 @@
                                     tmp_double = pvt_sol.qr[5];
                                     d_dump_file.write(reinterpret_cast<char *>(&tmp_double), sizeof(double));
 
-<<<<<<< HEAD
-=======
-                                    tmp_double = vtl_data.rx_dts(0);
-                                    d_dump_file.write(reinterpret_cast<char *>(&tmp_double), sizeof(double));
-                                    tmp_double = vtl_data.rx_dts(1);
-                                    d_dump_file.write(reinterpret_cast<char *>(&tmp_double), sizeof(double));
-
->>>>>>> 1a3df78b
                                     // GEO user position Latitude [deg]
                                     tmp_double = this->get_latitude();
                                     d_dump_file.write(reinterpret_cast<char *>(&tmp_double), sizeof(double));
