/*!
 * \file rtklib_solver.cc
 * \brief PVT solver based on rtklib library functions adapted to the GNSS-SDR
 *  data flow and structures
 * \authors <ul>
 *          <li> 2017-2019, Javier Arribas
 *          <li> 2017-2019, Carles Fernandez
 *          <li> 2007-2013, T. Takasu
 *          </ul>
 *
 * This is a derived work from RTKLIB http://www.rtklib.com/
 * The original source code at https://github.com/tomojitakasu/RTKLIB is
 * released under the BSD 2-clause license with an additional exclusive clause
 * that does not apply here. This additional clause is reproduced below:
 *
 * " The software package includes some companion executive binaries or shared
 * libraries necessary to execute APs on Windows. These licenses succeed to the
 * original ones of these software. "
 *
 * Neither the executive binaries nor the shared libraries are required by, used
 * or included in GNSS-SDR.
 *
 * -----------------------------------------------------------------------------
 * Copyright (C) 2007-2013, T. Takasu
 * Copyright (C) 2017-2019, Javier Arribas
 * Copyright (C) 2017-2019, Carles Fernandez
 * All rights reserved.
 *
 * SPDX-License-Identifier: BSD-2-Clause
 *
 * -----------------------------------------------------------------------*/

#include "rtklib_solver.h"
#include "Beidou_DNAV.h"
#include "gnss_sdr_filesystem.h"
#include "rtklib_conversions.h"
#include "rtklib_ephemeris.h"
#include "rtklib_rtkpos.h"
#include "rtklib_solution.h"
#include <glog/logging.h>
#include <matio.h>
#include <exception>
#include <utility>
#include <vector>
#include "iostream"

using namespace std;

Rtklib_Solver::Rtklib_Solver(const rtk_t &rtk,
    const std::string &dump_filename,
    uint32_t type_of_rx,
    bool flag_dump_to_file,
    bool flag_dump_to_mat,
    bool use_e6_for_pvt) : d_dump_filename(dump_filename),
                           d_rtk(rtk),
                           d_type_of_rx(type_of_rx),
                           d_flag_dump_enabled(flag_dump_to_file),
                           d_flag_dump_mat_enabled(flag_dump_to_mat),
                           d_use_e6_for_pvt(use_e6_for_pvt)
{
    // TODO: temporal VTL config parameters are hardcoded here. Move it to PVT adapter config (javi)
    Vtl_Conf new_vtl_conf;
    //TODO: new_vtl_conf.parameter1=blablabla

    vtl_engine.configure(new_vtl_conf);
    vtl_engine.reset();


    this->set_averaging_flag(false);

    // see freq index at src/algorithms/libs/rtklib/rtklib_rtkcmn.cc
    // function: satwavelen
    d_rtklib_freq_index[0] = 0;
    d_rtklib_freq_index[1] = 1;
    d_rtklib_freq_index[2] = 2;

    d_rtklib_band_index["1G"] = 0;
    d_rtklib_band_index["1C"] = 0;
    d_rtklib_band_index["1B"] = 0;
    d_rtklib_band_index["B1"] = 0;
    d_rtklib_band_index["B3"] = 2;
    d_rtklib_band_index["2G"] = 1;
    d_rtklib_band_index["2S"] = 1;
    d_rtklib_band_index["7X"] = 2;
    d_rtklib_band_index["5X"] = 2;
    d_rtklib_band_index["L5"] = 2;
    d_rtklib_band_index["E6"] = 0;

    switch (d_type_of_rx)
        {
        case 6:  // E5b only
            d_rtklib_freq_index[2] = 4;
            break;
        case 11:  // GPS L1 C/A + Galileo E5b
            d_rtklib_freq_index[2] = 4;
            break;
        case 15:  // Galileo E1B + Galileo E5b
            d_rtklib_freq_index[2] = 4;
            break;
        case 18:  // GPS L2C + Galileo E5b
            d_rtklib_freq_index[2] = 4;
            break;
        case 19:  // Galileo E5a + Galileo E5b
            d_rtklib_band_index["5X"] = 0;
            d_rtklib_freq_index[0] = 2;
            d_rtklib_freq_index[2] = 4;
            break;
        case 20:  // GPS L5 + Galileo E5b
            d_rtklib_band_index["L5"] = 0;
            d_rtklib_freq_index[0] = 2;
            d_rtklib_freq_index[2] = 4;
            break;
        case 100:  // E6B only
            d_rtklib_freq_index[0] = 3;
            break;
        case 101:  // E1 + E6B
            d_rtklib_band_index["E6"] = 1;
            d_rtklib_freq_index[1] = 3;
            break;
        case 102:  // E5a + E6B
            d_rtklib_band_index["E6"] = 1;
            d_rtklib_freq_index[1] = 3;
            break;
        case 103:  // E5b + E6B
            d_rtklib_band_index["E6"] = 1;
            d_rtklib_freq_index[1] = 3;
            d_rtklib_freq_index[2] = 4;
            break;
        case 104:  // Galileo E1B + Galileo E5a + Galileo E6B
            d_rtklib_band_index["E6"] = 1;
            d_rtklib_freq_index[1] = 3;
            break;
        case 105:  // Galileo E1B + Galileo E5b + Galileo E6B
            d_rtklib_freq_index[2] = 4;
            d_rtklib_band_index["E6"] = 1;
            d_rtklib_freq_index[1] = 3;
            break;
        case 106:  // GPS L1 C/A + Galileo E1B + Galileo E6B
        case 107:  // GPS L1 C/A + Galileo E6B
            d_rtklib_band_index["E6"] = 1;
            d_rtklib_freq_index[1] = 3;
            break;
        }

    // ############# ENABLE DATA FILE LOG #################
    if (d_flag_dump_enabled == true)
        {
            if (d_dump_file.is_open() == false)
                {
                    try
                        {
                            d_dump_file.exceptions(std::ofstream::failbit | std::ofstream::badbit);
                            d_dump_file.open(d_dump_filename.c_str(), std::ios::out | std::ios::binary);
                            LOG(INFO) << "PVT lib dump enabled Log file: " << d_dump_filename.c_str();
                        }
                    catch (const std::ofstream::failure &e)
                        {
                            LOG(WARNING) << "Exception opening RTKLIB dump file " << e.what();
                        }
                }
        }
}


Rtklib_Solver::~Rtklib_Solver()
{
    DLOG(INFO) << "Rtklib_Solver destructor called.";
    if (d_dump_file.is_open() == true)
        {
            const auto pos = d_dump_file.tellp();
            try
                {
                    d_dump_file.close();
                }
            catch (const std::exception &ex)
                {
                    LOG(WARNING) << "Exception in destructor closing the RTKLIB dump file " << ex.what();
                }
            if (pos == 0)
                {
                    errorlib::error_code ec;
                    if (!fs::remove(fs::path(d_dump_filename), ec))
                        {
                            std::cerr << "Problem removing temporary file " << d_dump_filename << '\n';
                        }
                    d_flag_dump_mat_enabled = false;
                }
        }
    if (d_flag_dump_mat_enabled)
        {
            try
                {
                    save_matfile();
                }
            catch (const std::exception &ex)
                {
                    LOG(WARNING) << "Exception in destructor saving the PVT .mat dump file " << ex.what();
                }
        }
}


bool Rtklib_Solver::save_matfile() const
{
    // READ DUMP FILE
    const std::string dump_filename = d_dump_filename;
    const int32_t number_of_double_vars = 21;
    const int32_t number_of_uint32_vars = 2;
    const int32_t number_of_uint8_vars = 3;
    const int32_t number_of_float_vars = 2;
    const int32_t epoch_size_bytes = sizeof(double) * number_of_double_vars +
                                     sizeof(uint32_t) * number_of_uint32_vars +
                                     sizeof(uint8_t) * number_of_uint8_vars +
                                     sizeof(float) * number_of_float_vars;
    std::ifstream dump_file;
    dump_file.exceptions(std::ifstream::failbit | std::ifstream::badbit);
    try
        {
            dump_file.open(dump_filename.c_str(), std::ios::binary | std::ios::ate);
        }
    catch (const std::ifstream::failure &e)
        {
            std::cerr << "Problem opening dump file:" << e.what() << '\n';
            return false;
        }
    // count number of epochs and rewind
    int64_t num_epoch = 0LL;
    if (dump_file.is_open())
        {
            std::cout << "Generating .mat file for " << dump_filename << '\n';
            const std::ifstream::pos_type size = dump_file.tellg();
            num_epoch = static_cast<int64_t>(size) / static_cast<int64_t>(epoch_size_bytes);
            dump_file.seekg(0, std::ios::beg);
        }
    else
        {
            return false;
        }

    auto TOW_at_current_symbol_ms = std::vector<uint32_t>(num_epoch);
    auto week = std::vector<uint32_t>(num_epoch);
    auto RX_time = std::vector<double>(num_epoch);
    auto user_clk_offset = std::vector<double>(num_epoch);
    auto pos_x = std::vector<double>(num_epoch);
    auto pos_y = std::vector<double>(num_epoch);
    auto pos_z = std::vector<double>(num_epoch);
    auto vel_x = std::vector<double>(num_epoch);
    auto vel_y = std::vector<double>(num_epoch);
    auto vel_z = std::vector<double>(num_epoch);
    auto cov_xx = std::vector<double>(num_epoch);
    auto cov_yy = std::vector<double>(num_epoch);
    auto cov_zz = std::vector<double>(num_epoch);
    auto cov_xy = std::vector<double>(num_epoch);
    auto cov_yz = std::vector<double>(num_epoch);
    auto cov_zx = std::vector<double>(num_epoch);
    auto latitude = std::vector<double>(num_epoch);
    auto longitude = std::vector<double>(num_epoch);
    auto height = std::vector<double>(num_epoch);
    auto valid_sats = std::vector<uint8_t>(num_epoch);
    auto solution_status = std::vector<uint8_t>(num_epoch);
    auto solution_type = std::vector<uint8_t>(num_epoch);
    auto AR_ratio_factor = std::vector<float>(num_epoch);
    auto AR_ratio_threshold = std::vector<float>(num_epoch);
    auto gdop = std::vector<double>(num_epoch);
    auto pdop = std::vector<double>(num_epoch);
    auto hdop = std::vector<double>(num_epoch);
    auto vdop = std::vector<double>(num_epoch);

    try
        {
            if (dump_file.is_open())
                {
                    for (int64_t i = 0; i < num_epoch; i++)
                        {
                            dump_file.read(reinterpret_cast<char *>(&TOW_at_current_symbol_ms[i]), sizeof(uint32_t));
                            dump_file.read(reinterpret_cast<char *>(&week[i]), sizeof(uint32_t));
                            dump_file.read(reinterpret_cast<char *>(&RX_time[i]), sizeof(double));
                            dump_file.read(reinterpret_cast<char *>(&user_clk_offset[i]), sizeof(double));
                            dump_file.read(reinterpret_cast<char *>(&pos_x[i]), sizeof(double));
                            dump_file.read(reinterpret_cast<char *>(&pos_y[i]), sizeof(double));
                            dump_file.read(reinterpret_cast<char *>(&pos_z[i]), sizeof(double));
                            dump_file.read(reinterpret_cast<char *>(&vel_x[i]), sizeof(double));
                            dump_file.read(reinterpret_cast<char *>(&vel_y[i]), sizeof(double));
                            dump_file.read(reinterpret_cast<char *>(&vel_z[i]), sizeof(double));
                            dump_file.read(reinterpret_cast<char *>(&cov_xx[i]), sizeof(double));
                            dump_file.read(reinterpret_cast<char *>(&cov_yy[i]), sizeof(double));
                            dump_file.read(reinterpret_cast<char *>(&cov_zz[i]), sizeof(double));
                            dump_file.read(reinterpret_cast<char *>(&cov_xy[i]), sizeof(double));
                            dump_file.read(reinterpret_cast<char *>(&cov_yz[i]), sizeof(double));
                            dump_file.read(reinterpret_cast<char *>(&cov_zx[i]), sizeof(double));
                            dump_file.read(reinterpret_cast<char *>(&latitude[i]), sizeof(double));
                            dump_file.read(reinterpret_cast<char *>(&longitude[i]), sizeof(double));
                            dump_file.read(reinterpret_cast<char *>(&height[i]), sizeof(double));
                            dump_file.read(reinterpret_cast<char *>(&valid_sats[i]), sizeof(uint8_t));
                            dump_file.read(reinterpret_cast<char *>(&solution_status[i]), sizeof(uint8_t));
                            dump_file.read(reinterpret_cast<char *>(&solution_type[i]), sizeof(uint8_t));
                            dump_file.read(reinterpret_cast<char *>(&AR_ratio_factor[i]), sizeof(float));
                            dump_file.read(reinterpret_cast<char *>(&AR_ratio_threshold[i]), sizeof(float));
                            dump_file.read(reinterpret_cast<char *>(&gdop[i]), sizeof(double));
                            dump_file.read(reinterpret_cast<char *>(&pdop[i]), sizeof(double));
                            dump_file.read(reinterpret_cast<char *>(&hdop[i]), sizeof(double));
                            dump_file.read(reinterpret_cast<char *>(&vdop[i]), sizeof(double));
                        }
                }
            dump_file.close();
        }
    catch (const std::ifstream::failure &e)
        {
            std::cerr << "Problem reading dump file:" << e.what() << '\n';
            return false;
        }

    // WRITE MAT FILE
    mat_t *matfp;
    matvar_t *matvar;
    std::string filename = dump_filename;
    filename.erase(filename.length() - 4, 4);
    filename.append(".mat");
    matfp = Mat_CreateVer(filename.c_str(), nullptr, MAT_FT_MAT73);
    if (reinterpret_cast<int64_t *>(matfp) != nullptr)
        {
            std::array<size_t, 2> dims{1, static_cast<size_t>(num_epoch)};
            matvar = Mat_VarCreate("TOW_at_current_symbol_ms", MAT_C_UINT32, MAT_T_UINT32, 2, dims.data(), TOW_at_current_symbol_ms.data(), 0);
            Mat_VarWrite(matfp, matvar, MAT_COMPRESSION_ZLIB);  // or MAT_COMPRESSION_NONE
            Mat_VarFree(matvar);

            matvar = Mat_VarCreate("week", MAT_C_UINT32, MAT_T_UINT32, 2, dims.data(), week.data(), 0);
            Mat_VarWrite(matfp, matvar, MAT_COMPRESSION_ZLIB);  // or MAT_COMPRESSION_NONE
            Mat_VarFree(matvar);

            matvar = Mat_VarCreate("RX_time", MAT_C_DOUBLE, MAT_T_DOUBLE, 2, dims.data(), RX_time.data(), 0);
            Mat_VarWrite(matfp, matvar, MAT_COMPRESSION_ZLIB);  // or MAT_COMPRESSION_NONE
            Mat_VarFree(matvar);

            matvar = Mat_VarCreate("user_clk_offset", MAT_C_DOUBLE, MAT_T_DOUBLE, 2, dims.data(), user_clk_offset.data(), 0);
            Mat_VarWrite(matfp, matvar, MAT_COMPRESSION_ZLIB);  // or MAT_COMPRESSION_NONE
            Mat_VarFree(matvar);

            matvar = Mat_VarCreate("pos_x", MAT_C_DOUBLE, MAT_T_DOUBLE, 2, dims.data(), pos_x.data(), 0);
            Mat_VarWrite(matfp, matvar, MAT_COMPRESSION_ZLIB);  // or MAT_COMPRESSION_NONE
            Mat_VarFree(matvar);

            matvar = Mat_VarCreate("pos_y", MAT_C_DOUBLE, MAT_T_DOUBLE, 2, dims.data(), pos_y.data(), 0);
            Mat_VarWrite(matfp, matvar, MAT_COMPRESSION_ZLIB);  // or MAT_COMPRESSION_NONE
            Mat_VarFree(matvar);

            matvar = Mat_VarCreate("pos_z", MAT_C_DOUBLE, MAT_T_DOUBLE, 2, dims.data(), pos_z.data(), 0);
            Mat_VarWrite(matfp, matvar, MAT_COMPRESSION_ZLIB);  // or MAT_COMPRESSION_NONE
            Mat_VarFree(matvar);

            matvar = Mat_VarCreate("vel_x", MAT_C_DOUBLE, MAT_T_DOUBLE, 2, dims.data(), vel_x.data(), 0);
            Mat_VarWrite(matfp, matvar, MAT_COMPRESSION_ZLIB);  // or MAT_COMPRESSION_NONE
            Mat_VarFree(matvar);

            matvar = Mat_VarCreate("vel_y", MAT_C_DOUBLE, MAT_T_DOUBLE, 2, dims.data(), vel_y.data(), 0);
            Mat_VarWrite(matfp, matvar, MAT_COMPRESSION_ZLIB);  // or MAT_COMPRESSION_NONE
            Mat_VarFree(matvar);

            matvar = Mat_VarCreate("vel_z", MAT_C_DOUBLE, MAT_T_DOUBLE, 2, dims.data(), vel_z.data(), 0);
            Mat_VarWrite(matfp, matvar, MAT_COMPRESSION_ZLIB);  // or MAT_COMPRESSION_NONE
            Mat_VarFree(matvar);

            matvar = Mat_VarCreate("cov_xx", MAT_C_DOUBLE, MAT_T_DOUBLE, 2, dims.data(), cov_xx.data(), 0);
            Mat_VarWrite(matfp, matvar, MAT_COMPRESSION_ZLIB);  // or MAT_COMPRESSION_NONE
            Mat_VarFree(matvar);

            matvar = Mat_VarCreate("cov_yy", MAT_C_DOUBLE, MAT_T_DOUBLE, 2, dims.data(), cov_yy.data(), 0);
            Mat_VarWrite(matfp, matvar, MAT_COMPRESSION_ZLIB);  // or MAT_COMPRESSION_NONE
            Mat_VarFree(matvar);

            matvar = Mat_VarCreate("cov_zz", MAT_C_DOUBLE, MAT_T_DOUBLE, 2, dims.data(), cov_zz.data(), 0);
            Mat_VarWrite(matfp, matvar, MAT_COMPRESSION_ZLIB);  // or MAT_COMPRESSION_NONE
            Mat_VarFree(matvar);

            matvar = Mat_VarCreate("cov_xy", MAT_C_DOUBLE, MAT_T_DOUBLE, 2, dims.data(), cov_xy.data(), 0);
            Mat_VarWrite(matfp, matvar, MAT_COMPRESSION_ZLIB);  // or MAT_COMPRESSION_NONE
            Mat_VarFree(matvar);

            matvar = Mat_VarCreate("cov_yz", MAT_C_DOUBLE, MAT_T_DOUBLE, 2, dims.data(), cov_yz.data(), 0);
            Mat_VarWrite(matfp, matvar, MAT_COMPRESSION_ZLIB);  // or MAT_COMPRESSION_NONE
            Mat_VarFree(matvar);

            matvar = Mat_VarCreate("cov_zx", MAT_C_DOUBLE, MAT_T_DOUBLE, 2, dims.data(), cov_zx.data(), 0);
            Mat_VarWrite(matfp, matvar, MAT_COMPRESSION_ZLIB);  // or MAT_COMPRESSION_NONE
            Mat_VarFree(matvar);

            matvar = Mat_VarCreate("latitude", MAT_C_DOUBLE, MAT_T_DOUBLE, 2, dims.data(), latitude.data(), 0);
            Mat_VarWrite(matfp, matvar, MAT_COMPRESSION_ZLIB);  // or MAT_COMPRESSION_NONE
            Mat_VarFree(matvar);

            matvar = Mat_VarCreate("longitude", MAT_C_DOUBLE, MAT_T_DOUBLE, 2, dims.data(), longitude.data(), 0);
            Mat_VarWrite(matfp, matvar, MAT_COMPRESSION_ZLIB);  // or MAT_COMPRESSION_NONE
            Mat_VarFree(matvar);

            matvar = Mat_VarCreate("height", MAT_C_DOUBLE, MAT_T_DOUBLE, 2, dims.data(), height.data(), 0);
            Mat_VarWrite(matfp, matvar, MAT_COMPRESSION_ZLIB);  // or MAT_COMPRESSION_NONE
            Mat_VarFree(matvar);

            matvar = Mat_VarCreate("valid_sats", MAT_C_UINT8, MAT_T_UINT8, 2, dims.data(), valid_sats.data(), 0);
            Mat_VarWrite(matfp, matvar, MAT_COMPRESSION_ZLIB);  // or MAT_COMPRESSION_NONE
            Mat_VarFree(matvar);

            matvar = Mat_VarCreate("solution_status", MAT_C_UINT8, MAT_T_UINT8, 2, dims.data(), solution_status.data(), 0);
            Mat_VarWrite(matfp, matvar, MAT_COMPRESSION_ZLIB);  // or MAT_COMPRESSION_NONE
            Mat_VarFree(matvar);

            matvar = Mat_VarCreate("solution_type", MAT_C_UINT8, MAT_T_UINT8, 2, dims.data(), solution_type.data(), 0);
            Mat_VarWrite(matfp, matvar, MAT_COMPRESSION_ZLIB);  // or MAT_COMPRESSION_NONE
            Mat_VarFree(matvar);

            matvar = Mat_VarCreate("AR_ratio_factor", MAT_C_SINGLE, MAT_T_SINGLE, 2, dims.data(), AR_ratio_factor.data(), 0);
            Mat_VarWrite(matfp, matvar, MAT_COMPRESSION_ZLIB);  // or MAT_COMPRESSION_NONE
            Mat_VarFree(matvar);

            matvar = Mat_VarCreate("AR_ratio_threshold", MAT_C_SINGLE, MAT_T_SINGLE, 2, dims.data(), AR_ratio_threshold.data(), 0);
            Mat_VarWrite(matfp, matvar, MAT_COMPRESSION_ZLIB);  // or MAT_COMPRESSION_NONE
            Mat_VarFree(matvar);

            matvar = Mat_VarCreate("gdop", MAT_C_DOUBLE, MAT_T_DOUBLE, 2, dims.data(), gdop.data(), 0);
            Mat_VarWrite(matfp, matvar, MAT_COMPRESSION_ZLIB);  // or MAT_COMPRESSION_NONE
            Mat_VarFree(matvar);

            matvar = Mat_VarCreate("pdop", MAT_C_DOUBLE, MAT_T_DOUBLE, 2, dims.data(), pdop.data(), 0);
            Mat_VarWrite(matfp, matvar, MAT_COMPRESSION_ZLIB);  // or MAT_COMPRESSION_NONE
            Mat_VarFree(matvar);

            matvar = Mat_VarCreate("hdop", MAT_C_DOUBLE, MAT_T_DOUBLE, 2, dims.data(), hdop.data(), 0);
            Mat_VarWrite(matfp, matvar, MAT_COMPRESSION_ZLIB);  // or MAT_COMPRESSION_NONE
            Mat_VarFree(matvar);

            matvar = Mat_VarCreate("vdop", MAT_C_DOUBLE, MAT_T_DOUBLE, 2, dims.data(), vdop.data(), 0);
            Mat_VarWrite(matfp, matvar, MAT_COMPRESSION_ZLIB);  // or MAT_COMPRESSION_NONE
            Mat_VarFree(matvar);
        }

    Mat_Close(matfp);
    return true;
}


double Rtklib_Solver::get_gdop() const
{
    return d_dop[0];
}


double Rtklib_Solver::get_pdop() const
{
    return d_dop[1];
}


double Rtklib_Solver::get_hdop() const
{
    return d_dop[2];
}


double Rtklib_Solver::get_vdop() const
{
    return d_dop[3];
}


Monitor_Pvt Rtklib_Solver::get_monitor_pvt() const
{
    return d_monitor_pvt;
}

bool Rtklib_Solver::get_PVT(const std::map<int, Gnss_Synchro> &gnss_observables_map, bool flag_averaging, bool enable_vtl, bool close_vtl_loop)
{
    std::map<int, Gnss_Synchro>::const_iterator gnss_observables_iter;
    std::map<int, Galileo_Ephemeris>::const_iterator galileo_ephemeris_iter;
    std::map<int, Gps_Ephemeris>::const_iterator gps_ephemeris_iter;
    std::map<int, Gps_CNAV_Ephemeris>::const_iterator gps_cnav_ephemeris_iter;
    std::map<int, Glonass_Gnav_Ephemeris>::const_iterator glonass_gnav_ephemeris_iter;
    std::map<int, Beidou_Dnav_Ephemeris>::const_iterator beidou_ephemeris_iter;

    const Glonass_Gnav_Utc_Model &gnav_utc = this->glonass_gnav_utc_model;

    this->set_averaging_flag(flag_averaging);

    // ********************************************************************************
    // ****** PREPARE THE DATA (SV EPHEMERIS AND OBSERVATIONS) ************************
    // ********************************************************************************
    int valid_obs = 0;      // valid observations counter
    int glo_valid_obs = 0;  // GLONASS L1/L2 valid observations counter

    d_obs_data.fill({});
    std::vector<eph_t> eph_data(MAXOBS);
    std::vector<geph_t> geph_data(MAXOBS);

    // Workaround for NAV/CNAV clash problem
    bool gps_dual_band = false;
    bool band1 = false;
    bool band2 = false;

    for (gnss_observables_iter = gnss_observables_map.cbegin();
         gnss_observables_iter != gnss_observables_map.cend();
         ++gnss_observables_iter)
        {
            switch (gnss_observables_iter->second.System)
                {
                case 'G':
                    {
                        const std::string sig_(gnss_observables_iter->second.Signal);
                        if (sig_ == "1C")
                            {
                                band1 = true;
                            }
                        if (sig_ == "2S")
                            {
                                band2 = true;
                            }
                    }
                    break;
                default:
                    {
                    }
                }
        }
    if (band1 == true and band2 == true)
        {
            gps_dual_band = true;
        }

    for (gnss_observables_iter = gnss_observables_map.cbegin();
         gnss_observables_iter != gnss_observables_map.cend();
         ++gnss_observables_iter)  // CHECK INCONSISTENCY when combining GLONASS + other system
        {
            switch (gnss_observables_iter->second.System)
                {
                case 'E':
                    {
                        const std::string sig_(gnss_observables_iter->second.Signal);
                        // Galileo E1
                        if (sig_ == "1B")
                            {
                                // 1 Gal - find the ephemeris for the current GALILEO SV observation. The SV PRN ID is the map key
                                galileo_ephemeris_iter = galileo_ephemeris_map.find(gnss_observables_iter->second.PRN);
                                if (galileo_ephemeris_iter != galileo_ephemeris_map.cend())
                                    {
                                        // convert ephemeris from GNSS-SDR class to RTKLIB structure
                                        eph_data[valid_obs] = eph_to_rtklib(galileo_ephemeris_iter->second);
                                        // convert observation from GNSS-SDR class to RTKLIB structure
                                        obsd_t newobs{};
                                        d_obs_data[valid_obs + glo_valid_obs] = insert_obs_to_rtklib(newobs,
                                            gnss_observables_iter->second,
                                            galileo_ephemeris_iter->second.WN,
                                            d_rtklib_band_index[sig_]);
                                        valid_obs++;
                                    }
                                else  // the ephemeris are not available for this SV
                                    {
                                        DLOG(INFO) << "No ephemeris data for SV " << gnss_observables_iter->second.PRN;
                                    }
                            }

                        // Galileo E5
                        if ((sig_ == "5X") || (sig_ == "7X"))
                            {
                                // 1 Gal - find the ephemeris for the current GALILEO SV observation. The SV PRN ID is the map key
                                galileo_ephemeris_iter = galileo_ephemeris_map.find(gnss_observables_iter->second.PRN);
                                if (galileo_ephemeris_iter != galileo_ephemeris_map.cend())
                                    {
                                        bool found_E1_obs = false;
                                        for (int i = 0; i < valid_obs; i++)
                                            {
                                                if (eph_data[i].sat == (static_cast<int>(gnss_observables_iter->second.PRN + NSATGPS + NSATGLO)))
                                                    {
                                                        d_obs_data[i + glo_valid_obs] = insert_obs_to_rtklib(d_obs_data[i + glo_valid_obs],
                                                            gnss_observables_iter->second,
                                                            galileo_ephemeris_iter->second.WN,
                                                            d_rtklib_band_index[sig_]);
                                                        found_E1_obs = true;
                                                        break;
                                                    }
                                            }
                                        if (!found_E1_obs)
                                            {
                                                // insert Galileo E5 obs as new obs and also insert its ephemeris
                                                // convert ephemeris from GNSS-SDR class to RTKLIB structure
                                                eph_data[valid_obs] = eph_to_rtklib(galileo_ephemeris_iter->second);
                                                // convert observation from GNSS-SDR class to RTKLIB structure
                                                const auto default_code_ = static_cast<unsigned char>(CODE_NONE);
                                                obsd_t newobs = {{0, 0}, '0', '0', {}, {},
                                                    {default_code_, default_code_, default_code_},
                                                    {}, {0.0, 0.0, 0.0}, {}};
                                                d_obs_data[valid_obs + glo_valid_obs] = insert_obs_to_rtklib(newobs,
                                                    gnss_observables_iter->second,
                                                    galileo_ephemeris_iter->second.WN,
                                                    d_rtklib_band_index[sig_]);
                                                valid_obs++;
                                            }
                                    }
                                else  // the ephemeris are not available for this SV
                                    {
                                        DLOG(INFO) << "No ephemeris data for SV " << gnss_observables_iter->second.PRN;
                                    }
                            }
                        if (sig_ == "E6" && d_use_e6_for_pvt)
                            {
                                galileo_ephemeris_iter = galileo_ephemeris_map.find(gnss_observables_iter->second.PRN);
                                if (galileo_ephemeris_iter != galileo_ephemeris_map.cend())
                                    {
                                        bool found_E1_obs = false;
                                        for (int i = 0; i < valid_obs; i++)
                                            {
                                                if (eph_data[i].sat == (static_cast<int>(gnss_observables_iter->second.PRN + NSATGPS + NSATGLO)))
                                                    {
                                                        d_obs_data[i + glo_valid_obs] = insert_obs_to_rtklib(d_obs_data[i + glo_valid_obs],
                                                            gnss_observables_iter->second,
                                                            galileo_ephemeris_iter->second.WN,
                                                            d_rtklib_band_index[sig_]);
                                                        found_E1_obs = true;
                                                        break;
                                                    }
                                            }
                                        if (!found_E1_obs)
                                            {
                                                // insert Galileo E6 obs as new obs and also insert its ephemeris
                                                // convert ephemeris from GNSS-SDR class to RTKLIB structure
                                                eph_data[valid_obs] = eph_to_rtklib(galileo_ephemeris_iter->second);
                                                // convert observation from GNSS-SDR class to RTKLIB structure
                                                const auto default_code_ = static_cast<unsigned char>(CODE_NONE);
                                                obsd_t newobs = {{0, 0}, '0', '0', {}, {},
                                                    {default_code_, default_code_, default_code_},
                                                    {}, {0.0, 0.0, 0.0}, {}};
                                                d_obs_data[valid_obs + glo_valid_obs] = insert_obs_to_rtklib(newobs,
                                                    gnss_observables_iter->second,
                                                    galileo_ephemeris_iter->second.WN,
                                                    d_rtklib_band_index[sig_]);
                                                valid_obs++;
                                            }
                                    }
                                else  // the ephemeris are not available for this SV
                                    {
                                        DLOG(INFO) << "No ephemeris data for SV " << gnss_observables_iter->second.PRN;
                                    }
                            }
                        break;
                    }
                case 'G':
                    {
                        // GPS L1
                        // 1 GPS - find the ephemeris for the current GPS SV observation. The SV PRN ID is the map key
                        const std::string sig_(gnss_observables_iter->second.Signal);
                        if (sig_ == "1C")
                            {
                                gps_ephemeris_iter = gps_ephemeris_map.find(gnss_observables_iter->second.PRN);
                                if (gps_ephemeris_iter != gps_ephemeris_map.cend())
                                    {
                                        // convert ephemeris from GNSS-SDR class to RTKLIB structure
                                        eph_data[valid_obs] = eph_to_rtklib(gps_ephemeris_iter->second, this->is_pre_2009());
                                        // convert observation from GNSS-SDR class to RTKLIB structure
                                        obsd_t newobs{};
                                        d_obs_data[valid_obs + glo_valid_obs] = insert_obs_to_rtklib(newobs,
                                            gnss_observables_iter->second,
                                            gps_ephemeris_iter->second.WN,
                                            d_rtklib_band_index[sig_],
                                            this->is_pre_2009());
                                        valid_obs++;
                                    }
                                else  // the ephemeris are not available for this SV
                                    {
                                        DLOG(INFO) << "No ephemeris data for SV " << gnss_observables_iter->first;
                                    }
                            }
                        // GPS L2 (todo: solve NAV/CNAV clash)
                        if ((sig_ == "2S") and (gps_dual_band == false))
                            {
                                gps_cnav_ephemeris_iter = gps_cnav_ephemeris_map.find(gnss_observables_iter->second.PRN);
                                if (gps_cnav_ephemeris_iter != gps_cnav_ephemeris_map.cend())
                                    {
                                        // 1. Find the same satellite in GPS L1 band
                                        gps_ephemeris_iter = gps_ephemeris_map.find(gnss_observables_iter->second.PRN);
                                        if (gps_ephemeris_iter != gps_ephemeris_map.cend())
                                            {
                                                /* By the moment, GPS L2 observables are not used in pseudorange computations if GPS L1 is available
                                                // 2. If found, replace the existing GPS L1 ephemeris with the GPS L2 ephemeris
                                                // (more precise!), and attach the L2 observation to the L1 observation in RTKLIB structure
                                                for (int i = 0; i < valid_obs; i++)
                                                    {
                                                        if (eph_data[i].sat == static_cast<int>(gnss_observables_iter->second.PRN))
                                                            {
                                                                eph_data[i] = eph_to_rtklib(gps_cnav_ephemeris_iter->second);
                                                                d_obs_data[i + glo_valid_obs] = insert_obs_to_rtklib(d_obs_data[i + glo_valid_obs],
                                                                    gnss_observables_iter->second,
                                                                    eph_data[i].week,
                                                                    d_rtklib_band_index[sig_]);
                                                                break;
                                                            }
                                                    }
                                                */
                                            }
                                        else
                                            {
                                                // 3. If not found, insert the GPS L2 ephemeris and the observation
                                                // convert ephemeris from GNSS-SDR class to RTKLIB structure
                                                eph_data[valid_obs] = eph_to_rtklib(gps_cnav_ephemeris_iter->second);
                                                // convert observation from GNSS-SDR class to RTKLIB structure
                                                const auto default_code_ = static_cast<unsigned char>(CODE_NONE);
                                                obsd_t newobs = {{0, 0}, '0', '0', {}, {},
                                                    {default_code_, default_code_, default_code_},
                                                    {}, {0.0, 0.0, 0.0}, {}};
                                                d_obs_data[valid_obs + glo_valid_obs] = insert_obs_to_rtklib(newobs,
                                                    gnss_observables_iter->second,
                                                    gps_cnav_ephemeris_iter->second.WN,
                                                    d_rtklib_band_index[sig_]);
                                                valid_obs++;
                                            }
                                    }
                                else  // the ephemeris are not available for this SV
                                    {
                                        DLOG(INFO) << "No ephemeris data for SV " << gnss_observables_iter->second.PRN;
                                    }
                            }
                        // GPS L5
                        if (sig_ == "L5")
                            {
                                gps_cnav_ephemeris_iter = gps_cnav_ephemeris_map.find(gnss_observables_iter->second.PRN);
                                if (gps_cnav_ephemeris_iter != gps_cnav_ephemeris_map.cend())
                                    {
                                        // 1. Find the same satellite in GPS L1 band
                                        gps_ephemeris_iter = gps_ephemeris_map.find(gnss_observables_iter->second.PRN);
                                        if (gps_ephemeris_iter != gps_ephemeris_map.cend())
                                            {
                                                // 2. If found, replace the existing GPS L1 ephemeris with the GPS L5 ephemeris
                                                // (more precise!), and attach the L5 observation to the L1 observation in RTKLIB structure
                                                for (int i = 0; i < valid_obs; i++)
                                                    {
                                                        if (eph_data[i].sat == static_cast<int>(gnss_observables_iter->second.PRN))
                                                            {
                                                                eph_data[i] = eph_to_rtklib(gps_cnav_ephemeris_iter->second);
                                                                d_obs_data[i + glo_valid_obs] = insert_obs_to_rtklib(d_obs_data[i],
                                                                    gnss_observables_iter->second,
                                                                    gps_cnav_ephemeris_iter->second.WN,
                                                                    d_rtklib_band_index[sig_]);
                                                                break;
                                                            }
                                                    }
                                            }
                                        else
                                            {
                                                // 3. If not found, insert the GPS L5 ephemeris and the observation
                                                // convert ephemeris from GNSS-SDR class to RTKLIB structure
                                                eph_data[valid_obs] = eph_to_rtklib(gps_cnav_ephemeris_iter->second);
                                                // convert observation from GNSS-SDR class to RTKLIB structure
                                                const auto default_code_ = static_cast<unsigned char>(CODE_NONE);
                                                obsd_t newobs = {{0, 0}, '0', '0', {}, {},
                                                    {default_code_, default_code_, default_code_},
                                                    {}, {0.0, 0.0, 0.0}, {}};
                                                d_obs_data[valid_obs + glo_valid_obs] = insert_obs_to_rtklib(newobs,
                                                    gnss_observables_iter->second,
                                                    gps_cnav_ephemeris_iter->second.WN,
                                                    d_rtklib_band_index[sig_]);
                                                valid_obs++;
                                            }
                                    }
                                else  // the ephemeris are not available for this SV
                                    {
                                        DLOG(INFO) << "No ephemeris data for SV " << gnss_observables_iter->second.PRN;
                                    }
                            }
                        break;
                    }
                case 'R':  // TODO This should be using rtk lib nomenclature
                    {
                        const std::string sig_(gnss_observables_iter->second.Signal);
                        // GLONASS GNAV L1
                        if (sig_ == "1G")
                            {
                                // 1 Glo - find the ephemeris for the current GLONASS SV observation. The SV Slot Number (PRN ID) is the map key
                                glonass_gnav_ephemeris_iter = glonass_gnav_ephemeris_map.find(gnss_observables_iter->second.PRN);
                                if (glonass_gnav_ephemeris_iter != glonass_gnav_ephemeris_map.cend())
                                    {
                                        // convert ephemeris from GNSS-SDR class to RTKLIB structure
                                        geph_data[glo_valid_obs] = eph_to_rtklib(glonass_gnav_ephemeris_iter->second, gnav_utc);
                                        // convert observation from GNSS-SDR class to RTKLIB structure
                                        obsd_t newobs{};
                                        d_obs_data[valid_obs + glo_valid_obs] = insert_obs_to_rtklib(newobs,
                                            gnss_observables_iter->second,
                                            glonass_gnav_ephemeris_iter->second.d_WN,
                                            d_rtklib_band_index[sig_]);
                                        glo_valid_obs++;
                                    }
                                else  // the ephemeris are not available for this SV
                                    {
                                        DLOG(INFO) << "No ephemeris data for SV " << gnss_observables_iter->second.PRN;
                                    }
                            }
                        // GLONASS GNAV L2
                        if (sig_ == "2G")
                            {
                                // 1 GLONASS - find the ephemeris for the current GLONASS SV observation. The SV PRN ID is the map key
                                glonass_gnav_ephemeris_iter = glonass_gnav_ephemeris_map.find(gnss_observables_iter->second.PRN);
                                if (glonass_gnav_ephemeris_iter != glonass_gnav_ephemeris_map.cend())
                                    {
                                        bool found_L1_obs = false;
                                        for (int i = 0; i < glo_valid_obs; i++)
                                            {
                                                if (geph_data[i].sat == (static_cast<int>(gnss_observables_iter->second.PRN + NSATGPS)))
                                                    {
                                                        d_obs_data[i + valid_obs] = insert_obs_to_rtklib(d_obs_data[i + valid_obs],
                                                            gnss_observables_iter->second,
                                                            glonass_gnav_ephemeris_iter->second.d_WN,
                                                            d_rtklib_band_index[sig_]);
                                                        found_L1_obs = true;
                                                        break;
                                                    }
                                            }
                                        if (!found_L1_obs)
                                            {
                                                // insert GLONASS GNAV L2 obs as new obs and also insert its ephemeris
                                                // convert ephemeris from GNSS-SDR class to RTKLIB structure
                                                geph_data[glo_valid_obs] = eph_to_rtklib(glonass_gnav_ephemeris_iter->second, gnav_utc);
                                                // convert observation from GNSS-SDR class to RTKLIB structure
                                                obsd_t newobs{};
                                                d_obs_data[valid_obs + glo_valid_obs] = insert_obs_to_rtklib(newobs,
                                                    gnss_observables_iter->second,
                                                    glonass_gnav_ephemeris_iter->second.d_WN,
                                                    d_rtklib_band_index[sig_]);
                                                glo_valid_obs++;
                                            }
                                    }
                                else  // the ephemeris are not available for this SV
                                    {
                                        DLOG(INFO) << "No ephemeris data for SV " << gnss_observables_iter->second.PRN;
                                    }
                            }
                        break;
                    }
                case 'C':
                    {
                        // BEIDOU B1I
                        //  - find the ephemeris for the current BEIDOU SV observation. The SV PRN ID is the map key
                        const std::string sig_(gnss_observables_iter->second.Signal);
                        if (sig_ == "B1")
                            {
                                beidou_ephemeris_iter = beidou_dnav_ephemeris_map.find(gnss_observables_iter->second.PRN);
                                if (beidou_ephemeris_iter != beidou_dnav_ephemeris_map.cend())
                                    {
                                        // convert ephemeris from GNSS-SDR class to RTKLIB structure
                                        eph_data[valid_obs] = eph_to_rtklib(beidou_ephemeris_iter->second);
                                        // convert observation from GNSS-SDR class to RTKLIB structure
                                        obsd_t newobs{};
                                        d_obs_data[valid_obs + glo_valid_obs] = insert_obs_to_rtklib(newobs,
                                            gnss_observables_iter->second,
                                            beidou_ephemeris_iter->second.WN + BEIDOU_DNAV_BDT2GPST_WEEK_NUM_OFFSET,
                                            d_rtklib_band_index[sig_]);
                                        valid_obs++;
                                    }
                                else  // the ephemeris are not available for this SV
                                    {
                                        DLOG(INFO) << "No ephemeris data for SV " << gnss_observables_iter->first;
                                    }
                            }
                        // BeiDou B3
                        if (sig_ == "B3")
                            {
                                beidou_ephemeris_iter = beidou_dnav_ephemeris_map.find(gnss_observables_iter->second.PRN);
                                if (beidou_ephemeris_iter != beidou_dnav_ephemeris_map.cend())
                                    {
                                        bool found_B1I_obs = false;
                                        for (int i = 0; i < valid_obs; i++)
                                            {
                                                if (eph_data[i].sat == (static_cast<int>(gnss_observables_iter->second.PRN + NSATGPS + NSATGLO + NSATGAL + NSATQZS)))
                                                    {
                                                        d_obs_data[i + glo_valid_obs] = insert_obs_to_rtklib(d_obs_data[i + glo_valid_obs],
                                                            gnss_observables_iter->second,
                                                            beidou_ephemeris_iter->second.WN + BEIDOU_DNAV_BDT2GPST_WEEK_NUM_OFFSET,
                                                            d_rtklib_band_index[sig_]);
                                                        found_B1I_obs = true;
                                                        break;
                                                    }
                                            }
                                        if (!found_B1I_obs)
                                            {
                                                // insert BeiDou B3I obs as new obs and also insert its ephemeris
                                                // convert ephemeris from GNSS-SDR class to RTKLIB structure
                                                eph_data[valid_obs] = eph_to_rtklib(beidou_ephemeris_iter->second);
                                                // convert observation from GNSS-SDR class to RTKLIB structure
                                                const auto default_code_ = static_cast<unsigned char>(CODE_NONE);
                                                obsd_t newobs = {{0, 0}, '0', '0', {}, {},
                                                    {default_code_, default_code_, default_code_},
                                                    {}, {0.0, 0.0, 0.0}, {}};
                                                d_obs_data[valid_obs + glo_valid_obs] = insert_obs_to_rtklib(newobs,
                                                    gnss_observables_iter->second,
                                                    beidou_ephemeris_iter->second.WN + BEIDOU_DNAV_BDT2GPST_WEEK_NUM_OFFSET,
                                                    d_rtklib_band_index[sig_]);
                                                valid_obs++;
                                            }
                                    }
                                else  // the ephemeris are not available for this SV
                                    {
                                        DLOG(INFO) << "No ephemeris data for SV " << gnss_observables_iter->second.PRN;
                                    }
                            }
                        break;
                    }

                default:
                    DLOG(INFO) << "Hybrid observables: Unknown GNSS";
                    break;
                }
        }

    // **********************************************************************
    // ****** SOLVE PVT******************************************************
    // **********************************************************************

    this->set_valid_position(false);
    if ((valid_obs + glo_valid_obs) > 3)
        {
            int result = 0;
            d_nav_data = {};
            d_nav_data.eph = eph_data.data();
            d_nav_data.geph = geph_data.data();
            d_nav_data.n = valid_obs;
            d_nav_data.ng = glo_valid_obs;
            if (gps_iono.valid)
                {
                    d_nav_data.ion_gps[0] = gps_iono.alpha0;
                    d_nav_data.ion_gps[1] = gps_iono.alpha1;
                    d_nav_data.ion_gps[2] = gps_iono.alpha2;
                    d_nav_data.ion_gps[3] = gps_iono.alpha3;
                    d_nav_data.ion_gps[4] = gps_iono.beta0;
                    d_nav_data.ion_gps[5] = gps_iono.beta1;
                    d_nav_data.ion_gps[6] = gps_iono.beta2;
                    d_nav_data.ion_gps[7] = gps_iono.beta3;
                }
            if (!(gps_iono.valid) and gps_cnav_iono.valid)
                {
                    d_nav_data.ion_gps[0] = gps_cnav_iono.alpha0;
                    d_nav_data.ion_gps[1] = gps_cnav_iono.alpha1;
                    d_nav_data.ion_gps[2] = gps_cnav_iono.alpha2;
                    d_nav_data.ion_gps[3] = gps_cnav_iono.alpha3;
                    d_nav_data.ion_gps[4] = gps_cnav_iono.beta0;
                    d_nav_data.ion_gps[5] = gps_cnav_iono.beta1;
                    d_nav_data.ion_gps[6] = gps_cnav_iono.beta2;
                    d_nav_data.ion_gps[7] = gps_cnav_iono.beta3;
                }
            if (galileo_iono.ai0 != 0.0)
                {
                    d_nav_data.ion_gal[0] = galileo_iono.ai0;
                    d_nav_data.ion_gal[1] = galileo_iono.ai1;
                    d_nav_data.ion_gal[2] = galileo_iono.ai2;
                    d_nav_data.ion_gal[3] = 0.0;
                }
            if (beidou_dnav_iono.valid)
                {
                    d_nav_data.ion_cmp[0] = beidou_dnav_iono.alpha0;
                    d_nav_data.ion_cmp[1] = beidou_dnav_iono.alpha1;
                    d_nav_data.ion_cmp[2] = beidou_dnav_iono.alpha2;
                    d_nav_data.ion_cmp[3] = beidou_dnav_iono.alpha3;
                    d_nav_data.ion_cmp[4] = beidou_dnav_iono.beta0;
                    d_nav_data.ion_cmp[5] = beidou_dnav_iono.beta0;
                    d_nav_data.ion_cmp[6] = beidou_dnav_iono.beta0;
                    d_nav_data.ion_cmp[7] = beidou_dnav_iono.beta3;
                }
            if (gps_utc_model.valid)
                {
                    d_nav_data.utc_gps[0] = gps_utc_model.A0;
                    d_nav_data.utc_gps[1] = gps_utc_model.A1;
                    d_nav_data.utc_gps[2] = gps_utc_model.tot;
                    d_nav_data.utc_gps[3] = gps_utc_model.WN_T;
                    d_nav_data.leaps = gps_utc_model.DeltaT_LS;
                }
            if (!(gps_utc_model.valid) and gps_cnav_utc_model.valid)
                {
                    d_nav_data.utc_gps[0] = gps_cnav_utc_model.A0;
                    d_nav_data.utc_gps[1] = gps_cnav_utc_model.A1;
                    d_nav_data.utc_gps[2] = gps_cnav_utc_model.tot;
                    d_nav_data.utc_gps[3] = gps_cnav_utc_model.WN_T;
                    d_nav_data.leaps = gps_cnav_utc_model.DeltaT_LS;
                }
            if (glonass_gnav_utc_model.valid)
                {
                    d_nav_data.utc_glo[0] = glonass_gnav_utc_model.d_tau_c;  // ??
                    d_nav_data.utc_glo[1] = 0.0;                             // ??
                    d_nav_data.utc_glo[2] = 0.0;                             // ??
                    d_nav_data.utc_glo[3] = 0.0;                             // ??
                }
            if (galileo_utc_model.A0 != 0.0)
                {
                    d_nav_data.utc_gal[0] = galileo_utc_model.A0;
                    d_nav_data.utc_gal[1] = galileo_utc_model.A1;
                    d_nav_data.utc_gal[2] = galileo_utc_model.tot;
                    d_nav_data.utc_gal[3] = galileo_utc_model.WNot;
                    d_nav_data.leaps = galileo_utc_model.Delta_tLS;
                }
            if (beidou_dnav_utc_model.valid)
                {
                    d_nav_data.utc_cmp[0] = beidou_dnav_utc_model.A0_UTC;
                    d_nav_data.utc_cmp[1] = beidou_dnav_utc_model.A1_UTC;
                    d_nav_data.utc_cmp[2] = 0.0;  // ??
                    d_nav_data.utc_cmp[3] = 0.0;  // ??
                    d_nav_data.leaps = beidou_dnav_utc_model.DeltaT_LS;
                }

            /* update carrier wave length using native function call in RTKlib */
            for (int i = 0; i < MAXSAT; i++)
                {
                    for (int j = 0; j < NFREQ; j++)
                        {
                            d_nav_data.lam[i][j] = satwavelen(i + 1, d_rtklib_freq_index[j], &d_nav_data);
                        }
                }

            result = rtkpos(&d_rtk, d_obs_data.data(), valid_obs + glo_valid_obs, &d_nav_data);

            if (result == 0)
                {
                    LOG(INFO) << "RTKLIB rtkpos error: " << d_rtk.errbuf;
                    d_rtk.neb = 0;                 // clear error buffer to avoid repeating the error message
                    this->set_time_offset_s(0.0);  // reset rx time estimation
                    this->set_num_valid_observations(0);
                }
            else
                {
                    this->set_num_valid_observations(d_rtk.sol.ns);  // record the number of valid satellites used by the PVT solver
                    pvt_sol = d_rtk.sol;
                    // DOP computation
                    unsigned int used_sats = 0;
                    for (unsigned int i = 0; i < MAXSAT; i++)
                        {
                            pvt_ssat[i] = d_rtk.ssat[i];
                            if (d_rtk.ssat[i].vs == 1)
                                {
                                    used_sats++;
                                }
                        }

                    std::vector<double> azel(used_sats * 2);
                    int index_aux = 0;
                    for (auto &i : d_rtk.ssat)
                        {
                            if (i.vs == 1)
                                {
                                    azel[2 * index_aux] = i.azel[0];
                                    azel[2 * index_aux + 1] = i.azel[1];
                                    index_aux++;
                                }
                        }

                    if (index_aux > 0)
                        {
                            dops(index_aux, azel.data(), 0.0, d_dop.data());
                        }
                    this->set_valid_position(true);
                    std::array<double, 4> rx_position_and_time{};
                    rx_position_and_time[0] = pvt_sol.rr[0];  // [m]
                    rx_position_and_time[1] = pvt_sol.rr[1];  // [m]
                    rx_position_and_time[2] = pvt_sol.rr[2];  // [m]
                    // todo: fix this ambiguity in the RTKLIB units in receiver clock offset!
                    if (d_rtk.opt.mode == PMODE_SINGLE)
                        {
                            // if the RTKLIB solver is set to SINGLE, the dtr is already expressed in [s]
                            // add also the clock offset from gps to galileo (pvt_sol.dtr[2])
                            rx_position_and_time[3] = pvt_sol.dtr[0] + pvt_sol.dtr[2];
                        }
                    else
                        {
                            // the receiver clock offset is expressed in [meters], so we convert it into [s]
                            // add also the clock offset from gps to galileo (pvt_sol.dtr[2])
                            rx_position_and_time[3] = pvt_sol.dtr[2] + pvt_sol.dtr[0] / SPEED_OF_LIGHT_M_S;
                        }
                    this->set_rx_pos({rx_position_and_time[0], rx_position_and_time[1], rx_position_and_time[2]});  // save ECEF position for the next iteration

                    if (enable_vtl == true)
                        {
                            //VTL input data extraction from rtklib structures
                            /* satellite positions, velocities and clocks */
                            prcopt_t *opt = &d_rtk.opt;
                            /* count rover/base station observations */
                            int n_sats = valid_obs + glo_valid_obs;
                            int nu;
                            int nr;
                            for (nu = 0; nu < n_sats && d_obs_data.data()[nu].rcv == 1; nu++)
                                {
                                }
                            for (nr = 0; nu + nr < n_sats && d_obs_data.data()[nu + nr].rcv == 2; nr++)
                                {
                                }

                            double *rs;
                            double *dts;
                            double *var;

                            std::vector<int> svh(MAXOBS * 2);
                            rs = mat(6, n_sats);
                            dts = mat(2, n_sats);
                            var = mat(1, n_sats);
                            /* satellite positions, velocities and clocks */
                            satposs(d_rtk.sol.time, d_obs_data.data(), valid_obs + glo_valid_obs, &d_nav_data, opt->sateph, rs, dts, var, svh.data());

                            Vtl_Data new_vtl_data;
                            new_vtl_data.init_storage(n_sats);
                            new_vtl_data.epoch_tow_s = gnss_observables_map.cbegin()->second.RX_time;
                            new_vtl_data.sample_counter = gnss_observables_map.cbegin()->second.Tracking_sample_counter;  // TODO: check if the different tracking instants (different sample_counters) affect the VTL commands
                            new_vtl_data.sat_number = n_sats;
                            for (int n = 0; n < n_sats; n++)
                                {
                                    new_vtl_data.sat_p(n, 0) = rs[0 + 6 * n];
                                    new_vtl_data.sat_p(n, 1) = rs[1 + 6 * n];
                                    new_vtl_data.sat_p(n, 2) = rs[2 + 6 * n];
                                    new_vtl_data.sat_v(n, 0) = rs[3 + 6 * n];
                                    new_vtl_data.sat_v(n, 1) = rs[4 + 6 * n];
                                    new_vtl_data.sat_v(n, 2) = rs[5 + 6 * n];

                                    new_vtl_data.sat_dts(n, 0) = dts[0 + 2 * n];
                                    new_vtl_data.sat_dts(n, 1) = dts[1 + 2 * n];
                                    new_vtl_data.sat_var(n) = var[n];
                                    new_vtl_data.sat_health_flag(n) = svh.at(n);
                                    new_vtl_data.sat_CN0_dB_hz(n) = d_obs_data.at(n).SNR[0];
                                    // TODO: first version of VTL works only with ONE frequency band (band #0 is L1)
                                    new_vtl_data.pr_m(n) = d_obs_data.at(n).P[0];
                                    new_vtl_data.doppler_hz(n) = d_obs_data.at(n).D[0];
                                    new_vtl_data.carrier_phase_rads(n) = d_obs_data.at(n).L[0];
                                }
                            //VTL input data extraction from rtklib structures
                            /* Receiver position, velocity and clock */
                            /* position/velocity (m|m/s):{x,y,z,vx,vy,vz} or {e,n,u,ve,vn,vu} */
                            new_vtl_data.rx_p(0) = pvt_sol.rr[0];
                            new_vtl_data.rx_p(1) = pvt_sol.rr[1];
                            new_vtl_data.rx_p(2) = pvt_sol.rr[2];
                            new_vtl_data.rx_v(0) = pvt_sol.rr[3];
                            new_vtl_data.rx_v(1) = pvt_sol.rr[4];
                            new_vtl_data.rx_v(2) = pvt_sol.rr[5];
                            /* Receiver position, velocity and clock variances*/
                            new_vtl_data.rx_pvt_var[0] = pvt_sol.qr[0];
                            new_vtl_data.rx_pvt_var[1] = pvt_sol.qr[1];
                            new_vtl_data.rx_pvt_var[2] = pvt_sol.qr[2];
                            //TODO: get direct estimations for V T variances, instead:
                            new_vtl_data.rx_pvt_var[3] = pvt_sol.qr[0] * 0.1;  //in general minor than position.
                            new_vtl_data.rx_pvt_var[4] = pvt_sol.qr[1] * 0.1;
                            new_vtl_data.rx_pvt_var[5] = pvt_sol.qr[2] * 0.1;
                            new_vtl_data.rx_pvt_var[6] = pvt_sol.qr[0];  //time
                            new_vtl_data.rx_pvt_var[7] = pvt_sol.qr[0];  //doppler
                            //receiver clock offset and receiver clock drift
<<<<<<< HEAD
                            new_vtl_data.rx_dts(0)=rx_position_and_time[3];
                            new_vtl_data.rx_dts(1)=pvt_sol.dtr[5]/1e6; // [ppm] to [s]
                            
=======
                            new_vtl_data.rx_dts(0) = rx_position_and_time[3];
                            new_vtl_data.rx_dts(1) = pvt_sol.dtr[5];

>>>>>>> 73098ffe
                            //Call the VTL engine loop: miguel: Should we wait until valid PVT solution?
                            vtl_engine.vtl_loop(new_vtl_data);

                            new_vtl_data.debug_print();
                        }
                    // compute Ground speed and COG
                    double ground_speed_ms = 0.0;
                    std::array<double, 3> pos{};
                    std::array<double, 3> enuv{};
                    ecef2pos(pvt_sol.rr, pos.data());
                    ecef2enu(pos.data(), &pvt_sol.rr[3], enuv.data());
                    this->set_speed_over_ground(norm_rtk(enuv.data(), 2));
                    double new_cog;
                    if (ground_speed_ms >= 1.0)
                        {
                            new_cog = atan2(enuv[0], enuv[1]) * R2D;
                            if (new_cog < 0.0)
                                {
                                    new_cog += 360.0;
                                }
                            this->set_course_over_ground(new_cog);
                        }

                    this->set_time_offset_s(rx_position_and_time[3]);

                    DLOG(INFO) << "RTKLIB Position at RX TOW = " << gnss_observables_map.cbegin()->second.RX_time
                               << " in ECEF (X,Y,Z,t[meters]) = " << rx_position_and_time[0] << ", " << rx_position_and_time[1] << ", " << rx_position_and_time[2] << ", " << rx_position_and_time[3];

                    // gtime_t rtklib_utc_time = gpst2utc(pvt_sol.time); // Corrected RX Time (Non integer multiply of 1 ms of granularity)
                    // Uncorrected RX Time (integer multiply of 1 ms and the same observables time reported in RTCM and RINEX)
                    const gtime_t rtklib_time = timeadd(pvt_sol.time, rx_position_and_time[3]);  // uncorrected rx time
                    const gtime_t rtklib_utc_time = gpst2utc(rtklib_time);
                    boost::posix_time::ptime p_time = boost::posix_time::from_time_t(rtklib_utc_time.time);
                    p_time += boost::posix_time::microseconds(static_cast<long>(round(rtklib_utc_time.sec * 1e6)));  // NOLINT(google-runtime-int)

                    this->set_position_UTC_time(p_time);

                    DLOG(INFO) << "RTKLIB Position at " << boost::posix_time::to_simple_string(p_time)
                               << " is Lat = " << this->get_latitude() << " [deg], Long = " << this->get_longitude()
                               << " [deg], Height= " << this->get_height() << " [m]"
                               << " RX time offset= " << this->get_time_offset_s() << " [s]";

                    // ######## PVT MONITOR #########
                    // TOW
                    d_monitor_pvt.TOW_at_current_symbol_ms = gnss_observables_map.cbegin()->second.TOW_at_current_symbol_ms;
                    // WEEK
                    d_monitor_pvt.week = adjgpsweek(d_nav_data.eph[0].week, this->is_pre_2009());
                    // PVT GPS time
                    d_monitor_pvt.RX_time = gnss_observables_map.cbegin()->second.RX_time;
                    // User clock offset [s]
                    d_monitor_pvt.user_clk_offset = rx_position_and_time[3];

                    // ECEF POS X,Y,X [m] + ECEF VEL X,Y,X [m/s] (6 x double)
                    d_monitor_pvt.pos_x = pvt_sol.rr[0];
                    d_monitor_pvt.pos_y = pvt_sol.rr[1];
                    d_monitor_pvt.pos_z = pvt_sol.rr[2];
                    d_monitor_pvt.vel_x = pvt_sol.rr[3];
                    d_monitor_pvt.vel_y = pvt_sol.rr[4];
                    d_monitor_pvt.vel_z = pvt_sol.rr[5];

                    // position variance/covariance (m^2) {c_xx,c_yy,c_zz,c_xy,c_yz,c_zx} (6 x double)
                    d_monitor_pvt.cov_xx = pvt_sol.qr[0];
                    d_monitor_pvt.cov_yy = pvt_sol.qr[1];
                    d_monitor_pvt.cov_zz = pvt_sol.qr[2];
                    d_monitor_pvt.cov_xy = pvt_sol.qr[3];
                    d_monitor_pvt.cov_yz = pvt_sol.qr[4];
                    d_monitor_pvt.cov_zx = pvt_sol.qr[5];

                    // GEO user position Latitude [deg]
                    d_monitor_pvt.latitude = this->get_latitude();
                    // GEO user position Longitude [deg]
                    d_monitor_pvt.longitude = this->get_longitude();
                    // GEO user position Height [m]
                    d_monitor_pvt.height = this->get_height();

                    // NUMBER OF VALID SATS
                    d_monitor_pvt.valid_sats = pvt_sol.ns;
                    // RTKLIB solution status
                    d_monitor_pvt.solution_status = pvt_sol.stat;
                    // RTKLIB solution type (0:xyz-ecef,1:enu-baseline)
                    d_monitor_pvt.solution_type = pvt_sol.type;
                    // AR ratio factor for validation
                    d_monitor_pvt.AR_ratio_factor = pvt_sol.ratio;
                    // AR ratio threshold for validation
                    d_monitor_pvt.AR_ratio_threshold = pvt_sol.thres;

                    // GDOP / PDOP/ HDOP/ VDOP
                    d_monitor_pvt.gdop = d_dop[0];
                    d_monitor_pvt.pdop = d_dop[1];
                    d_monitor_pvt.hdop = d_dop[2];
                    d_monitor_pvt.vdop = d_dop[3];

                    this->set_rx_vel({enuv[0], enuv[1], enuv[2]});

                    const double clock_drift_ppm = pvt_sol.dtr[5] / SPEED_OF_LIGHT_M_S * 1e6;

                    this->set_clock_drift_ppm(clock_drift_ppm);
                    // User clock drift [ppm]
                    d_monitor_pvt.user_clk_drift_ppm = clock_drift_ppm;

                    // ######## LOG FILE #########
                    if (d_flag_dump_enabled == true)
                        {
                            // MULTIPLEXED FILE RECORDING - Record results to file
                            try
                                {
                                    double tmp_double;
                                    uint32_t tmp_uint32;
                                    // TOW
                                    tmp_uint32 = gnss_observables_map.cbegin()->second.TOW_at_current_symbol_ms;
                                    d_dump_file.write(reinterpret_cast<char *>(&tmp_uint32), sizeof(uint32_t));
                                    // WEEK
                                    tmp_uint32 = adjgpsweek(d_nav_data.eph[0].week, this->is_pre_2009());
                                    d_dump_file.write(reinterpret_cast<char *>(&tmp_uint32), sizeof(uint32_t));
                                    // PVT GPS time
                                    tmp_double = gnss_observables_map.cbegin()->second.RX_time;
                                    d_dump_file.write(reinterpret_cast<char *>(&tmp_double), sizeof(double));
                                    // User clock offset [s]
                                    tmp_double = rx_position_and_time[3];
                                    d_dump_file.write(reinterpret_cast<char *>(&tmp_double), sizeof(double));

                                    // ECEF POS X,Y,X [m] + ECEF VEL X,Y,X [m/s] (6 x double)
                                    tmp_double = pvt_sol.rr[0];
                                    d_dump_file.write(reinterpret_cast<char *>(&tmp_double), sizeof(double));
                                    tmp_double = pvt_sol.rr[1];
                                    d_dump_file.write(reinterpret_cast<char *>(&tmp_double), sizeof(double));
                                    tmp_double = pvt_sol.rr[2];
                                    d_dump_file.write(reinterpret_cast<char *>(&tmp_double), sizeof(double));
                                    tmp_double = pvt_sol.rr[3];
                                    d_dump_file.write(reinterpret_cast<char *>(&tmp_double), sizeof(double));
                                    tmp_double = pvt_sol.rr[4];
                                    d_dump_file.write(reinterpret_cast<char *>(&tmp_double), sizeof(double));
                                    tmp_double = pvt_sol.rr[5];
                                    d_dump_file.write(reinterpret_cast<char *>(&tmp_double), sizeof(double));

                                    // position variance/covariance (m^2) {c_xx,c_yy,c_zz,c_xy,c_yz,c_zx} (6 x double)
                                    tmp_double = pvt_sol.qr[0];
                                    d_dump_file.write(reinterpret_cast<char *>(&tmp_double), sizeof(double));
                                    tmp_double = pvt_sol.qr[1];
                                    d_dump_file.write(reinterpret_cast<char *>(&tmp_double), sizeof(double));
                                    tmp_double = pvt_sol.qr[2];
                                    d_dump_file.write(reinterpret_cast<char *>(&tmp_double), sizeof(double));
                                    tmp_double = pvt_sol.qr[3];
                                    d_dump_file.write(reinterpret_cast<char *>(&tmp_double), sizeof(double));
                                    tmp_double = pvt_sol.qr[4];
                                    d_dump_file.write(reinterpret_cast<char *>(&tmp_double), sizeof(double));
                                    tmp_double = pvt_sol.qr[5];
                                    d_dump_file.write(reinterpret_cast<char *>(&tmp_double), sizeof(double));

                                    // GEO user position Latitude [deg]
                                    tmp_double = this->get_latitude();
                                    d_dump_file.write(reinterpret_cast<char *>(&tmp_double), sizeof(double));
                                    // GEO user position Longitude [deg]
                                    tmp_double = this->get_longitude();
                                    d_dump_file.write(reinterpret_cast<char *>(&tmp_double), sizeof(double));
                                    // GEO user position Height [m]
                                    tmp_double = this->get_height();
                                    d_dump_file.write(reinterpret_cast<char *>(&tmp_double), sizeof(double));

                                    // NUMBER OF VALID SATS
                                    d_dump_file.write(reinterpret_cast<char *>(&pvt_sol.ns), sizeof(uint8_t));
                                    // RTKLIB solution status
                                    d_dump_file.write(reinterpret_cast<char *>(&pvt_sol.stat), sizeof(uint8_t));
                                    // RTKLIB solution type (0:xyz-ecef,1:enu-baseline)
                                    d_dump_file.write(reinterpret_cast<char *>(&pvt_sol.type), sizeof(uint8_t));
                                    // AR ratio factor for validation
                                    d_dump_file.write(reinterpret_cast<char *>(&pvt_sol.ratio), sizeof(float));
                                    // AR ratio threshold for validation
                                    d_dump_file.write(reinterpret_cast<char *>(&pvt_sol.thres), sizeof(float));

                                    // GDOP / PDOP / HDOP / VDOP
                                    d_dump_file.write(reinterpret_cast<char *>(&d_dop[0]), sizeof(double));
                                    d_dump_file.write(reinterpret_cast<char *>(&d_dop[1]), sizeof(double));
                                    d_dump_file.write(reinterpret_cast<char *>(&d_dop[2]), sizeof(double));
                                    d_dump_file.write(reinterpret_cast<char *>(&d_dop[3]), sizeof(double));
                                }
                            catch (const std::ifstream::failure &e)
                                {
                                    LOG(WARNING) << "Exception writing RTKLIB dump file " << e.what();
                                }
                        }
                }
        }
    return this->is_valid_position();
}<|MERGE_RESOLUTION|>--- conflicted
+++ resolved
@@ -1138,15 +1138,9 @@
                             new_vtl_data.rx_pvt_var[6] = pvt_sol.qr[0];  //time
                             new_vtl_data.rx_pvt_var[7] = pvt_sol.qr[0];  //doppler
                             //receiver clock offset and receiver clock drift
-<<<<<<< HEAD
                             new_vtl_data.rx_dts(0)=rx_position_and_time[3];
                             new_vtl_data.rx_dts(1)=pvt_sol.dtr[5]/1e6; // [ppm] to [s]
                             
-=======
-                            new_vtl_data.rx_dts(0) = rx_position_and_time[3];
-                            new_vtl_data.rx_dts(1) = pvt_sol.dtr[5];
-
->>>>>>> 73098ffe
                             //Call the VTL engine loop: miguel: Should we wait until valid PVT solution?
                             vtl_engine.vtl_loop(new_vtl_data);
 
