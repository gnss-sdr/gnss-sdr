/*!
 * \file rtklib_solver.cc
 * \brief PVT solver based on rtklib library functions adapted to the GNSS-SDR
 *  data flow and structures
 * \authors <ul>
 *          <li> 2017-2019, Javier Arribas
 *          <li> 2017-2019, Carles Fernandez
 *          <li> 2007-2013, T. Takasu
 *          </ul>
 *
 * This is a derived work from RTKLIB http://www.rtklib.com/
 * The original source code at https://github.com/tomojitakasu/RTKLIB is
 * released under the BSD 2-clause license with an additional exclusive clause
 * that does not apply here. This additional clause is reproduced below:
 *
 * " The software package includes some companion executive binaries or shared
 * libraries necessary to execute APs on Windows. These licenses succeed to the
 * original ones of these software. "
 *
 * Neither the executive binaries nor the shared libraries are required by, used
 * or included in GNSS-SDR.
 *
 * -----------------------------------------------------------------------------
 * Copyright (C) 2007-2013, T. Takasu
 * Copyright (C) 2017-2019, Javier Arribas
 * Copyright (C) 2017-2019, Carles Fernandez
 * All rights reserved.
 *
 * SPDX-License-Identifier: BSD-2-Clause
 *
 * -----------------------------------------------------------------------*/

#include "rtklib_solver.h"
#include "Beidou_DNAV.h"
#include "gnss_sdr_filesystem.h"
#include "rtklib_conversions.h"
#include "rtklib_rtkpos.h"
#include "rtklib_solution.h"
#include <glog/logging.h>
#include <matio.h>
#include <exception>
#include <utility>
#include <vector>


Rtklib_Solver::Rtklib_Solver(const rtk_t &rtk,
    const std::string &dump_filename,
    uint32_t type_of_rx,
    bool flag_dump_to_file,
    bool flag_dump_to_mat) : d_dump_filename(dump_filename),
                             d_rtk(rtk),
                             d_type_of_rx(type_of_rx),
                             d_flag_dump_enabled(flag_dump_to_file),
                             d_flag_dump_mat_enabled(flag_dump_to_mat)
{
    this->set_averaging_flag(false);

    // see freq index at src/algorithms/libs/rtklib/rtklib_rtkcmn.cc
    // function: satwavelen
    d_rtklib_freq_index[0] = 0;
    d_rtklib_freq_index[1] = 1;
    d_rtklib_freq_index[2] = 2;

    d_rtklib_band_index["1G"] = 0;
    d_rtklib_band_index["1C"] = 0;
    d_rtklib_band_index["1B"] = 0;
    d_rtklib_band_index["B1"] = 0;
    d_rtklib_band_index["B3"] = 2;
    d_rtklib_band_index["2G"] = 1;
    d_rtklib_band_index["2S"] = 1;
    d_rtklib_band_index["7X"] = 2;
    d_rtklib_band_index["5X"] = 2;
    d_rtklib_band_index["L5"] = 2;
    d_rtklib_band_index["E6"] = 0;

    if (d_type_of_rx == 6)  // E5b only
        {
            d_rtklib_freq_index[2] = 4;
        }
    if (d_type_of_rx == 11)  // GPS L1 C/A + Galileo E5b
        {
            d_rtklib_freq_index[2] = 4;
        }
    if (d_type_of_rx == 15)  // Galileo E1B + Galileo E5b
        {
            d_rtklib_freq_index[2] = 4;
        }
    if (d_type_of_rx == 18)  // GPS L2C + Galileo E5b
        {
            d_rtklib_freq_index[2] = 4;
        }
    if (d_type_of_rx == 19)  // Galileo E5a + Galileo E5b
        {
            d_rtklib_band_index["5X"] = 0;
            d_rtklib_freq_index[0] = 2;
            d_rtklib_freq_index[2] = 4;
        }
    if (d_type_of_rx == 20)  // GPS L5 + Galileo E5b
        {
            d_rtklib_band_index["L5"] = 0;
            d_rtklib_freq_index[0] = 2;
            d_rtklib_freq_index[2] = 4;
        }
    if (d_type_of_rx == 100)  // E6B only
        {
            d_rtklib_freq_index[0] = 3;
        }
    if (d_type_of_rx == 101)  // E1 + E6B
        {
            d_rtklib_band_index["E6"] = 1;
            d_rtklib_freq_index[1] = 3;
        }
    if (d_type_of_rx == 102)  // E5a + E6B
        {
            d_rtklib_band_index["E6"] = 1;
            d_rtklib_freq_index[1] = 3;
        }
    if (d_type_of_rx == 103)  // E5b + E6B
        {
            d_rtklib_band_index["E6"] = 1;
            d_rtklib_freq_index[1] = 3;
            d_rtklib_freq_index[2] = 4;
        }
    if (d_type_of_rx == 104)  // Galileo E1B + Galileo E5a + Galileo E6B
        {
            d_rtklib_band_index["E6"] = 1;
            d_rtklib_freq_index[1] = 3;
        }
    if (d_type_of_rx == 105)  // Galileo E1B + Galileo E5b + Galileo E6B
        {
            d_rtklib_freq_index[2] = 4;
            d_rtklib_band_index["E6"] = 1;
            d_rtklib_freq_index[1] = 3;
        }
    if (d_type_of_rx == 106)  // GPS L1 C/A + Galileo E1B + Galileo E6B
        {
            d_rtklib_band_index["E6"] = 1;
            d_rtklib_freq_index[1] = 3;
        }

    // ############# ENABLE DATA FILE LOG #################
    if (d_flag_dump_enabled == true)
        {
            if (d_dump_file.is_open() == false)
                {
                    try
                        {
                            d_dump_file.exceptions(std::ofstream::failbit | std::ofstream::badbit);
                            d_dump_file.open(d_dump_filename.c_str(), std::ios::out | std::ios::binary);
                            LOG(INFO) << "PVT lib dump enabled Log file: " << d_dump_filename.c_str();
                        }
                    catch (const std::ofstream::failure &e)
                        {
                            LOG(WARNING) << "Exception opening RTKLIB dump file " << e.what();
                        }
                }
        }
}


Rtklib_Solver::~Rtklib_Solver()
{
    DLOG(INFO) << "Rtklib_Solver destructor called.";
    if (d_dump_file.is_open() == true)
        {
            const auto pos = d_dump_file.tellp();
            try
                {
                    d_dump_file.close();
                }
            catch (const std::exception &ex)
                {
                    LOG(WARNING) << "Exception in destructor closing the RTKLIB dump file " << ex.what();
                }
            if (pos == 0)
                {
                    errorlib::error_code ec;
                    if (!fs::remove(fs::path(d_dump_filename), ec))
                        {
                            std::cerr << "Problem removing temporary file " << d_dump_filename << '\n';
                        }
                    d_flag_dump_mat_enabled = false;
                }
        }
    if (d_flag_dump_mat_enabled)
        {
            try
                {
                    save_matfile();
                }
            catch (const std::exception &ex)
                {
                    LOG(WARNING) << "Exception in destructor saving the PVT .mat dump file " << ex.what();
                }
        }
}


bool Rtklib_Solver::save_matfile() const
{
    // READ DUMP FILE
    const std::string dump_filename = d_dump_filename;
    const int32_t number_of_double_vars = 21;
    const int32_t number_of_uint32_vars = 2;
    const int32_t number_of_uint8_vars = 3;
    const int32_t number_of_float_vars = 2;
    const int32_t epoch_size_bytes = sizeof(double) * number_of_double_vars +
                                     sizeof(uint32_t) * number_of_uint32_vars +
                                     sizeof(uint8_t) * number_of_uint8_vars +
                                     sizeof(float) * number_of_float_vars;
    std::ifstream dump_file;
    dump_file.exceptions(std::ifstream::failbit | std::ifstream::badbit);
    try
        {
            dump_file.open(dump_filename.c_str(), std::ios::binary | std::ios::ate);
        }
    catch (const std::ifstream::failure &e)
        {
            std::cerr << "Problem opening dump file:" << e.what() << '\n';
            return false;
        }
    // count number of epochs and rewind
    int64_t num_epoch = 0LL;
    if (dump_file.is_open())
        {
            std::cout << "Generating .mat file for " << dump_filename << '\n';
            const std::ifstream::pos_type size = dump_file.tellg();
            num_epoch = static_cast<int64_t>(size) / static_cast<int64_t>(epoch_size_bytes);
            dump_file.seekg(0, std::ios::beg);
        }
    else
        {
            return false;
        }

    auto TOW_at_current_symbol_ms = std::vector<uint32_t>(num_epoch);
    auto week = std::vector<uint32_t>(num_epoch);
    auto RX_time = std::vector<double>(num_epoch);
    auto user_clk_offset = std::vector<double>(num_epoch);
    auto pos_x = std::vector<double>(num_epoch);
    auto pos_y = std::vector<double>(num_epoch);
    auto pos_z = std::vector<double>(num_epoch);
    auto vel_x = std::vector<double>(num_epoch);
    auto vel_y = std::vector<double>(num_epoch);
    auto vel_z = std::vector<double>(num_epoch);
    auto cov_xx = std::vector<double>(num_epoch);
    auto cov_yy = std::vector<double>(num_epoch);
    auto cov_zz = std::vector<double>(num_epoch);
    auto cov_xy = std::vector<double>(num_epoch);
    auto cov_yz = std::vector<double>(num_epoch);
    auto cov_zx = std::vector<double>(num_epoch);
    auto latitude = std::vector<double>(num_epoch);
    auto longitude = std::vector<double>(num_epoch);
    auto height = std::vector<double>(num_epoch);
    auto valid_sats = std::vector<uint8_t>(num_epoch);
    auto solution_status = std::vector<uint8_t>(num_epoch);
    auto solution_type = std::vector<uint8_t>(num_epoch);
    auto AR_ratio_factor = std::vector<float>(num_epoch);
    auto AR_ratio_threshold = std::vector<float>(num_epoch);
    auto gdop = std::vector<double>(num_epoch);
    auto pdop = std::vector<double>(num_epoch);
    auto hdop = std::vector<double>(num_epoch);
    auto vdop = std::vector<double>(num_epoch);

    try
        {
            if (dump_file.is_open())
                {
                    for (int64_t i = 0; i < num_epoch; i++)
                        {
                            dump_file.read(reinterpret_cast<char *>(&TOW_at_current_symbol_ms[i]), sizeof(uint32_t));
                            dump_file.read(reinterpret_cast<char *>(&week[i]), sizeof(uint32_t));
                            dump_file.read(reinterpret_cast<char *>(&RX_time[i]), sizeof(double));
                            dump_file.read(reinterpret_cast<char *>(&user_clk_offset[i]), sizeof(double));
                            dump_file.read(reinterpret_cast<char *>(&pos_x[i]), sizeof(double));
                            dump_file.read(reinterpret_cast<char *>(&pos_y[i]), sizeof(double));
                            dump_file.read(reinterpret_cast<char *>(&pos_z[i]), sizeof(double));
                            dump_file.read(reinterpret_cast<char *>(&vel_x[i]), sizeof(double));
                            dump_file.read(reinterpret_cast<char *>(&vel_y[i]), sizeof(double));
                            dump_file.read(reinterpret_cast<char *>(&vel_z[i]), sizeof(double));
                            dump_file.read(reinterpret_cast<char *>(&cov_xx[i]), sizeof(double));
                            dump_file.read(reinterpret_cast<char *>(&cov_yy[i]), sizeof(double));
                            dump_file.read(reinterpret_cast<char *>(&cov_zz[i]), sizeof(double));
                            dump_file.read(reinterpret_cast<char *>(&cov_xy[i]), sizeof(double));
                            dump_file.read(reinterpret_cast<char *>(&cov_yz[i]), sizeof(double));
                            dump_file.read(reinterpret_cast<char *>(&cov_zx[i]), sizeof(double));
                            dump_file.read(reinterpret_cast<char *>(&latitude[i]), sizeof(double));
                            dump_file.read(reinterpret_cast<char *>(&longitude[i]), sizeof(double));
                            dump_file.read(reinterpret_cast<char *>(&height[i]), sizeof(double));
                            dump_file.read(reinterpret_cast<char *>(&valid_sats[i]), sizeof(uint8_t));
                            dump_file.read(reinterpret_cast<char *>(&solution_status[i]), sizeof(uint8_t));
                            dump_file.read(reinterpret_cast<char *>(&solution_type[i]), sizeof(uint8_t));
                            dump_file.read(reinterpret_cast<char *>(&AR_ratio_factor[i]), sizeof(float));
                            dump_file.read(reinterpret_cast<char *>(&AR_ratio_threshold[i]), sizeof(float));
                            dump_file.read(reinterpret_cast<char *>(&gdop[i]), sizeof(double));
                            dump_file.read(reinterpret_cast<char *>(&pdop[i]), sizeof(double));
                            dump_file.read(reinterpret_cast<char *>(&hdop[i]), sizeof(double));
                            dump_file.read(reinterpret_cast<char *>(&vdop[i]), sizeof(double));
                        }
                }
            dump_file.close();
        }
    catch (const std::ifstream::failure &e)
        {
            std::cerr << "Problem reading dump file:" << e.what() << '\n';
            return false;
        }

    // WRITE MAT FILE
    mat_t *matfp;
    matvar_t *matvar;
    std::string filename = dump_filename;
    filename.erase(filename.length() - 4, 4);
    filename.append(".mat");
    matfp = Mat_CreateVer(filename.c_str(), nullptr, MAT_FT_MAT73);
    if (reinterpret_cast<int64_t *>(matfp) != nullptr)
        {
            std::array<size_t, 2> dims{1, static_cast<size_t>(num_epoch)};
            matvar = Mat_VarCreate("TOW_at_current_symbol_ms", MAT_C_UINT32, MAT_T_UINT32, 2, dims.data(), TOW_at_current_symbol_ms.data(), 0);
            Mat_VarWrite(matfp, matvar, MAT_COMPRESSION_ZLIB);  // or MAT_COMPRESSION_NONE
            Mat_VarFree(matvar);

            matvar = Mat_VarCreate("week", MAT_C_UINT32, MAT_T_UINT32, 2, dims.data(), week.data(), 0);
            Mat_VarWrite(matfp, matvar, MAT_COMPRESSION_ZLIB);  // or MAT_COMPRESSION_NONE
            Mat_VarFree(matvar);

            matvar = Mat_VarCreate("RX_time", MAT_C_DOUBLE, MAT_T_DOUBLE, 2, dims.data(), RX_time.data(), 0);
            Mat_VarWrite(matfp, matvar, MAT_COMPRESSION_ZLIB);  // or MAT_COMPRESSION_NONE
            Mat_VarFree(matvar);

            matvar = Mat_VarCreate("user_clk_offset", MAT_C_DOUBLE, MAT_T_DOUBLE, 2, dims.data(), user_clk_offset.data(), 0);
            Mat_VarWrite(matfp, matvar, MAT_COMPRESSION_ZLIB);  // or MAT_COMPRESSION_NONE
            Mat_VarFree(matvar);

            matvar = Mat_VarCreate("pos_x", MAT_C_DOUBLE, MAT_T_DOUBLE, 2, dims.data(), pos_x.data(), 0);
            Mat_VarWrite(matfp, matvar, MAT_COMPRESSION_ZLIB);  // or MAT_COMPRESSION_NONE
            Mat_VarFree(matvar);

            matvar = Mat_VarCreate("pos_y", MAT_C_DOUBLE, MAT_T_DOUBLE, 2, dims.data(), pos_y.data(), 0);
            Mat_VarWrite(matfp, matvar, MAT_COMPRESSION_ZLIB);  // or MAT_COMPRESSION_NONE
            Mat_VarFree(matvar);

            matvar = Mat_VarCreate("pos_z", MAT_C_DOUBLE, MAT_T_DOUBLE, 2, dims.data(), pos_z.data(), 0);
            Mat_VarWrite(matfp, matvar, MAT_COMPRESSION_ZLIB);  // or MAT_COMPRESSION_NONE
            Mat_VarFree(matvar);

            matvar = Mat_VarCreate("vel_x", MAT_C_DOUBLE, MAT_T_DOUBLE, 2, dims.data(), vel_x.data(), 0);
            Mat_VarWrite(matfp, matvar, MAT_COMPRESSION_ZLIB);  // or MAT_COMPRESSION_NONE
            Mat_VarFree(matvar);

            matvar = Mat_VarCreate("vel_y", MAT_C_DOUBLE, MAT_T_DOUBLE, 2, dims.data(), vel_y.data(), 0);
            Mat_VarWrite(matfp, matvar, MAT_COMPRESSION_ZLIB);  // or MAT_COMPRESSION_NONE
            Mat_VarFree(matvar);

            matvar = Mat_VarCreate("vel_z", MAT_C_DOUBLE, MAT_T_DOUBLE, 2, dims.data(), vel_z.data(), 0);
            Mat_VarWrite(matfp, matvar, MAT_COMPRESSION_ZLIB);  // or MAT_COMPRESSION_NONE
            Mat_VarFree(matvar);

            matvar = Mat_VarCreate("cov_xx", MAT_C_DOUBLE, MAT_T_DOUBLE, 2, dims.data(), cov_xx.data(), 0);
            Mat_VarWrite(matfp, matvar, MAT_COMPRESSION_ZLIB);  // or MAT_COMPRESSION_NONE
            Mat_VarFree(matvar);

            matvar = Mat_VarCreate("cov_yy", MAT_C_DOUBLE, MAT_T_DOUBLE, 2, dims.data(), cov_yy.data(), 0);
            Mat_VarWrite(matfp, matvar, MAT_COMPRESSION_ZLIB);  // or MAT_COMPRESSION_NONE
            Mat_VarFree(matvar);

            matvar = Mat_VarCreate("cov_zz", MAT_C_DOUBLE, MAT_T_DOUBLE, 2, dims.data(), cov_zz.data(), 0);
            Mat_VarWrite(matfp, matvar, MAT_COMPRESSION_ZLIB);  // or MAT_COMPRESSION_NONE
            Mat_VarFree(matvar);

            matvar = Mat_VarCreate("cov_xy", MAT_C_DOUBLE, MAT_T_DOUBLE, 2, dims.data(), cov_xy.data(), 0);
            Mat_VarWrite(matfp, matvar, MAT_COMPRESSION_ZLIB);  // or MAT_COMPRESSION_NONE
            Mat_VarFree(matvar);

            matvar = Mat_VarCreate("cov_yz", MAT_C_DOUBLE, MAT_T_DOUBLE, 2, dims.data(), cov_yz.data(), 0);
            Mat_VarWrite(matfp, matvar, MAT_COMPRESSION_ZLIB);  // or MAT_COMPRESSION_NONE
            Mat_VarFree(matvar);

            matvar = Mat_VarCreate("cov_zx", MAT_C_DOUBLE, MAT_T_DOUBLE, 2, dims.data(), cov_zx.data(), 0);
            Mat_VarWrite(matfp, matvar, MAT_COMPRESSION_ZLIB);  // or MAT_COMPRESSION_NONE
            Mat_VarFree(matvar);

            matvar = Mat_VarCreate("latitude", MAT_C_DOUBLE, MAT_T_DOUBLE, 2, dims.data(), latitude.data(), 0);
            Mat_VarWrite(matfp, matvar, MAT_COMPRESSION_ZLIB);  // or MAT_COMPRESSION_NONE
            Mat_VarFree(matvar);

            matvar = Mat_VarCreate("longitude", MAT_C_DOUBLE, MAT_T_DOUBLE, 2, dims.data(), longitude.data(), 0);
            Mat_VarWrite(matfp, matvar, MAT_COMPRESSION_ZLIB);  // or MAT_COMPRESSION_NONE
            Mat_VarFree(matvar);

            matvar = Mat_VarCreate("height", MAT_C_DOUBLE, MAT_T_DOUBLE, 2, dims.data(), height.data(), 0);
            Mat_VarWrite(matfp, matvar, MAT_COMPRESSION_ZLIB);  // or MAT_COMPRESSION_NONE
            Mat_VarFree(matvar);

            matvar = Mat_VarCreate("valid_sats", MAT_C_UINT8, MAT_T_UINT8, 2, dims.data(), valid_sats.data(), 0);
            Mat_VarWrite(matfp, matvar, MAT_COMPRESSION_ZLIB);  // or MAT_COMPRESSION_NONE
            Mat_VarFree(matvar);

            matvar = Mat_VarCreate("solution_status", MAT_C_UINT8, MAT_T_UINT8, 2, dims.data(), solution_status.data(), 0);
            Mat_VarWrite(matfp, matvar, MAT_COMPRESSION_ZLIB);  // or MAT_COMPRESSION_NONE
            Mat_VarFree(matvar);

            matvar = Mat_VarCreate("solution_type", MAT_C_UINT8, MAT_T_UINT8, 2, dims.data(), solution_type.data(), 0);
            Mat_VarWrite(matfp, matvar, MAT_COMPRESSION_ZLIB);  // or MAT_COMPRESSION_NONE
            Mat_VarFree(matvar);

            matvar = Mat_VarCreate("AR_ratio_factor", MAT_C_SINGLE, MAT_T_SINGLE, 2, dims.data(), AR_ratio_factor.data(), 0);
            Mat_VarWrite(matfp, matvar, MAT_COMPRESSION_ZLIB);  // or MAT_COMPRESSION_NONE
            Mat_VarFree(matvar);

            matvar = Mat_VarCreate("AR_ratio_threshold", MAT_C_SINGLE, MAT_T_SINGLE, 2, dims.data(), AR_ratio_threshold.data(), 0);
            Mat_VarWrite(matfp, matvar, MAT_COMPRESSION_ZLIB);  // or MAT_COMPRESSION_NONE
            Mat_VarFree(matvar);

            matvar = Mat_VarCreate("gdop", MAT_C_DOUBLE, MAT_T_DOUBLE, 2, dims.data(), gdop.data(), 0);
            Mat_VarWrite(matfp, matvar, MAT_COMPRESSION_ZLIB);  // or MAT_COMPRESSION_NONE
            Mat_VarFree(matvar);

            matvar = Mat_VarCreate("pdop", MAT_C_DOUBLE, MAT_T_DOUBLE, 2, dims.data(), pdop.data(), 0);
            Mat_VarWrite(matfp, matvar, MAT_COMPRESSION_ZLIB);  // or MAT_COMPRESSION_NONE
            Mat_VarFree(matvar);

            matvar = Mat_VarCreate("hdop", MAT_C_DOUBLE, MAT_T_DOUBLE, 2, dims.data(), hdop.data(), 0);
            Mat_VarWrite(matfp, matvar, MAT_COMPRESSION_ZLIB);  // or MAT_COMPRESSION_NONE
            Mat_VarFree(matvar);

            matvar = Mat_VarCreate("vdop", MAT_C_DOUBLE, MAT_T_DOUBLE, 2, dims.data(), vdop.data(), 0);
            Mat_VarWrite(matfp, matvar, MAT_COMPRESSION_ZLIB);  // or MAT_COMPRESSION_NONE
            Mat_VarFree(matvar);
        }

    Mat_Close(matfp);
    return true;
}


double Rtklib_Solver::get_gdop() const
{
    return d_dop[0];
}


double Rtklib_Solver::get_pdop() const
{
    return d_dop[1];
}


double Rtklib_Solver::get_hdop() const
{
    return d_dop[2];
}


double Rtklib_Solver::get_vdop() const
{
    return d_dop[3];
}


Monitor_Pvt Rtklib_Solver::get_monitor_pvt() const
{
    return d_monitor_pvt;
}


bool Rtklib_Solver::get_PVT(const std::map<int, Gnss_Synchro> &gnss_observables_map, bool flag_averaging)
{
    std::map<int, Gnss_Synchro>::const_iterator gnss_observables_iter;
    std::map<int, Galileo_Ephemeris>::const_iterator galileo_ephemeris_iter;
    std::map<int, Gps_Ephemeris>::const_iterator gps_ephemeris_iter;
    std::map<int, Gps_CNAV_Ephemeris>::const_iterator gps_cnav_ephemeris_iter;
    std::map<int, Glonass_Gnav_Ephemeris>::const_iterator glonass_gnav_ephemeris_iter;
    std::map<int, Beidou_Dnav_Ephemeris>::const_iterator beidou_ephemeris_iter;

    const Glonass_Gnav_Utc_Model gnav_utc = this->glonass_gnav_utc_model;

    this->set_averaging_flag(flag_averaging);

    // ********************************************************************************
    // ****** PREPARE THE DATA (SV EPHEMERIS AND OBSERVATIONS) ************************
    // ********************************************************************************
    int valid_obs = 0;      // valid observations counter
    int glo_valid_obs = 0;  // GLONASS L1/L2 valid observations counter

    d_obs_data.fill({});
    std::vector<eph_t> eph_data(MAXOBS);
    std::vector<geph_t> geph_data(MAXOBS);

    // Workaround for NAV/CNAV clash problem
    bool gps_dual_band = false;
    bool band1 = false;
    bool band2 = false;
<<<<<<< HEAD
    bool gal_e5_is_e5b = false;
    bool gal_e6 = false;
=======

>>>>>>> 56d44335
    for (gnss_observables_iter = gnss_observables_map.cbegin();
         gnss_observables_iter != gnss_observables_map.cend();
         ++gnss_observables_iter)
        {
            switch (gnss_observables_iter->second.System)
                {
                case 'G':
                    {
                        const std::string sig_(gnss_observables_iter->second.Signal);
                        if (sig_ == "1C")
                            {
                                band1 = true;
                            }
                        if (sig_ == "2S")
                            {
                                band2 = true;
                            }
                    }
                    break;
                default:
                    {
                    }
                }
        }
    if (band1 == true and band2 == true)
        {
            gps_dual_band = true;
        }

    for (gnss_observables_iter = gnss_observables_map.cbegin();
         gnss_observables_iter != gnss_observables_map.cend();
         ++gnss_observables_iter)  // CHECK INCONSISTENCY when combining GLONASS + other system
        {
            switch (gnss_observables_iter->second.System)
                {
                case 'E':
                    {
                        const std::string sig_(gnss_observables_iter->second.Signal);
                        // Galileo E1
                        if (sig_ == "1B")
                            {
                                // 1 Gal - find the ephemeris for the current GALILEO SV observation. The SV PRN ID is the map key
                                galileo_ephemeris_iter = galileo_ephemeris_map.find(gnss_observables_iter->second.PRN);
                                if (galileo_ephemeris_iter != galileo_ephemeris_map.cend())
                                    {
                                        // convert ephemeris from GNSS-SDR class to RTKLIB structure
                                        eph_data[valid_obs] = eph_to_rtklib(galileo_ephemeris_iter->second);
                                        // convert observation from GNSS-SDR class to RTKLIB structure
                                        obsd_t newobs{};
                                        d_obs_data[valid_obs + glo_valid_obs] = insert_obs_to_rtklib(newobs,
                                            gnss_observables_iter->second,
                                            galileo_ephemeris_iter->second.WN,
                                            d_rtklib_band_index[sig_]);
                                        valid_obs++;
                                    }
                                else  // the ephemeris are not available for this SV
                                    {
                                        DLOG(INFO) << "No ephemeris data for SV " << gnss_observables_iter->second.PRN;
                                    }
                            }

                        // Galileo E5
                        if ((sig_ == "5X") || (sig_ == "7X"))
                            {
                                // 1 Gal - find the ephemeris for the current GALILEO SV observation. The SV PRN ID is the map key
                                galileo_ephemeris_iter = galileo_ephemeris_map.find(gnss_observables_iter->second.PRN);
                                if (galileo_ephemeris_iter != galileo_ephemeris_map.cend())
                                    {
                                        bool found_E1_obs = false;
                                        for (int i = 0; i < valid_obs; i++)
                                            {
                                                if (eph_data[i].sat == (static_cast<int>(gnss_observables_iter->second.PRN + NSATGPS + NSATGLO)))
                                                    {
                                                        d_obs_data[i + glo_valid_obs] = insert_obs_to_rtklib(d_obs_data[i + glo_valid_obs],
                                                            gnss_observables_iter->second,
                                                            galileo_ephemeris_iter->second.WN,
                                                            d_rtklib_band_index[sig_]);
                                                        found_E1_obs = true;
                                                        break;
                                                    }
                                            }
                                        if (!found_E1_obs)
                                            {
                                                // insert Galileo E5 obs as new obs and also insert its ephemeris
                                                // convert ephemeris from GNSS-SDR class to RTKLIB structure
                                                eph_data[valid_obs] = eph_to_rtklib(galileo_ephemeris_iter->second);
                                                // convert observation from GNSS-SDR class to RTKLIB structure
                                                const auto default_code_ = static_cast<unsigned char>(CODE_NONE);
                                                obsd_t newobs = {{0, 0}, '0', '0', {}, {},
                                                    {default_code_, default_code_, default_code_},
                                                    {}, {0.0, 0.0, 0.0}, {}};
                                                d_obs_data[valid_obs + glo_valid_obs] = insert_obs_to_rtklib(newobs,
                                                    gnss_observables_iter->second,
                                                    galileo_ephemeris_iter->second.WN,
                                                    d_rtklib_band_index[sig_]);
                                                valid_obs++;
                                            }
                                    }
                                else  // the ephemeris are not available for this SV
                                    {
                                        DLOG(INFO) << "No ephemeris data for SV " << gnss_observables_iter->second.PRN;
                                    }
                            }
                        if (sig_ == "E6")
                            {
                                galileo_ephemeris_iter = galileo_ephemeris_map.find(gnss_observables_iter->second.PRN);
                                if (galileo_ephemeris_iter != galileo_ephemeris_map.cend())
                                    {
                                        bool found_E1_obs = false;
                                        for (int i = 0; i < valid_obs; i++)
                                            {
                                                if (eph_data[i].sat == (static_cast<int>(gnss_observables_iter->second.PRN + NSATGPS + NSATGLO)))
                                                    {
                                                        d_obs_data[i + glo_valid_obs] = insert_obs_to_rtklib(d_obs_data[i + glo_valid_obs],
                                                            gnss_observables_iter->second,
                                                            galileo_ephemeris_iter->second.WN,
                                                            d_rtklib_band_index[sig_]);
                                                        found_E1_obs = true;
                                                        break;
                                                    }
                                            }
                                        if (!found_E1_obs)
                                            {
                                                // insert Galileo E6 obs as new obs and also insert its ephemeris
                                                // convert ephemeris from GNSS-SDR class to RTKLIB structure
                                                eph_data[valid_obs] = eph_to_rtklib(galileo_ephemeris_iter->second);
                                                // convert observation from GNSS-SDR class to RTKLIB structure
                                                const auto default_code_ = static_cast<unsigned char>(CODE_NONE);
                                                obsd_t newobs = {{0, 0}, '0', '0', {}, {},
                                                    {default_code_, default_code_, default_code_},
                                                    {}, {0.0, 0.0, 0.0}, {}};
                                                d_obs_data[valid_obs + glo_valid_obs] = insert_obs_to_rtklib(newobs,
                                                    gnss_observables_iter->second,
                                                    galileo_ephemeris_iter->second.WN,
                                                    d_rtklib_band_index[sig_]);
                                                valid_obs++;
                                            }
                                    }
                                else  // the ephemeris are not available for this SV
                                    {
                                        DLOG(INFO) << "No ephemeris data for SV " << gnss_observables_iter->second.PRN;
                                    }
                            }
                        if (sig_ == "E6")
                            {
                                gal_e6 = true;
                                galileo_ephemeris_iter = galileo_ephemeris_map.find(gnss_observables_iter->second.PRN);
                                if (galileo_ephemeris_iter != galileo_ephemeris_map.cend())
                                    {
                                        bool found_E1_obs = false;
                                        for (int i = 0; i < valid_obs; i++)
                                            {
                                                if (eph_data[i].sat == (static_cast<int>(gnss_observables_iter->second.PRN + NSATGPS + NSATGLO)))
                                                    {
                                                        d_obs_data[i + glo_valid_obs] = insert_obs_to_rtklib(d_obs_data[i + glo_valid_obs],
                                                            gnss_observables_iter->second,
                                                            galileo_ephemeris_iter->second.WN,
                                                            2);  // Band E6
                                                        found_E1_obs = true;
                                                        break;
                                                    }
                                            }
                                        if (!found_E1_obs)
                                            {
                                                // insert Galileo E6 obs as new obs and also insert its ephemeris
                                                // convert ephemeris from GNSS-SDR class to RTKLIB structure
                                                eph_data[valid_obs] = eph_to_rtklib(galileo_ephemeris_iter->second);
                                                // convert observation from GNSS-SDR class to RTKLIB structure
                                                const auto default_code_ = static_cast<unsigned char>(CODE_NONE);
                                                obsd_t newobs = {{0, 0}, '0', '0', {}, {},
                                                    {default_code_, default_code_, default_code_},
                                                    {}, {0.0, 0.0, 0.0}, {}};
                                                d_obs_data[valid_obs + glo_valid_obs] = insert_obs_to_rtklib(newobs,
                                                    gnss_observables_iter->second,
                                                    galileo_ephemeris_iter->second.WN,
                                                    2);  // Band E6
                                                // std::cout << "Week " << galileo_ephemeris_iter->second.WN << '\n';
                                                valid_obs++;
                                            }
                                    }
                                else  // the ephemeris are not available for this SV
                                    {
                                        DLOG(INFO) << "No ephemeris data for SV " << gnss_observables_iter->second.PRN;
                                    }
                            }
                        break;
                    }
                case 'G':
                    {
                        // GPS L1
                        // 1 GPS - find the ephemeris for the current GPS SV observation. The SV PRN ID is the map key
                        const std::string sig_(gnss_observables_iter->second.Signal);
                        if (sig_ == "1C")
                            {
                                gps_ephemeris_iter = gps_ephemeris_map.find(gnss_observables_iter->second.PRN);
                                if (gps_ephemeris_iter != gps_ephemeris_map.cend())
                                    {
                                        // convert ephemeris from GNSS-SDR class to RTKLIB structure
                                        eph_data[valid_obs] = eph_to_rtklib(gps_ephemeris_iter->second, this->is_pre_2009());
                                        // convert observation from GNSS-SDR class to RTKLIB structure
                                        obsd_t newobs{};
                                        d_obs_data[valid_obs + glo_valid_obs] = insert_obs_to_rtklib(newobs,
                                            gnss_observables_iter->second,
                                            gps_ephemeris_iter->second.WN,
                                            d_rtklib_band_index[sig_],
                                            this->is_pre_2009());
                                        valid_obs++;
                                    }
                                else  // the ephemeris are not available for this SV
                                    {
                                        DLOG(INFO) << "No ephemeris data for SV " << gnss_observables_iter->first;
                                    }
                            }
                        // GPS L2 (todo: solve NAV/CNAV clash)
                        if ((sig_ == "2S") and (gps_dual_band == false))
                            {
                                gps_cnav_ephemeris_iter = gps_cnav_ephemeris_map.find(gnss_observables_iter->second.PRN);
                                if (gps_cnav_ephemeris_iter != gps_cnav_ephemeris_map.cend())
                                    {
                                        // 1. Find the same satellite in GPS L1 band
                                        gps_ephemeris_iter = gps_ephemeris_map.find(gnss_observables_iter->second.PRN);
                                        if (gps_ephemeris_iter != gps_ephemeris_map.cend())
                                            {
                                                /* By the moment, GPS L2 observables are not used in pseudorange computations if GPS L1 is available
                                                // 2. If found, replace the existing GPS L1 ephemeris with the GPS L2 ephemeris
                                                // (more precise!), and attach the L2 observation to the L1 observation in RTKLIB structure
                                                for (int i = 0; i < valid_obs; i++)
                                                    {
                                                        if (eph_data[i].sat == static_cast<int>(gnss_observables_iter->second.PRN))
                                                            {
                                                                eph_data[i] = eph_to_rtklib(gps_cnav_ephemeris_iter->second);
                                                                d_obs_data[i + glo_valid_obs] = insert_obs_to_rtklib(d_obs_data[i + glo_valid_obs],
                                                                    gnss_observables_iter->second,
                                                                    eph_data[i].week,
                                                                    d_rtklib_band_index[sig_]);
                                                                break;
                                                            }
                                                    }
                                                */
                                            }
                                        else
                                            {
                                                // 3. If not found, insert the GPS L2 ephemeris and the observation
                                                // convert ephemeris from GNSS-SDR class to RTKLIB structure
                                                eph_data[valid_obs] = eph_to_rtklib(gps_cnav_ephemeris_iter->second);
                                                // convert observation from GNSS-SDR class to RTKLIB structure
                                                const auto default_code_ = static_cast<unsigned char>(CODE_NONE);
                                                obsd_t newobs = {{0, 0}, '0', '0', {}, {},
                                                    {default_code_, default_code_, default_code_},
                                                    {}, {0.0, 0.0, 0.0}, {}};
                                                d_obs_data[valid_obs + glo_valid_obs] = insert_obs_to_rtklib(newobs,
                                                    gnss_observables_iter->second,
                                                    gps_cnav_ephemeris_iter->second.WN,
                                                    d_rtklib_band_index[sig_]);
                                                valid_obs++;
                                            }
                                    }
                                else  // the ephemeris are not available for this SV
                                    {
                                        DLOG(INFO) << "No ephemeris data for SV " << gnss_observables_iter->second.PRN;
                                    }
                            }
                        // GPS L5
                        if (sig_ == "L5")
                            {
                                gps_cnav_ephemeris_iter = gps_cnav_ephemeris_map.find(gnss_observables_iter->second.PRN);
                                if (gps_cnav_ephemeris_iter != gps_cnav_ephemeris_map.cend())
                                    {
                                        // 1. Find the same satellite in GPS L1 band
                                        gps_ephemeris_iter = gps_ephemeris_map.find(gnss_observables_iter->second.PRN);
                                        if (gps_ephemeris_iter != gps_ephemeris_map.cend())
                                            {
                                                // 2. If found, replace the existing GPS L1 ephemeris with the GPS L5 ephemeris
                                                // (more precise!), and attach the L5 observation to the L1 observation in RTKLIB structure
                                                for (int i = 0; i < valid_obs; i++)
                                                    {
                                                        if (eph_data[i].sat == static_cast<int>(gnss_observables_iter->second.PRN))
                                                            {
                                                                eph_data[i] = eph_to_rtklib(gps_cnav_ephemeris_iter->second);
                                                                d_obs_data[i + glo_valid_obs] = insert_obs_to_rtklib(d_obs_data[i],
                                                                    gnss_observables_iter->second,
                                                                    gps_cnav_ephemeris_iter->second.WN,
                                                                    d_rtklib_band_index[sig_]);
                                                                break;
                                                            }
                                                    }
                                            }
                                        else
                                            {
                                                // 3. If not found, insert the GPS L5 ephemeris and the observation
                                                // convert ephemeris from GNSS-SDR class to RTKLIB structure
                                                eph_data[valid_obs] = eph_to_rtklib(gps_cnav_ephemeris_iter->second);
                                                // convert observation from GNSS-SDR class to RTKLIB structure
                                                const auto default_code_ = static_cast<unsigned char>(CODE_NONE);
                                                obsd_t newobs = {{0, 0}, '0', '0', {}, {},
                                                    {default_code_, default_code_, default_code_},
                                                    {}, {0.0, 0.0, 0.0}, {}};
                                                d_obs_data[valid_obs + glo_valid_obs] = insert_obs_to_rtklib(newobs,
                                                    gnss_observables_iter->second,
                                                    gps_cnav_ephemeris_iter->second.WN,
                                                    d_rtklib_band_index[sig_]);
                                                valid_obs++;
                                            }
                                    }
                                else  // the ephemeris are not available for this SV
                                    {
                                        DLOG(INFO) << "No ephemeris data for SV " << gnss_observables_iter->second.PRN;
                                    }
                            }
                        break;
                    }
                case 'R':  // TODO This should be using rtk lib nomenclature
                    {
                        const std::string sig_(gnss_observables_iter->second.Signal);
                        // GLONASS GNAV L1
                        if (sig_ == "1G")
                            {
                                // 1 Glo - find the ephemeris for the current GLONASS SV observation. The SV Slot Number (PRN ID) is the map key
                                glonass_gnav_ephemeris_iter = glonass_gnav_ephemeris_map.find(gnss_observables_iter->second.PRN);
                                if (glonass_gnav_ephemeris_iter != glonass_gnav_ephemeris_map.cend())
                                    {
                                        // convert ephemeris from GNSS-SDR class to RTKLIB structure
                                        geph_data[glo_valid_obs] = eph_to_rtklib(glonass_gnav_ephemeris_iter->second, gnav_utc);
                                        // convert observation from GNSS-SDR class to RTKLIB structure
                                        obsd_t newobs{};
                                        d_obs_data[valid_obs + glo_valid_obs] = insert_obs_to_rtklib(newobs,
                                            gnss_observables_iter->second,
                                            glonass_gnav_ephemeris_iter->second.d_WN,
                                            d_rtklib_band_index[sig_]);
                                        glo_valid_obs++;
                                    }
                                else  // the ephemeris are not available for this SV
                                    {
                                        DLOG(INFO) << "No ephemeris data for SV " << gnss_observables_iter->second.PRN;
                                    }
                            }
                        // GLONASS GNAV L2
                        if (sig_ == "2G")
                            {
                                // 1 GLONASS - find the ephemeris for the current GLONASS SV observation. The SV PRN ID is the map key
                                glonass_gnav_ephemeris_iter = glonass_gnav_ephemeris_map.find(gnss_observables_iter->second.PRN);
                                if (glonass_gnav_ephemeris_iter != glonass_gnav_ephemeris_map.cend())
                                    {
                                        bool found_L1_obs = false;
                                        for (int i = 0; i < glo_valid_obs; i++)
                                            {
                                                if (geph_data[i].sat == (static_cast<int>(gnss_observables_iter->second.PRN + NSATGPS)))
                                                    {
                                                        d_obs_data[i + valid_obs] = insert_obs_to_rtklib(d_obs_data[i + valid_obs],
                                                            gnss_observables_iter->second,
                                                            glonass_gnav_ephemeris_iter->second.d_WN,
                                                            d_rtklib_band_index[sig_]);
                                                        found_L1_obs = true;
                                                        break;
                                                    }
                                            }
                                        if (!found_L1_obs)
                                            {
                                                // insert GLONASS GNAV L2 obs as new obs and also insert its ephemeris
                                                // convert ephemeris from GNSS-SDR class to RTKLIB structure
                                                geph_data[glo_valid_obs] = eph_to_rtklib(glonass_gnav_ephemeris_iter->second, gnav_utc);
                                                // convert observation from GNSS-SDR class to RTKLIB structure
                                                obsd_t newobs{};
                                                d_obs_data[valid_obs + glo_valid_obs] = insert_obs_to_rtklib(newobs,
                                                    gnss_observables_iter->second,
                                                    glonass_gnav_ephemeris_iter->second.d_WN,
                                                    d_rtklib_band_index[sig_]);
                                                glo_valid_obs++;
                                            }
                                    }
                                else  // the ephemeris are not available for this SV
                                    {
                                        DLOG(INFO) << "No ephemeris data for SV " << gnss_observables_iter->second.PRN;
                                    }
                            }
                        break;
                    }
                case 'C':
                    {
                        // BEIDOU B1I
                        //  - find the ephemeris for the current BEIDOU SV observation. The SV PRN ID is the map key
                        const std::string sig_(gnss_observables_iter->second.Signal);
                        if (sig_ == "B1")
                            {
                                beidou_ephemeris_iter = beidou_dnav_ephemeris_map.find(gnss_observables_iter->second.PRN);
                                if (beidou_ephemeris_iter != beidou_dnav_ephemeris_map.cend())
                                    {
                                        // convert ephemeris from GNSS-SDR class to RTKLIB structure
                                        eph_data[valid_obs] = eph_to_rtklib(beidou_ephemeris_iter->second);
                                        // convert observation from GNSS-SDR class to RTKLIB structure
                                        obsd_t newobs{};
                                        d_obs_data[valid_obs + glo_valid_obs] = insert_obs_to_rtklib(newobs,
                                            gnss_observables_iter->second,
                                            beidou_ephemeris_iter->second.WN + BEIDOU_DNAV_BDT2GPST_WEEK_NUM_OFFSET,
                                            d_rtklib_band_index[sig_]);
                                        valid_obs++;
                                    }
                                else  // the ephemeris are not available for this SV
                                    {
                                        DLOG(INFO) << "No ephemeris data for SV " << gnss_observables_iter->first;
                                    }
                            }
                        // BeiDou B3
                        if (sig_ == "B3")
                            {
                                beidou_ephemeris_iter = beidou_dnav_ephemeris_map.find(gnss_observables_iter->second.PRN);
                                if (beidou_ephemeris_iter != beidou_dnav_ephemeris_map.cend())
                                    {
                                        bool found_B1I_obs = false;
                                        for (int i = 0; i < valid_obs; i++)
                                            {
                                                if (eph_data[i].sat == (static_cast<int>(gnss_observables_iter->second.PRN + NSATGPS + NSATGLO + NSATGAL + NSATQZS)))
                                                    {
                                                        d_obs_data[i + glo_valid_obs] = insert_obs_to_rtklib(d_obs_data[i + glo_valid_obs],
                                                            gnss_observables_iter->second,
                                                            beidou_ephemeris_iter->second.WN + BEIDOU_DNAV_BDT2GPST_WEEK_NUM_OFFSET,
                                                            d_rtklib_band_index[sig_]);
                                                        found_B1I_obs = true;
                                                        break;
                                                    }
                                            }
                                        if (!found_B1I_obs)
                                            {
                                                // insert BeiDou B3I obs as new obs and also insert its ephemeris
                                                // convert ephemeris from GNSS-SDR class to RTKLIB structure
                                                eph_data[valid_obs] = eph_to_rtklib(beidou_ephemeris_iter->second);
                                                // convert observation from GNSS-SDR class to RTKLIB structure
                                                const auto default_code_ = static_cast<unsigned char>(CODE_NONE);
                                                obsd_t newobs = {{0, 0}, '0', '0', {}, {},
                                                    {default_code_, default_code_, default_code_},
                                                    {}, {0.0, 0.0, 0.0}, {}};
                                                d_obs_data[valid_obs + glo_valid_obs] = insert_obs_to_rtklib(newobs,
                                                    gnss_observables_iter->second,
                                                    beidou_ephemeris_iter->second.WN + BEIDOU_DNAV_BDT2GPST_WEEK_NUM_OFFSET,
                                                    d_rtklib_band_index[sig_]);
                                                valid_obs++;
                                            }
                                    }
                                else  // the ephemeris are not available for this SV
                                    {
                                        DLOG(INFO) << "No ephemeris data for SV " << gnss_observables_iter->second.PRN;
                                    }
                            }
                        break;
                    }

                default:
                    DLOG(INFO) << "Hybrid observables: Unknown GNSS";
                    break;
                }
        }

    // **********************************************************************
    // ****** SOLVE PVT******************************************************
    // **********************************************************************

    this->set_valid_position(false);
    if ((valid_obs + glo_valid_obs) > 3)
        {
            int result = 0;
            nav_t nav_data{};
            nav_data.eph = eph_data.data();
            nav_data.geph = geph_data.data();
            nav_data.n = valid_obs;
            nav_data.ng = glo_valid_obs;
            if (gps_iono.valid)
                {
                    nav_data.ion_gps[0] = gps_iono.alpha0;
                    nav_data.ion_gps[1] = gps_iono.alpha1;
                    nav_data.ion_gps[2] = gps_iono.alpha2;
                    nav_data.ion_gps[3] = gps_iono.alpha3;
                    nav_data.ion_gps[4] = gps_iono.beta0;
                    nav_data.ion_gps[5] = gps_iono.beta1;
                    nav_data.ion_gps[6] = gps_iono.beta2;
                    nav_data.ion_gps[7] = gps_iono.beta3;
                }
            if (!(gps_iono.valid) and gps_cnav_iono.valid)
                {
                    nav_data.ion_gps[0] = gps_cnav_iono.alpha0;
                    nav_data.ion_gps[1] = gps_cnav_iono.alpha1;
                    nav_data.ion_gps[2] = gps_cnav_iono.alpha2;
                    nav_data.ion_gps[3] = gps_cnav_iono.alpha3;
                    nav_data.ion_gps[4] = gps_cnav_iono.beta0;
                    nav_data.ion_gps[5] = gps_cnav_iono.beta1;
                    nav_data.ion_gps[6] = gps_cnav_iono.beta2;
                    nav_data.ion_gps[7] = gps_cnav_iono.beta3;
                }
            if (galileo_iono.ai0 != 0.0)
                {
                    nav_data.ion_gal[0] = galileo_iono.ai0;
                    nav_data.ion_gal[1] = galileo_iono.ai1;
                    nav_data.ion_gal[2] = galileo_iono.ai2;
                    nav_data.ion_gal[3] = 0.0;
                }
            if (beidou_dnav_iono.valid)
                {
                    nav_data.ion_cmp[0] = beidou_dnav_iono.alpha0;
                    nav_data.ion_cmp[1] = beidou_dnav_iono.alpha1;
                    nav_data.ion_cmp[2] = beidou_dnav_iono.alpha2;
                    nav_data.ion_cmp[3] = beidou_dnav_iono.alpha3;
                    nav_data.ion_cmp[4] = beidou_dnav_iono.beta0;
                    nav_data.ion_cmp[5] = beidou_dnav_iono.beta0;
                    nav_data.ion_cmp[6] = beidou_dnav_iono.beta0;
                    nav_data.ion_cmp[7] = beidou_dnav_iono.beta3;
                }
            if (gps_utc_model.valid)
                {
                    nav_data.utc_gps[0] = gps_utc_model.A0;
                    nav_data.utc_gps[1] = gps_utc_model.A1;
                    nav_data.utc_gps[2] = gps_utc_model.tot;
                    nav_data.utc_gps[3] = gps_utc_model.WN_T;
                    nav_data.leaps = gps_utc_model.DeltaT_LS;
                }
            if (!(gps_utc_model.valid) and gps_cnav_utc_model.valid)
                {
                    nav_data.utc_gps[0] = gps_cnav_utc_model.A0;
                    nav_data.utc_gps[1] = gps_cnav_utc_model.A1;
                    nav_data.utc_gps[2] = gps_cnav_utc_model.tot;
                    nav_data.utc_gps[3] = gps_cnav_utc_model.WN_T;
                    nav_data.leaps = gps_cnav_utc_model.DeltaT_LS;
                }
            if (glonass_gnav_utc_model.valid)
                {
                    nav_data.utc_glo[0] = glonass_gnav_utc_model.d_tau_c;  // ??
                    nav_data.utc_glo[1] = 0.0;                             // ??
                    nav_data.utc_glo[2] = 0.0;                             // ??
                    nav_data.utc_glo[3] = 0.0;                             // ??
                }
            if (galileo_utc_model.A0 != 0.0)
                {
                    nav_data.utc_gal[0] = galileo_utc_model.A0;
                    nav_data.utc_gal[1] = galileo_utc_model.A1;
                    nav_data.utc_gal[2] = galileo_utc_model.tot;
                    nav_data.utc_gal[3] = galileo_utc_model.WNot;
                    nav_data.leaps = galileo_utc_model.Delta_tLS;
                }
            if (beidou_dnav_utc_model.valid)
                {
                    nav_data.utc_cmp[0] = beidou_dnav_utc_model.A0_UTC;
                    nav_data.utc_cmp[1] = beidou_dnav_utc_model.A1_UTC;
                    nav_data.utc_cmp[2] = 0.0;  // ??
                    nav_data.utc_cmp[3] = 0.0;  // ??
                    nav_data.leaps = beidou_dnav_utc_model.DeltaT_LS;
                }

            /* update carrier wave length using native function call in RTKlib */
            for (int i = 0; i < MAXSAT; i++)
                {
                    for (int j = 0; j < NFREQ; j++)
                        {
<<<<<<< HEAD
                            if (j == 2 && gal_e6)
                                {
                                    // frq = 3 corresponds to E6 in that function
                                    nav_data.lam[i][j] = satwavelen(i + 1, 3, &nav_data);
                                }
                            if (j == 2 && gal_e5_is_e5b)
                                {
                                    // frq = 4 corresponds to E5B in that function
                                    nav_data.lam[i][j] = satwavelen(i + 1, 4, &nav_data);
                                }
                            else
                                {
                                    nav_data.lam[i][j] = satwavelen(i + 1, j, &nav_data);
                                }
=======
                            nav_data.lam[i][j] = satwavelen(i + 1, d_rtklib_freq_index[j], &nav_data);
>>>>>>> 56d44335
                        }
                }

            result = rtkpos(&d_rtk, d_obs_data.data(), valid_obs + glo_valid_obs, &nav_data);

            if (result == 0)
                {
                    LOG(INFO) << "RTKLIB rtkpos error: " << d_rtk.errbuf;
                    d_rtk.neb = 0;                 // clear error buffer to avoid repeating the error message
                    this->set_time_offset_s(0.0);  // reset rx time estimation
                    this->set_num_valid_observations(0);
                }
            else
                {
                    this->set_num_valid_observations(d_rtk.sol.ns);  // record the number of valid satellites used by the PVT solver
                    pvt_sol = d_rtk.sol;
                    // DOP computation
                    unsigned int used_sats = 0;
                    for (unsigned int i = 0; i < MAXSAT; i++)
                        {
                            pvt_ssat[i] = d_rtk.ssat[i];
                            if (d_rtk.ssat[i].vs == 1)
                                {
                                    used_sats++;
                                }
                        }

                    std::vector<double> azel(used_sats * 2);
                    int index_aux = 0;
                    for (auto &i : d_rtk.ssat)
                        {
                            if (i.vs == 1)
                                {
                                    azel[2 * index_aux] = i.azel[0];
                                    azel[2 * index_aux + 1] = i.azel[1];
                                    index_aux++;
                                }
                        }

                    if (index_aux > 0)
                        {
                            dops(index_aux, azel.data(), 0.0, d_dop.data());
                        }
                    this->set_valid_position(true);
                    std::array<double, 4> rx_position_and_time{};
                    rx_position_and_time[0] = pvt_sol.rr[0];  // [m]
                    rx_position_and_time[1] = pvt_sol.rr[1];  // [m]
                    rx_position_and_time[2] = pvt_sol.rr[2];  // [m]
                    // todo: fix this ambiguity in the RTKLIB units in receiver clock offset!
                    if (d_rtk.opt.mode == PMODE_SINGLE)
                        {
                            // if the RTKLIB solver is set to SINGLE, the dtr is already expressed in [s]
                            // add also the clock offset from gps to galileo (pvt_sol.dtr[2])
                            rx_position_and_time[3] = pvt_sol.dtr[0] + pvt_sol.dtr[2];
                        }
                    else
                        {
                            // the receiver clock offset is expressed in [meters], so we convert it into [s]
                            // add also the clock offset from gps to galileo (pvt_sol.dtr[2])
                            rx_position_and_time[3] = pvt_sol.dtr[2] + pvt_sol.dtr[0] / SPEED_OF_LIGHT_M_S;
                        }
                    this->set_rx_pos({rx_position_and_time[0], rx_position_and_time[1], rx_position_and_time[2]});  // save ECEF position for the next iteration

                    // compute Ground speed and COG
                    double ground_speed_ms = 0.0;
                    std::array<double, 3> pos{};
                    std::array<double, 3> enuv{};
                    ecef2pos(pvt_sol.rr, pos.data());
                    ecef2enu(pos.data(), &pvt_sol.rr[3], enuv.data());
                    this->set_speed_over_ground(norm_rtk(enuv.data(), 2));
                    double new_cog;
                    if (ground_speed_ms >= 1.0)
                        {
                            new_cog = atan2(enuv[0], enuv[1]) * R2D;
                            if (new_cog < 0.0)
                                {
                                    new_cog += 360.0;
                                }
                            this->set_course_over_ground(new_cog);
                        }

                    this->set_time_offset_s(rx_position_and_time[3]);

                    DLOG(INFO) << "RTKLIB Position at RX TOW = " << gnss_observables_map.cbegin()->second.RX_time
                               << " in ECEF (X,Y,Z,t[meters]) = " << rx_position_and_time[0] << ", " << rx_position_and_time[1] << ", " << rx_position_and_time[2] << ", " << rx_position_and_time[3];

                    // gtime_t rtklib_utc_time = gpst2utc(pvt_sol.time); // Corrected RX Time (Non integer multiply of 1 ms of granularity)
                    // Uncorrected RX Time (integer multiply of 1 ms and the same observables time reported in RTCM and RINEX)
                    const gtime_t rtklib_time = timeadd(pvt_sol.time, rx_position_and_time[3]);  // uncorrected rx time
                    const gtime_t rtklib_utc_time = gpst2utc(rtklib_time);
                    boost::posix_time::ptime p_time = boost::posix_time::from_time_t(rtklib_utc_time.time);
                    p_time += boost::posix_time::microseconds(static_cast<long>(round(rtklib_utc_time.sec * 1e6)));  // NOLINT(google-runtime-int)

                    this->set_position_UTC_time(p_time);

                    DLOG(INFO) << "RTKLIB Position at " << boost::posix_time::to_simple_string(p_time)
                               << " is Lat = " << this->get_latitude() << " [deg], Long = " << this->get_longitude()
                               << " [deg], Height= " << this->get_height() << " [m]"
                               << " RX time offset= " << this->get_time_offset_s() << " [s]";

                    // ######## PVT MONITOR #########
                    // TOW
                    d_monitor_pvt.TOW_at_current_symbol_ms = gnss_observables_map.cbegin()->second.TOW_at_current_symbol_ms;
                    // WEEK
                    d_monitor_pvt.week = adjgpsweek(nav_data.eph[0].week, this->is_pre_2009());
                    // PVT GPS time
                    d_monitor_pvt.RX_time = gnss_observables_map.cbegin()->second.RX_time;
                    // User clock offset [s]
                    d_monitor_pvt.user_clk_offset = rx_position_and_time[3];

                    // ECEF POS X,Y,X [m] + ECEF VEL X,Y,X [m/s] (6 x double)
                    d_monitor_pvt.pos_x = pvt_sol.rr[0];
                    d_monitor_pvt.pos_y = pvt_sol.rr[1];
                    d_monitor_pvt.pos_z = pvt_sol.rr[2];
                    d_monitor_pvt.vel_x = pvt_sol.rr[3];
                    d_monitor_pvt.vel_y = pvt_sol.rr[4];
                    d_monitor_pvt.vel_z = pvt_sol.rr[5];

                    // position variance/covariance (m^2) {c_xx,c_yy,c_zz,c_xy,c_yz,c_zx} (6 x double)
                    d_monitor_pvt.cov_xx = pvt_sol.qr[0];
                    d_monitor_pvt.cov_yy = pvt_sol.qr[1];
                    d_monitor_pvt.cov_zz = pvt_sol.qr[2];
                    d_monitor_pvt.cov_xy = pvt_sol.qr[3];
                    d_monitor_pvt.cov_yz = pvt_sol.qr[4];
                    d_monitor_pvt.cov_zx = pvt_sol.qr[5];

                    // GEO user position Latitude [deg]
                    d_monitor_pvt.latitude = this->get_latitude();
                    // GEO user position Longitude [deg]
                    d_monitor_pvt.longitude = this->get_longitude();
                    // GEO user position Height [m]
                    d_monitor_pvt.height = this->get_height();

                    // NUMBER OF VALID SATS
                    d_monitor_pvt.valid_sats = pvt_sol.ns;
                    // RTKLIB solution status
                    d_monitor_pvt.solution_status = pvt_sol.stat;
                    // RTKLIB solution type (0:xyz-ecef,1:enu-baseline)
                    d_monitor_pvt.solution_type = pvt_sol.type;
                    // AR ratio factor for validation
                    d_monitor_pvt.AR_ratio_factor = pvt_sol.ratio;
                    // AR ratio threshold for validation
                    d_monitor_pvt.AR_ratio_threshold = pvt_sol.thres;

                    // GDOP / PDOP/ HDOP/ VDOP
                    d_monitor_pvt.gdop = d_dop[0];
                    d_monitor_pvt.pdop = d_dop[1];
                    d_monitor_pvt.hdop = d_dop[2];
                    d_monitor_pvt.vdop = d_dop[3];

                    this->set_rx_vel({enuv[0], enuv[1], enuv[2]});

                    const double clock_drift_ppm = pvt_sol.dtr[5] / SPEED_OF_LIGHT_M_S * 1e6;

                    this->set_clock_drift_ppm(clock_drift_ppm);
                    // User clock drift [ppm]
                    d_monitor_pvt.user_clk_drift_ppm = clock_drift_ppm;

                    // ######## LOG FILE #########
                    if (d_flag_dump_enabled == true)
                        {
                            // MULTIPLEXED FILE RECORDING - Record results to file
                            try
                                {
                                    double tmp_double;
                                    uint32_t tmp_uint32;
                                    // TOW
                                    tmp_uint32 = gnss_observables_map.cbegin()->second.TOW_at_current_symbol_ms;
                                    d_dump_file.write(reinterpret_cast<char *>(&tmp_uint32), sizeof(uint32_t));
                                    // WEEK
                                    tmp_uint32 = adjgpsweek(nav_data.eph[0].week, this->is_pre_2009());
                                    d_dump_file.write(reinterpret_cast<char *>(&tmp_uint32), sizeof(uint32_t));
                                    // PVT GPS time
                                    tmp_double = gnss_observables_map.cbegin()->second.RX_time;
                                    d_dump_file.write(reinterpret_cast<char *>(&tmp_double), sizeof(double));
                                    // User clock offset [s]
                                    tmp_double = rx_position_and_time[3];
                                    d_dump_file.write(reinterpret_cast<char *>(&tmp_double), sizeof(double));

                                    // ECEF POS X,Y,X [m] + ECEF VEL X,Y,X [m/s] (6 x double)
                                    tmp_double = pvt_sol.rr[0];
                                    d_dump_file.write(reinterpret_cast<char *>(&tmp_double), sizeof(double));
                                    tmp_double = pvt_sol.rr[1];
                                    d_dump_file.write(reinterpret_cast<char *>(&tmp_double), sizeof(double));
                                    tmp_double = pvt_sol.rr[2];
                                    d_dump_file.write(reinterpret_cast<char *>(&tmp_double), sizeof(double));
                                    tmp_double = pvt_sol.rr[3];
                                    d_dump_file.write(reinterpret_cast<char *>(&tmp_double), sizeof(double));
                                    tmp_double = pvt_sol.rr[4];
                                    d_dump_file.write(reinterpret_cast<char *>(&tmp_double), sizeof(double));
                                    tmp_double = pvt_sol.rr[5];
                                    d_dump_file.write(reinterpret_cast<char *>(&tmp_double), sizeof(double));

                                    // position variance/covariance (m^2) {c_xx,c_yy,c_zz,c_xy,c_yz,c_zx} (6 x double)
                                    tmp_double = pvt_sol.qr[0];
                                    d_dump_file.write(reinterpret_cast<char *>(&tmp_double), sizeof(double));
                                    tmp_double = pvt_sol.qr[1];
                                    d_dump_file.write(reinterpret_cast<char *>(&tmp_double), sizeof(double));
                                    tmp_double = pvt_sol.qr[2];
                                    d_dump_file.write(reinterpret_cast<char *>(&tmp_double), sizeof(double));
                                    tmp_double = pvt_sol.qr[3];
                                    d_dump_file.write(reinterpret_cast<char *>(&tmp_double), sizeof(double));
                                    tmp_double = pvt_sol.qr[4];
                                    d_dump_file.write(reinterpret_cast<char *>(&tmp_double), sizeof(double));
                                    tmp_double = pvt_sol.qr[5];
                                    d_dump_file.write(reinterpret_cast<char *>(&tmp_double), sizeof(double));

                                    // GEO user position Latitude [deg]
                                    tmp_double = this->get_latitude();
                                    d_dump_file.write(reinterpret_cast<char *>(&tmp_double), sizeof(double));
                                    // GEO user position Longitude [deg]
                                    tmp_double = this->get_longitude();
                                    d_dump_file.write(reinterpret_cast<char *>(&tmp_double), sizeof(double));
                                    // GEO user position Height [m]
                                    tmp_double = this->get_height();
                                    d_dump_file.write(reinterpret_cast<char *>(&tmp_double), sizeof(double));

                                    // NUMBER OF VALID SATS
                                    d_dump_file.write(reinterpret_cast<char *>(&pvt_sol.ns), sizeof(uint8_t));
                                    // RTKLIB solution status
                                    d_dump_file.write(reinterpret_cast<char *>(&pvt_sol.stat), sizeof(uint8_t));
                                    // RTKLIB solution type (0:xyz-ecef,1:enu-baseline)
                                    d_dump_file.write(reinterpret_cast<char *>(&pvt_sol.type), sizeof(uint8_t));
                                    // AR ratio factor for validation
                                    d_dump_file.write(reinterpret_cast<char *>(&pvt_sol.ratio), sizeof(float));
                                    // AR ratio threshold for validation
                                    d_dump_file.write(reinterpret_cast<char *>(&pvt_sol.thres), sizeof(float));

                                    // GDOP / PDOP / HDOP / VDOP
                                    d_dump_file.write(reinterpret_cast<char *>(&d_dop[0]), sizeof(double));
                                    d_dump_file.write(reinterpret_cast<char *>(&d_dop[1]), sizeof(double));
                                    d_dump_file.write(reinterpret_cast<char *>(&d_dop[2]), sizeof(double));
                                    d_dump_file.write(reinterpret_cast<char *>(&d_dop[3]), sizeof(double));
                                }
                            catch (const std::ifstream::failure &e)
                                {
                                    LOG(WARNING) << "Exception writing RTKLIB dump file " << e.what();
                                }
                        }
                }
        }
    return this->is_valid_position();
}<|MERGE_RESOLUTION|>--- conflicted
+++ resolved
@@ -491,12 +491,7 @@
     bool gps_dual_band = false;
     bool band1 = false;
     bool band2 = false;
-<<<<<<< HEAD
-    bool gal_e5_is_e5b = false;
-    bool gal_e6 = false;
-=======
-
->>>>>>> 56d44335
+
     for (gnss_observables_iter = gnss_observables_map.cbegin();
          gnss_observables_iter != gnss_observables_map.cend();
          ++gnss_observables_iter)
@@ -642,7 +637,6 @@
                             }
                         if (sig_ == "E6")
                             {
-                                gal_e6 = true;
                                 galileo_ephemeris_iter = galileo_ephemeris_map.find(gnss_observables_iter->second.PRN);
                                 if (galileo_ephemeris_iter != galileo_ephemeris_map.cend())
                                     {
@@ -1047,24 +1041,7 @@
                 {
                     for (int j = 0; j < NFREQ; j++)
                         {
-<<<<<<< HEAD
-                            if (j == 2 && gal_e6)
-                                {
-                                    // frq = 3 corresponds to E6 in that function
-                                    nav_data.lam[i][j] = satwavelen(i + 1, 3, &nav_data);
-                                }
-                            if (j == 2 && gal_e5_is_e5b)
-                                {
-                                    // frq = 4 corresponds to E5B in that function
-                                    nav_data.lam[i][j] = satwavelen(i + 1, 4, &nav_data);
-                                }
-                            else
-                                {
-                                    nav_data.lam[i][j] = satwavelen(i + 1, j, &nav_data);
-                                }
-=======
                             nav_data.lam[i][j] = satwavelen(i + 1, d_rtklib_freq_index[j], &nav_data);
->>>>>>> 56d44335
                         }
                 }
 
