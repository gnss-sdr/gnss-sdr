/*!
 * \file rtklib_solver.cc
 * \brief PVT solver based on rtklib library functions adapted to the GNSS-SDR
 *  data flow and structures
 * \authors <ul>
 *          <li> 2017-2019, Javier Arribas
 *          <li> 2017-2023, Carles Fernandez
 *          <li> 2007-2013, T. Takasu
 *          </ul>
 *
 * This is a derived work from RTKLIB http://www.rtklib.com/
 * The original source code at https://github.com/tomojitakasu/RTKLIB is
 * released under the BSD 2-clause license with an additional exclusive clause
 * that does not apply here. This additional clause is reproduced below:
 *
 * " The software package includes some companion executive binaries or shared
 * libraries necessary to execute APs on Windows. These licenses succeed to the
 * original ones of these software. "
 *
 * Neither the executive binaries nor the shared libraries are required by, used
 * or included in GNSS-SDR.
 *
 * -----------------------------------------------------------------------------
 * Copyright (C) 2007-2013, T. Takasu
 * Copyright (C) 2017-2019, Javier Arribas
 * Copyright (C) 2017-2023, Carles Fernandez
 * All rights reserved.
 *
 * SPDX-License-Identifier: BSD-2-Clause
 *
 * -----------------------------------------------------------------------*/

#include "rtklib_solver.h"
#include "Beidou_DNAV.h"
#include "gnss_sdr_filesystem.h"
#include "rtklib_rtkpos.h"
#include "rtklib_solution.h"
#include <glog/logging.h>
#include <matio.h>
#include <algorithm>
#include <cmath>
#include <exception>
#include <utility>
#include <vector>


Rtklib_Solver::Rtklib_Solver(const rtk_t &rtk,
    const std::string &dump_filename,
    uint32_t type_of_rx,
    bool flag_dump_to_file,
    bool flag_dump_to_mat,
    Pvt_Conf conf) : d_dump_filename(dump_filename),
                     d_rtk(rtk),
                     d_conf(std::move(conf)),
                     d_type_of_rx(type_of_rx),
                     d_flag_dump_enabled(flag_dump_to_file),
                     d_flag_dump_mat_enabled(flag_dump_to_mat)
{
    // see freq index at src/algorithms/libs/rtklib/rtklib_rtkcmn.cc
    // function: satwavelen
    d_rtklib_freq_index[0] = 0;
    d_rtklib_freq_index[1] = 1;
    d_rtklib_freq_index[2] = 2;

    d_rtklib_band_index["1G"] = 0;
    d_rtklib_band_index["1C"] = 0;
    d_rtklib_band_index["1B"] = 0;
    d_rtklib_band_index["B1"] = 0;
    d_rtklib_band_index["B3"] = 2;
    d_rtklib_band_index["2G"] = 1;
    d_rtklib_band_index["2S"] = 1;
    d_rtklib_band_index["7X"] = 2;
    d_rtklib_band_index["5X"] = 2;
    d_rtklib_band_index["L5"] = 2;
    d_rtklib_band_index["E6"] = 0;

    switch (d_type_of_rx)
        {
        case 6:  // E5b only
            d_rtklib_freq_index[2] = 4;
            break;
        case 11:  // GPS L1 C/A + Galileo E5b
            d_rtklib_freq_index[2] = 4;
            break;
        case 15:  // Galileo E1B + Galileo E5b
            d_rtklib_freq_index[2] = 4;
            break;
        case 18:  // GPS L2C + Galileo E5b
            d_rtklib_freq_index[2] = 4;
            break;
        case 19:  // Galileo E5a + Galileo E5b
            d_rtklib_band_index["5X"] = 0;
            d_rtklib_freq_index[0] = 2;
            d_rtklib_freq_index[2] = 4;
            break;
        case 20:  // GPS L5 + Galileo E5b
            d_rtklib_band_index["L5"] = 0;
            d_rtklib_freq_index[0] = 2;
            d_rtklib_freq_index[2] = 4;
            break;
        case 100:  // E6B only
            d_rtklib_freq_index[0] = 3;
            break;
        case 101:  // E1 + E6B
            d_rtklib_band_index["E6"] = 1;
            d_rtklib_freq_index[1] = 3;
            break;
        case 102:  // E5a + E6B
            d_rtklib_band_index["E6"] = 1;
            d_rtklib_freq_index[1] = 3;
            break;
        case 103:  // E5b + E6B
            d_rtklib_band_index["E6"] = 1;
            d_rtklib_freq_index[1] = 3;
            d_rtklib_freq_index[2] = 4;
            break;
        case 104:  // Galileo E1B + Galileo E5a + Galileo E6B
            d_rtklib_band_index["E6"] = 1;
            d_rtklib_freq_index[1] = 3;
            break;
        case 105:  // Galileo E1B + Galileo E5b + Galileo E6B
            d_rtklib_freq_index[2] = 4;
            d_rtklib_band_index["E6"] = 1;
            d_rtklib_freq_index[1] = 3;
            break;
        case 106:  // GPS L1 C/A + Galileo E1B + Galileo E6B
        case 107:  // GPS L1 C/A + Galileo E6B
            d_rtklib_band_index["E6"] = 1;
            d_rtklib_freq_index[1] = 3;
            break;
        }
    // auto empty_map = std::map < int, HAS_obs_corrections >> ();
    // d_has_obs_corr_map["L1 C/A"] = empty_map;

    // ############# ENABLE DATA FILE LOG #################
    if (d_flag_dump_enabled == true)
        {
            if (d_dump_file.is_open() == false)
                {
                    try
                        {
                            d_dump_file.exceptions(std::ofstream::failbit | std::ofstream::badbit);
                            d_dump_file.open(d_dump_filename.c_str(), std::ios::out | std::ios::binary);
                            LOG(INFO) << "PVT lib dump enabled Log file: " << d_dump_filename.c_str();
                        }
                    catch (const std::ofstream::failure &e)
                        {
                            LOG(WARNING) << "Exception opening RTKLIB dump file " << e.what();
                        }
                }
        }
}


Rtklib_Solver::~Rtklib_Solver()
{
    DLOG(INFO) << "Rtklib_Solver destructor called.";
    if (d_dump_file.is_open() == true)
        {
            const auto pos = d_dump_file.tellp();
            try
                {
                    d_dump_file.close();
                }
            catch (const std::exception &ex)
                {
                    LOG(WARNING) << "Exception in destructor closing the RTKLIB dump file " << ex.what();
                }
            if (pos == 0)
                {
                    errorlib::error_code ec;
                    if (!fs::remove(fs::path(d_dump_filename), ec))
                        {
                            std::cerr << "Problem removing temporary file " << d_dump_filename << '\n';
                        }
                    d_flag_dump_mat_enabled = false;
                }
        }
    if (d_flag_dump_mat_enabled)
        {
            try
                {
                    save_matfile();
                }
            catch (const std::exception &ex)
                {
                    LOG(WARNING) << "Exception in destructor saving the PVT .mat dump file " << ex.what();
                }
        }
}


bool Rtklib_Solver::save_matfile() const
{
    // READ DUMP FILE
    const std::string dump_filename = d_dump_filename;
    const int32_t number_of_double_vars = 21;
    const int32_t number_of_uint32_vars = 2;
    const int32_t number_of_uint8_vars = 3;
    const int32_t number_of_float_vars = 2;
    const int32_t epoch_size_bytes = sizeof(double) * number_of_double_vars +
                                     sizeof(uint32_t) * number_of_uint32_vars +
                                     sizeof(uint8_t) * number_of_uint8_vars +
                                     sizeof(float) * number_of_float_vars;
    std::ifstream dump_file;
    dump_file.exceptions(std::ifstream::failbit | std::ifstream::badbit);
    try
        {
            dump_file.open(dump_filename.c_str(), std::ios::binary | std::ios::ate);
        }
    catch (const std::ifstream::failure &e)
        {
            std::cerr << "Problem opening dump file:" << e.what() << '\n';
            return false;
        }
    // count number of epochs and rewind
    int64_t num_epoch = 0LL;
    if (dump_file.is_open())
        {
            std::cout << "Generating .mat file for " << dump_filename << '\n';
            const std::ifstream::pos_type size = dump_file.tellg();
            num_epoch = static_cast<int64_t>(size) / static_cast<int64_t>(epoch_size_bytes);
            dump_file.seekg(0, std::ios::beg);
        }
    else
        {
            return false;
        }

    auto TOW_at_current_symbol_ms = std::vector<uint32_t>(num_epoch);
    auto week = std::vector<uint32_t>(num_epoch);
    auto RX_time = std::vector<double>(num_epoch);
    auto user_clk_offset = std::vector<double>(num_epoch);
    auto pos_x = std::vector<double>(num_epoch);
    auto pos_y = std::vector<double>(num_epoch);
    auto pos_z = std::vector<double>(num_epoch);
    auto vel_x = std::vector<double>(num_epoch);
    auto vel_y = std::vector<double>(num_epoch);
    auto vel_z = std::vector<double>(num_epoch);
    auto cov_xx = std::vector<double>(num_epoch);
    auto cov_yy = std::vector<double>(num_epoch);
    auto cov_zz = std::vector<double>(num_epoch);
    auto cov_xy = std::vector<double>(num_epoch);
    auto cov_yz = std::vector<double>(num_epoch);
    auto cov_zx = std::vector<double>(num_epoch);
    auto latitude = std::vector<double>(num_epoch);
    auto longitude = std::vector<double>(num_epoch);
    auto height = std::vector<double>(num_epoch);
    auto valid_sats = std::vector<uint8_t>(num_epoch);
    auto solution_status = std::vector<uint8_t>(num_epoch);
    auto solution_type = std::vector<uint8_t>(num_epoch);
    auto AR_ratio_factor = std::vector<float>(num_epoch);
    auto AR_ratio_threshold = std::vector<float>(num_epoch);
    auto gdop = std::vector<double>(num_epoch);
    auto pdop = std::vector<double>(num_epoch);
    auto hdop = std::vector<double>(num_epoch);
    auto vdop = std::vector<double>(num_epoch);

    try
        {
            if (dump_file.is_open())
                {
                    for (int64_t i = 0; i < num_epoch; i++)
                        {
                            dump_file.read(reinterpret_cast<char *>(&TOW_at_current_symbol_ms[i]), sizeof(uint32_t));
                            dump_file.read(reinterpret_cast<char *>(&week[i]), sizeof(uint32_t));
                            dump_file.read(reinterpret_cast<char *>(&RX_time[i]), sizeof(double));
                            dump_file.read(reinterpret_cast<char *>(&user_clk_offset[i]), sizeof(double));
                            dump_file.read(reinterpret_cast<char *>(&pos_x[i]), sizeof(double));
                            dump_file.read(reinterpret_cast<char *>(&pos_y[i]), sizeof(double));
                            dump_file.read(reinterpret_cast<char *>(&pos_z[i]), sizeof(double));
                            dump_file.read(reinterpret_cast<char *>(&vel_x[i]), sizeof(double));
                            dump_file.read(reinterpret_cast<char *>(&vel_y[i]), sizeof(double));
                            dump_file.read(reinterpret_cast<char *>(&vel_z[i]), sizeof(double));
                            dump_file.read(reinterpret_cast<char *>(&cov_xx[i]), sizeof(double));
                            dump_file.read(reinterpret_cast<char *>(&cov_yy[i]), sizeof(double));
                            dump_file.read(reinterpret_cast<char *>(&cov_zz[i]), sizeof(double));
                            dump_file.read(reinterpret_cast<char *>(&cov_xy[i]), sizeof(double));
                            dump_file.read(reinterpret_cast<char *>(&cov_yz[i]), sizeof(double));
                            dump_file.read(reinterpret_cast<char *>(&cov_zx[i]), sizeof(double));
                            dump_file.read(reinterpret_cast<char *>(&latitude[i]), sizeof(double));
                            dump_file.read(reinterpret_cast<char *>(&longitude[i]), sizeof(double));
                            dump_file.read(reinterpret_cast<char *>(&height[i]), sizeof(double));
                            dump_file.read(reinterpret_cast<char *>(&valid_sats[i]), sizeof(uint8_t));
                            dump_file.read(reinterpret_cast<char *>(&solution_status[i]), sizeof(uint8_t));
                            dump_file.read(reinterpret_cast<char *>(&solution_type[i]), sizeof(uint8_t));
                            dump_file.read(reinterpret_cast<char *>(&AR_ratio_factor[i]), sizeof(float));
                            dump_file.read(reinterpret_cast<char *>(&AR_ratio_threshold[i]), sizeof(float));
                            dump_file.read(reinterpret_cast<char *>(&gdop[i]), sizeof(double));
                            dump_file.read(reinterpret_cast<char *>(&pdop[i]), sizeof(double));
                            dump_file.read(reinterpret_cast<char *>(&hdop[i]), sizeof(double));
                            dump_file.read(reinterpret_cast<char *>(&vdop[i]), sizeof(double));
                        }
                }
            dump_file.close();
        }
    catch (const std::ifstream::failure &e)
        {
            std::cerr << "Problem reading dump file:" << e.what() << '\n';
            return false;
        }

    // WRITE MAT FILE
    mat_t *matfp;
    matvar_t *matvar;
    std::string filename = dump_filename;
    filename.erase(filename.length() - 4, 4);
    filename.append(".mat");
    matfp = Mat_CreateVer(filename.c_str(), nullptr, MAT_FT_MAT73);
    if (reinterpret_cast<int64_t *>(matfp) != nullptr)
        {
            std::array<size_t, 2> dims{1, static_cast<size_t>(num_epoch)};
            matvar = Mat_VarCreate("TOW_at_current_symbol_ms", MAT_C_UINT32, MAT_T_UINT32, 2, dims.data(), TOW_at_current_symbol_ms.data(), 0);
            Mat_VarWrite(matfp, matvar, MAT_COMPRESSION_ZLIB);  // or MAT_COMPRESSION_NONE
            Mat_VarFree(matvar);

            matvar = Mat_VarCreate("week", MAT_C_UINT32, MAT_T_UINT32, 2, dims.data(), week.data(), 0);
            Mat_VarWrite(matfp, matvar, MAT_COMPRESSION_ZLIB);  // or MAT_COMPRESSION_NONE
            Mat_VarFree(matvar);

            matvar = Mat_VarCreate("RX_time", MAT_C_DOUBLE, MAT_T_DOUBLE, 2, dims.data(), RX_time.data(), 0);
            Mat_VarWrite(matfp, matvar, MAT_COMPRESSION_ZLIB);  // or MAT_COMPRESSION_NONE
            Mat_VarFree(matvar);

            matvar = Mat_VarCreate("user_clk_offset", MAT_C_DOUBLE, MAT_T_DOUBLE, 2, dims.data(), user_clk_offset.data(), 0);
            Mat_VarWrite(matfp, matvar, MAT_COMPRESSION_ZLIB);  // or MAT_COMPRESSION_NONE
            Mat_VarFree(matvar);

            matvar = Mat_VarCreate("pos_x", MAT_C_DOUBLE, MAT_T_DOUBLE, 2, dims.data(), pos_x.data(), 0);
            Mat_VarWrite(matfp, matvar, MAT_COMPRESSION_ZLIB);  // or MAT_COMPRESSION_NONE
            Mat_VarFree(matvar);

            matvar = Mat_VarCreate("pos_y", MAT_C_DOUBLE, MAT_T_DOUBLE, 2, dims.data(), pos_y.data(), 0);
            Mat_VarWrite(matfp, matvar, MAT_COMPRESSION_ZLIB);  // or MAT_COMPRESSION_NONE
            Mat_VarFree(matvar);

            matvar = Mat_VarCreate("pos_z", MAT_C_DOUBLE, MAT_T_DOUBLE, 2, dims.data(), pos_z.data(), 0);
            Mat_VarWrite(matfp, matvar, MAT_COMPRESSION_ZLIB);  // or MAT_COMPRESSION_NONE
            Mat_VarFree(matvar);

            matvar = Mat_VarCreate("vel_x", MAT_C_DOUBLE, MAT_T_DOUBLE, 2, dims.data(), vel_x.data(), 0);
            Mat_VarWrite(matfp, matvar, MAT_COMPRESSION_ZLIB);  // or MAT_COMPRESSION_NONE
            Mat_VarFree(matvar);

            matvar = Mat_VarCreate("vel_y", MAT_C_DOUBLE, MAT_T_DOUBLE, 2, dims.data(), vel_y.data(), 0);
            Mat_VarWrite(matfp, matvar, MAT_COMPRESSION_ZLIB);  // or MAT_COMPRESSION_NONE
            Mat_VarFree(matvar);

            matvar = Mat_VarCreate("vel_z", MAT_C_DOUBLE, MAT_T_DOUBLE, 2, dims.data(), vel_z.data(), 0);
            Mat_VarWrite(matfp, matvar, MAT_COMPRESSION_ZLIB);  // or MAT_COMPRESSION_NONE
            Mat_VarFree(matvar);

            matvar = Mat_VarCreate("cov_xx", MAT_C_DOUBLE, MAT_T_DOUBLE, 2, dims.data(), cov_xx.data(), 0);
            Mat_VarWrite(matfp, matvar, MAT_COMPRESSION_ZLIB);  // or MAT_COMPRESSION_NONE
            Mat_VarFree(matvar);

            matvar = Mat_VarCreate("cov_yy", MAT_C_DOUBLE, MAT_T_DOUBLE, 2, dims.data(), cov_yy.data(), 0);
            Mat_VarWrite(matfp, matvar, MAT_COMPRESSION_ZLIB);  // or MAT_COMPRESSION_NONE
            Mat_VarFree(matvar);

            matvar = Mat_VarCreate("cov_zz", MAT_C_DOUBLE, MAT_T_DOUBLE, 2, dims.data(), cov_zz.data(), 0);
            Mat_VarWrite(matfp, matvar, MAT_COMPRESSION_ZLIB);  // or MAT_COMPRESSION_NONE
            Mat_VarFree(matvar);

            matvar = Mat_VarCreate("cov_xy", MAT_C_DOUBLE, MAT_T_DOUBLE, 2, dims.data(), cov_xy.data(), 0);
            Mat_VarWrite(matfp, matvar, MAT_COMPRESSION_ZLIB);  // or MAT_COMPRESSION_NONE
            Mat_VarFree(matvar);

            matvar = Mat_VarCreate("cov_yz", MAT_C_DOUBLE, MAT_T_DOUBLE, 2, dims.data(), cov_yz.data(), 0);
            Mat_VarWrite(matfp, matvar, MAT_COMPRESSION_ZLIB);  // or MAT_COMPRESSION_NONE
            Mat_VarFree(matvar);

            matvar = Mat_VarCreate("cov_zx", MAT_C_DOUBLE, MAT_T_DOUBLE, 2, dims.data(), cov_zx.data(), 0);
            Mat_VarWrite(matfp, matvar, MAT_COMPRESSION_ZLIB);  // or MAT_COMPRESSION_NONE
            Mat_VarFree(matvar);

            matvar = Mat_VarCreate("latitude", MAT_C_DOUBLE, MAT_T_DOUBLE, 2, dims.data(), latitude.data(), 0);
            Mat_VarWrite(matfp, matvar, MAT_COMPRESSION_ZLIB);  // or MAT_COMPRESSION_NONE
            Mat_VarFree(matvar);

            matvar = Mat_VarCreate("longitude", MAT_C_DOUBLE, MAT_T_DOUBLE, 2, dims.data(), longitude.data(), 0);
            Mat_VarWrite(matfp, matvar, MAT_COMPRESSION_ZLIB);  // or MAT_COMPRESSION_NONE
            Mat_VarFree(matvar);

            matvar = Mat_VarCreate("height", MAT_C_DOUBLE, MAT_T_DOUBLE, 2, dims.data(), height.data(), 0);
            Mat_VarWrite(matfp, matvar, MAT_COMPRESSION_ZLIB);  // or MAT_COMPRESSION_NONE
            Mat_VarFree(matvar);

            matvar = Mat_VarCreate("valid_sats", MAT_C_UINT8, MAT_T_UINT8, 2, dims.data(), valid_sats.data(), 0);
            Mat_VarWrite(matfp, matvar, MAT_COMPRESSION_ZLIB);  // or MAT_COMPRESSION_NONE
            Mat_VarFree(matvar);

            matvar = Mat_VarCreate("solution_status", MAT_C_UINT8, MAT_T_UINT8, 2, dims.data(), solution_status.data(), 0);
            Mat_VarWrite(matfp, matvar, MAT_COMPRESSION_ZLIB);  // or MAT_COMPRESSION_NONE
            Mat_VarFree(matvar);

            matvar = Mat_VarCreate("solution_type", MAT_C_UINT8, MAT_T_UINT8, 2, dims.data(), solution_type.data(), 0);
            Mat_VarWrite(matfp, matvar, MAT_COMPRESSION_ZLIB);  // or MAT_COMPRESSION_NONE
            Mat_VarFree(matvar);

            matvar = Mat_VarCreate("AR_ratio_factor", MAT_C_SINGLE, MAT_T_SINGLE, 2, dims.data(), AR_ratio_factor.data(), 0);
            Mat_VarWrite(matfp, matvar, MAT_COMPRESSION_ZLIB);  // or MAT_COMPRESSION_NONE
            Mat_VarFree(matvar);

            matvar = Mat_VarCreate("AR_ratio_threshold", MAT_C_SINGLE, MAT_T_SINGLE, 2, dims.data(), AR_ratio_threshold.data(), 0);
            Mat_VarWrite(matfp, matvar, MAT_COMPRESSION_ZLIB);  // or MAT_COMPRESSION_NONE
            Mat_VarFree(matvar);

            matvar = Mat_VarCreate("gdop", MAT_C_DOUBLE, MAT_T_DOUBLE, 2, dims.data(), gdop.data(), 0);
            Mat_VarWrite(matfp, matvar, MAT_COMPRESSION_ZLIB);  // or MAT_COMPRESSION_NONE
            Mat_VarFree(matvar);

            matvar = Mat_VarCreate("pdop", MAT_C_DOUBLE, MAT_T_DOUBLE, 2, dims.data(), pdop.data(), 0);
            Mat_VarWrite(matfp, matvar, MAT_COMPRESSION_ZLIB);  // or MAT_COMPRESSION_NONE
            Mat_VarFree(matvar);

            matvar = Mat_VarCreate("hdop", MAT_C_DOUBLE, MAT_T_DOUBLE, 2, dims.data(), hdop.data(), 0);
            Mat_VarWrite(matfp, matvar, MAT_COMPRESSION_ZLIB);  // or MAT_COMPRESSION_NONE
            Mat_VarFree(matvar);

            matvar = Mat_VarCreate("vdop", MAT_C_DOUBLE, MAT_T_DOUBLE, 2, dims.data(), vdop.data(), 0);
            Mat_VarWrite(matfp, matvar, MAT_COMPRESSION_ZLIB);  // or MAT_COMPRESSION_NONE
            Mat_VarFree(matvar);
        }

    Mat_Close(matfp);
    return true;
}


double Rtklib_Solver::get_gdop() const
{
    return d_dop[0];
}


double Rtklib_Solver::get_pdop() const
{
    return d_dop[1];
}


double Rtklib_Solver::get_hdop() const
{
    return d_dop[2];
}


double Rtklib_Solver::get_vdop() const
{
    return d_dop[3];
}


Monitor_Pvt Rtklib_Solver::get_monitor_pvt() const
{
    return d_monitor_pvt;
}


void Rtklib_Solver::store_has_data(const Galileo_HAS_data &new_has_data)
{
    //  Compute time of application HAS SIS ICD, Issue 1.0, Section 7.7
    uint16_t toh = new_has_data.header.toh;
    uint32_t hr = std::floor(new_has_data.tow / 3600);
    uint32_t tmt = 0;
    if ((hr * 3600 + toh) <= new_has_data.tow)
        {
            tmt = hr * 3600 + toh;
        }
    else
        {
            tmt = (hr - 1) * 3600 + toh;
        }

    const std::string gps_str("GPS");
    const std::string gal_str("Galileo");
    if (new_has_data.header.orbit_correction_flag)
        {
            LOG(INFO) << "Received HAS orbit corrections";
            // for each satellite in GPS ephemeris
            for (const auto &gpseph : gps_ephemeris_map)
                {
                    int prn = gpseph.second.PRN;
                    int32_t sis_iod = gpseph.second.IODE_SF3;
                    uint16_t gnss_iod = new_has_data.get_gnss_iod(gps_str, prn);
                    if (static_cast<int32_t>(gnss_iod) == sis_iod)
                        {
                            float radial_m = new_has_data.get_delta_radial_m(gps_str, prn);
                            if (std::fabs(radial_m + 10.24) < 0.001)  // -10.24 means not available
                                {
                                    radial_m = 0.0;
                                }
                            float in_track_m = new_has_data.get_delta_in_track_m(gps_str, prn);
                            if (std::fabs(in_track_m + 16.384) < 0.001)  // -16.384 means not available
                                {
                                    in_track_m = 0.0;
                                }
                            float cross_track_m = new_has_data.get_delta_in_track_m(gps_str, prn);
                            if (std::fabs(cross_track_m + 16.384) < 0.001)  // -16.384 means not available
                                {
                                    cross_track_m = 0.0;
                                }
                            d_has_orbit_corrections_store_map[gps_str][prn].radial_m = radial_m;
                            d_has_orbit_corrections_store_map[gps_str][prn].in_track_m = in_track_m;
                            d_has_orbit_corrections_store_map[gps_str][prn].cross_track_m = cross_track_m;
                            d_has_orbit_corrections_store_map[gps_str][prn].valid_until = tmt +
                                                                                          new_has_data.get_validity_interval_s(new_has_data.validity_interval_index_orbit_corrections);
                            d_has_orbit_corrections_store_map[gps_str][prn].iod = gnss_iod;
                            // TODO: check for end of week
                        }
                }

            // for each satellite in Galileo ephemeris
            for (const auto &galeph : galileo_ephemeris_map)
                {
                    int prn = galeph.second.PRN;
                    int32_t sis_iod = galeph.second.IOD_ephemeris;
                    uint16_t gnss_iod = new_has_data.get_gnss_iod(gal_str, prn);
                    if (static_cast<int32_t>(gnss_iod) == sis_iod)
                        {
                            float radial_m = new_has_data.get_delta_radial_m(gal_str, prn);
                            if (std::fabs(radial_m + 10.24) < 0.001)  // -10.24 means not available
                                {
                                    radial_m = 0.0;
                                }
                            float in_track_m = new_has_data.get_delta_in_track_m(gal_str, prn);
                            if (std::fabs(in_track_m + 16.384) < 0.001)  // -16.384 means not available
                                {
                                    in_track_m = 0.0;
                                }
                            float cross_track_m = new_has_data.get_delta_in_track_m(gal_str, prn);
                            if (std::fabs(cross_track_m + 16.384) < 0.001)  // -16.384 means not available
                                {
                                    cross_track_m = 0.0;
                                }
                            d_has_orbit_corrections_store_map[gal_str][prn].radial_m = radial_m;
                            d_has_orbit_corrections_store_map[gal_str][prn].in_track_m = in_track_m;
                            d_has_orbit_corrections_store_map[gal_str][prn].cross_track_m = cross_track_m;
                            d_has_orbit_corrections_store_map[gal_str][prn].valid_until = tmt +
                                                                                          new_has_data.get_validity_interval_s(new_has_data.validity_interval_index_orbit_corrections);
                            d_has_orbit_corrections_store_map[gal_str][prn].iod = gnss_iod;
                            // TODO: check for end of week
                        }
                }
        }
    if (new_has_data.header.clock_fullset_flag)
        {
            LOG(INFO) << "Received HAS clock fullset corrections";
            for (const auto &gpseph : gps_ephemeris_map)
                {
                    int prn = gpseph.second.PRN;
                    int32_t sis_iod = gpseph.second.IODE_SF3;
                    auto it = d_has_orbit_corrections_store_map[gps_str].find(prn);
                    if (it != d_has_orbit_corrections_store_map[gps_str].end())
                        {
                            uint16_t gnss_iod = it->second.iod;
                            if (static_cast<int32_t>(gnss_iod) == sis_iod)
                                {
                                    float clock_correction_mult_m = new_has_data.get_clock_correction_mult_m(gps_str, prn);
                                    if ((std::fabs(clock_correction_mult_m + 10.24) < 0.001) ||
                                        (std::fabs(clock_correction_mult_m + 20.48) < 0.001) ||
                                        (std::fabs(clock_correction_mult_m + 30.72) < 0.001) ||
                                        (std::fabs(clock_correction_mult_m + 40.96) < 0.001))
                                        {
                                            clock_correction_mult_m = 0.0;
                                        }
                                    if ((std::fabs(clock_correction_mult_m - 10.2375) < 0.001) ||
                                        (std::fabs(clock_correction_mult_m - 20.475) < 0.001) ||
                                        (std::fabs(clock_correction_mult_m - 30.7125) < 0.001) ||
                                        (std::fabs(clock_correction_mult_m - 40.95) < 0.001))
                                        {
                                            // Satellite should not be used!
                                            clock_correction_mult_m = 0.0;
                                        }
                                    d_has_clock_corrections_store_map[gps_str][prn].clock_correction_m = clock_correction_mult_m;
                                    d_has_clock_corrections_store_map[gps_str][prn].valid_until = tmt +
                                                                                                  new_has_data.get_validity_interval_s(new_has_data.validity_interval_index_clock_fullset_corrections);
                                    // TODO: check for end of week
                                }
                        }
                }

            // for each satellite in Galileo ephemeris
            for (const auto &galeph : galileo_ephemeris_map)
                {
                    int prn = galeph.second.PRN;
                    int32_t iod_sis = galeph.second.IOD_ephemeris;
                    auto it = d_has_orbit_corrections_store_map[gal_str].find(prn);
                    if (it != d_has_orbit_corrections_store_map[gal_str].end())
                        {
                            uint16_t gnss_iod = it->second.iod;
                            if (static_cast<int32_t>(gnss_iod) == iod_sis)
                                {
                                    float clock_correction_mult_m = new_has_data.get_clock_correction_mult_m(gal_str, prn);
                                    // std::cout << "Galileo Satellite " << prn
                                    //           << " clock correction=" << new_has_data.get_clock_correction_mult_m(gal_str, prn)
                                    //           << std::endl;
                                    if ((std::fabs(clock_correction_mult_m + 10.24) < 0.001) ||
                                        (std::fabs(clock_correction_mult_m + 20.48) < 0.001) ||
                                        (std::fabs(clock_correction_mult_m + 30.72) < 0.001) ||
                                        (std::fabs(clock_correction_mult_m + 40.96) < 0.001))
                                        {
                                            clock_correction_mult_m = 0.0;
                                        }
                                    d_has_clock_corrections_store_map[gal_str][prn].clock_correction_m = clock_correction_mult_m;
                                    d_has_clock_corrections_store_map[gal_str][prn].valid_until = tmt +
                                                                                                  new_has_data.get_validity_interval_s(new_has_data.validity_interval_index_clock_fullset_corrections);
                                    // TODO: check for end of week
                                }
                        }
                }
        }
    if (new_has_data.header.clock_subset_flag)
        {
            LOG(INFO) << "Received HAS clock subset corrections";
            for (const auto &gpseph : gps_ephemeris_map)
                {
                    int prn = gpseph.second.PRN;
                    int32_t sis_iod = gpseph.second.IODE_SF3;
                    int32_t gnss_iod = d_has_orbit_corrections_store_map[gps_str][prn].iod;
                    if (gnss_iod == sis_iod)
                        {
                            // d_has_clock_corrections_store_map[gps_str][prn].clock_correction_m = new_has_data.get_clock_subset_correction_mult_m(gps_str, prn);
                            // d_has_clock_corrections_store_map[gps_str][prn].valid_until = tmt + new_has_data.get_validity_interval_s(new_has_data.validity_interval_index_clock_subset_corrections);
                            // TODO: check for end of week
                        }
                }
        }
    if (new_has_data.header.code_bias_flag)
        {
            LOG(INFO) << "Received HAS code bias corrections";
            uint32_t valid_until = tmt +
                                   new_has_data.get_validity_interval_s(new_has_data.validity_interval_index_code_bias_corrections);
            auto signals_gal = new_has_data.get_signals_in_mask(gal_str);
            for (const auto &it : signals_gal)
                {
                    auto prns = new_has_data.get_PRNs_in_mask(gal_str);
                    for (auto prn : prns)
                        {
                            float code_bias_m = new_has_data.get_code_bias_m(it, prn);
                            if ((std::fabs(code_bias_m + 20.48) < 0.01))  // -20.48 means not available
                                {
                                    code_bias_m = 0.0;
                                }
                            d_has_code_bias_store_map[it][prn] = {code_bias_m, valid_until};
                        }
                }
            auto signals_gps = new_has_data.get_signals_in_mask(gps_str);
            for (const auto &it : signals_gps)
                {
                    auto prns = new_has_data.get_PRNs_in_mask(gps_str);
                    for (auto prn : prns)
                        {
                            float code_bias_m = new_has_data.get_code_bias_m(it, prn);
                            if ((std::fabs(code_bias_m + 20.48) < 0.01))  // -20.48 means not available
                                {
                                    code_bias_m = 0.0;
                                }
                            d_has_code_bias_store_map[it][prn] = {code_bias_m, valid_until};
                        }
                }
        }
    if (new_has_data.header.phase_bias_flag)
        {
            LOG(INFO) << "Received HAS phase bias corrections";
            uint32_t valid_until = tmt +
                                   new_has_data.get_validity_interval_s(new_has_data.validity_interval_index_phase_bias_corrections);

            auto signals_gal = new_has_data.get_signals_in_mask(gal_str);
            for (const auto &it : signals_gal)
                {
                    auto prns = new_has_data.get_PRNs_in_mask(gal_str);
                    for (auto prn : prns)
                        {
                            float phase_bias_correction_cycles = new_has_data.get_phase_bias_cycle(it, prn);
                            if (std::fabs(phase_bias_correction_cycles + 10.24) < 0.001)  // -10.24 means not available
                                {
                                    phase_bias_correction_cycles = 0.0;
                                }
                            d_has_phase_bias_store_map[it][prn] = {phase_bias_correction_cycles, valid_until};
                            // TODO: process Phase Discontinuity Indicator
                        }
                }
            auto signals_gps = new_has_data.get_signals_in_mask(gps_str);
            for (const auto &it : signals_gps)
                {
                    auto prns = new_has_data.get_PRNs_in_mask(gps_str);
                    for (auto prn : prns)
                        {
                            float phase_bias_correction_cycles = new_has_data.get_phase_bias_cycle(it, prn);
                            if (std::fabs(phase_bias_correction_cycles + 10.24) < 0.001)  // -10.24 means not available
                                {
                                    phase_bias_correction_cycles = 0.0;
                                }
                            d_has_phase_bias_store_map[it][prn] = {phase_bias_correction_cycles, valid_until};
                            // TODO: process Phase Discontinuity Indicator
                        }
                }
        }
}


void Rtklib_Solver::update_has_corrections(const std::map<int, Gnss_Synchro> &obs_map)
{
    this->check_has_orbit_clock_validity(obs_map);
    this->get_has_biases(obs_map);
}


void Rtklib_Solver::check_has_orbit_clock_validity(const std::map<int, Gnss_Synchro> &obs_map)
{
    for (const auto &it : obs_map)
        {
            uint32_t obs_tow = it.second.interp_TOW_ms / 1000.0;
            auto prn = static_cast<int>(it.second.PRN);

            if (it.second.System == 'G')
                {
                    auto it_sys = d_has_orbit_corrections_store_map.find("GPS");
                    if (it_sys != d_has_orbit_corrections_store_map.end())
                        {
                            auto it_map_corr = it_sys->second.find(prn);
                            if (it_map_corr != it_sys->second.end())
                                {
                                    auto has_data_valid_until = it_map_corr->second.valid_until;
                                    if (has_data_valid_until < obs_tow)
                                        {
                                            // Delete outdated data
                                            it_sys->second.erase(prn);
                                        }
                                }
                        }
                    auto it_sys_clock = d_has_clock_corrections_store_map.find("GPS");
                    if (it_sys_clock != d_has_clock_corrections_store_map.end())
                        {
                            auto it_map_corr = it_sys_clock->second.find(prn);
                            if (it_map_corr != it_sys_clock->second.end())
                                {
                                    auto has_data_valid_until = it_map_corr->second.valid_until;
                                    if (has_data_valid_until < obs_tow)
                                        {
                                            // Delete outdated data
                                            it_sys_clock->second.erase(prn);
                                        }
                                }
                        }
                }
            if (it.second.System == 'E')
                {
                    auto it_sys = d_has_orbit_corrections_store_map.find("Galileo");
                    if (it_sys != d_has_orbit_corrections_store_map.end())
                        {
                            auto it_map_corr = it_sys->second.find(prn);
                            if (it_map_corr != it_sys->second.end())
                                {
                                    auto has_data_valid_until = it_map_corr->second.valid_until;
                                    if (has_data_valid_until < obs_tow)
                                        {
                                            // Delete outdated data
                                            it_sys->second.erase(prn);
                                        }
                                }
                        }
                    auto it_sys_clock = d_has_clock_corrections_store_map.find("Galileo");
                    if (it_sys_clock != d_has_clock_corrections_store_map.end())
                        {
                            auto it_map_corr = it_sys_clock->second.find(prn);
                            if (it_map_corr != it_sys_clock->second.end())
                                {
                                    auto has_data_valid_until = it_map_corr->second.valid_until;
                                    if (has_data_valid_until < obs_tow)
                                        {
                                            // Delete outdated data
                                            it_sys_clock->second.erase(prn);
                                        }
                                }
                        }
                }
        }
}


void Rtklib_Solver::get_has_biases(const std::map<int, Gnss_Synchro> &obs_map)
{
    d_has_obs_corr_map.clear();
    if (!d_has_clock_corrections_store_map.empty() && !d_has_orbit_corrections_store_map.empty())
        {
            const std::vector<std::string> e1b_signals = {"E1-B I/NAV OS", "E1-C", "E1-B + E1-C"};
            const std::vector<std::string> e6_signals = {"E6-B C/NAV HAS", "E6-C", "E6-B + E6-C"};
            const std::vector<std::string> e5_signals = {"E5a-I F/NAV OS", "E5a-Q", "E5a-I+E5a-Q"};
            const std::vector<std::string> e7_signals = {"E5bI I/NAV OS", "E5b-Q", "E5b-I+E5b-Q"};
            const std::vector<std::string> g1c_signals = {"L1 C/A"};
            const std::vector<std::string> g2s_signals = {"L2 CM", "L2 CL", "L2 CM+CL", "L2 P"};
            const std::vector<std::string> g5_signals = {"L5 I", "L5 Q", "L5 I + L5 Q"};

            for (const auto &it : obs_map)
                {
                    uint32_t obs_tow = it.second.interp_TOW_ms / 1000.0;
                    int prn = static_cast<int>(it.second.PRN);
                    std::string sig(it.second.Signal, 2);
                    if (it.second.System == 'E')
                        {
                            auto it_sys_clock = d_has_clock_corrections_store_map.find("Galileo");
                            if (it_sys_clock != d_has_clock_corrections_store_map.end())
                                {
                                    auto it_map_corr = it_sys_clock->second.find(prn);
                                    if (it_map_corr != it_sys_clock->second.end())
                                        {
                                            if (sig == "1B")
                                                {
                                                    for (const auto &has_signal : e1b_signals)
                                                        {
                                                            this->get_current_has_obs_correction(has_signal, obs_tow, prn);
                                                        }
                                                }
                                            else if (sig == "E6")
                                                {
                                                    for (const auto &has_signal : e6_signals)
                                                        {
                                                            this->get_current_has_obs_correction(has_signal, obs_tow, prn);
                                                        }
                                                }
                                            else if (sig == "5X")
                                                {
                                                    for (const auto &has_signal : e5_signals)
                                                        {
                                                            this->get_current_has_obs_correction(has_signal, obs_tow, prn);
                                                        }
                                                }
                                            else if (sig == "7X")
                                                {
                                                    for (const auto &has_signal : e7_signals)
                                                        {
                                                            this->get_current_has_obs_correction(has_signal, obs_tow, prn);
                                                        }
                                                }
                                        }
                                }
                        }
                    if (it.second.System == 'G')
                        {
                            auto it_sys_clock = d_has_clock_corrections_store_map.find("GPS");
                            if (it_sys_clock != d_has_clock_corrections_store_map.end())
                                {
                                    auto it_map_corr = it_sys_clock->second.find(prn);
                                    if (it_map_corr != it_sys_clock->second.end())
                                        {
                                            if (sig == "1C")
                                                {
                                                    for (const auto &has_signal : g1c_signals)
                                                        {
                                                            this->get_current_has_obs_correction(has_signal, obs_tow, prn);
                                                        }
                                                }
                                            else if (sig == "2S")
                                                {
                                                    for (const auto &has_signal : g2s_signals)
                                                        {
                                                            this->get_current_has_obs_correction(has_signal, obs_tow, prn);
                                                        }
                                                }
                                            else if (sig == "L5")
                                                {
                                                    for (const auto &has_signal : g5_signals)
                                                        {
                                                            this->get_current_has_obs_correction(has_signal, obs_tow, prn);
                                                        }
                                                }
                                        }
                                }
                        }
                }
        }
}


void Rtklib_Solver::get_current_has_obs_correction(const std::string &signal, uint32_t tow_obs, int prn)
{
    auto code_bias_pair_it = this->d_has_code_bias_store_map[signal].find(prn);
    if (code_bias_pair_it != this->d_has_code_bias_store_map[signal].end())
        {
            uint32_t valid_until = code_bias_pair_it->second.second;
            if (valid_until > tow_obs)
                {
                    this->d_has_obs_corr_map[signal][prn].code_bias_m = code_bias_pair_it->second.first;
                }
        }
    auto phase_bias_pair_it = this->d_has_phase_bias_store_map[signal].find(prn);
    if (phase_bias_pair_it != this->d_has_phase_bias_store_map[signal].end())
        {
            uint32_t valid_until = phase_bias_pair_it->second.second;
            if (valid_until > tow_obs)
                {
                    this->d_has_obs_corr_map[signal][prn].phase_bias_cycle = phase_bias_pair_it->second.first;
                }
        }
}


bool Rtklib_Solver::get_PVT(const std::map<int, Gnss_Synchro> &gnss_observables_map, double kf_update_interval_s)
{
    std::map<int, Gnss_Synchro>::const_iterator gnss_observables_iter;
    std::map<int, Galileo_Ephemeris>::const_iterator galileo_ephemeris_iter;
    std::map<int, Gps_Ephemeris>::const_iterator gps_ephemeris_iter;
    std::map<int, Gps_CNAV_Ephemeris>::const_iterator gps_cnav_ephemeris_iter;
    std::map<int, Glonass_Gnav_Ephemeris>::const_iterator glonass_gnav_ephemeris_iter;
    std::map<int, Beidou_Dnav_Ephemeris>::const_iterator beidou_ephemeris_iter;

    const Glonass_Gnav_Utc_Model &gnav_utc = this->glonass_gnav_utc_model;

    // ********************************************************************************
    // ****** PREPARE THE DATA (SV EPHEMERIS AND OBSERVATIONS) ************************
    // ********************************************************************************
    int valid_obs = 0;      // valid observations counter
    int glo_valid_obs = 0;  // GLONASS L1/L2 valid observations counter

    d_obs_data.fill({});
    std::vector<eph_t> eph_data(MAXOBS);
    std::vector<geph_t> geph_data(MAXOBS);

    // Workaround for NAV/CNAV clash problem
    bool gps_dual_band = false;
    bool band1 = false;
    bool band2 = false;

    for (gnss_observables_iter = gnss_observables_map.cbegin();
         gnss_observables_iter != gnss_observables_map.cend();
         ++gnss_observables_iter)
        {
            switch (gnss_observables_iter->second.System)
                {
                case 'G':
                    {
                        const std::string sig_(gnss_observables_iter->second.Signal, 2);
                        if (sig_ == "1C")
                            {
                                band1 = true;
                            }
                        if (sig_ == "2S")
                            {
                                band2 = true;
                            }
                    }
                    break;
                default:
                    {
                    }
                }
        }
    if (band1 == true and band2 == true)
        {
            gps_dual_band = true;
        }

    for (gnss_observables_iter = gnss_observables_map.cbegin();
         gnss_observables_iter != gnss_observables_map.cend();
         ++gnss_observables_iter)  // CHECK INCONSISTENCY when combining GLONASS + other system
        {
            switch (gnss_observables_iter->second.System)
                {
                case 'E':
                    {
                        const std::string gal_str("Galileo");
                        const std::string sig_(gnss_observables_iter->second.Signal, 2);
                        // Galileo E1
                        if (sig_ == "1B")
                            {
                                // 1 Gal - find the ephemeris for the current GALILEO SV observation. The SV PRN ID is the map key
                                galileo_ephemeris_iter = galileo_ephemeris_map.find(gnss_observables_iter->second.PRN);
                                if (galileo_ephemeris_iter != galileo_ephemeris_map.cend())
                                    {
                                        // convert ephemeris from GNSS-SDR class to RTKLIB structure
                                        eph_data[valid_obs] = eph_to_rtklib(galileo_ephemeris_iter->second,
                                            this->d_has_orbit_corrections_store_map[gal_str],
                                            this->d_has_clock_corrections_store_map[gal_str]);
                                        // convert observation from GNSS-SDR class to RTKLIB structure
                                        obsd_t newobs{};
                                        d_obs_data[valid_obs + glo_valid_obs] = insert_obs_to_rtklib(newobs,
                                            gnss_observables_iter->second,
                                            d_has_obs_corr_map,
                                            galileo_ephemeris_iter->second.WN,
                                            d_rtklib_band_index[sig_]);
                                        valid_obs++;
                                    }
                                else  // the ephemeris are not available for this SV
                                    {
                                        DLOG(INFO) << "No ephemeris data for SV " << gnss_observables_iter->second.PRN;
                                    }
                            }

                        // Galileo E5
                        if ((sig_ == "5X") || (sig_ == "7X"))
                            {
                                // 1 Gal - find the ephemeris for the current GALILEO SV observation. The SV PRN ID is the map key
                                galileo_ephemeris_iter = galileo_ephemeris_map.find(gnss_observables_iter->second.PRN);
                                if (galileo_ephemeris_iter != galileo_ephemeris_map.cend())
                                    {
                                        bool found_E1_obs = false;
                                        for (int i = 0; i < valid_obs; i++)
                                            {
                                                if (eph_data[i].sat == (static_cast<int>(gnss_observables_iter->second.PRN + NSATGPS + NSATGLO)))
                                                    {
                                                        d_obs_data[i + glo_valid_obs] = insert_obs_to_rtklib(d_obs_data[i + glo_valid_obs],
                                                            gnss_observables_iter->second,
                                                            d_has_obs_corr_map,
                                                            galileo_ephemeris_iter->second.WN,
                                                            d_rtklib_band_index[sig_]);
                                                        found_E1_obs = true;
                                                        break;
                                                    }
                                            }
                                        if (!found_E1_obs)
                                            {
                                                // insert Galileo E5 obs as new obs and also insert its ephemeris
                                                // convert ephemeris from GNSS-SDR class to RTKLIB structure
                                                eph_data[valid_obs] = eph_to_rtklib(galileo_ephemeris_iter->second,
                                                    this->d_has_orbit_corrections_store_map[gal_str],
                                                    this->d_has_clock_corrections_store_map[gal_str]);
                                                // convert observation from GNSS-SDR class to RTKLIB structure
                                                const auto default_code_ = static_cast<unsigned char>(CODE_NONE);
                                                obsd_t newobs = {{0, 0}, '0', '0', {}, {},
                                                    {default_code_, default_code_, default_code_},
                                                    {}, {0.0, 0.0, 0.0}, {}};
                                                d_obs_data[valid_obs + glo_valid_obs] = insert_obs_to_rtklib(newobs,
                                                    gnss_observables_iter->second,
                                                    d_has_obs_corr_map,
                                                    galileo_ephemeris_iter->second.WN,
                                                    d_rtklib_band_index[sig_]);
                                                valid_obs++;
                                            }
                                    }
                                else  // the ephemeris are not available for this SV
                                    {
                                        DLOG(INFO) << "No ephemeris data for SV " << gnss_observables_iter->second.PRN;
                                    }
                            }
                        if (sig_ == "E6" && d_conf.use_e6_for_pvt)
                            {
                                galileo_ephemeris_iter = galileo_ephemeris_map.find(gnss_observables_iter->second.PRN);
                                if (galileo_ephemeris_iter != galileo_ephemeris_map.cend())
                                    {
                                        bool found_E1_obs = false;
                                        for (int i = 0; i < valid_obs; i++)
                                            {
                                                if (eph_data[i].sat == (static_cast<int>(gnss_observables_iter->second.PRN + NSATGPS + NSATGLO)))
                                                    {
                                                        d_obs_data[i + glo_valid_obs] = insert_obs_to_rtklib(d_obs_data[i + glo_valid_obs],
                                                            gnss_observables_iter->second,
                                                            d_has_obs_corr_map,
                                                            galileo_ephemeris_iter->second.WN,
                                                            d_rtklib_band_index[sig_]);
                                                        found_E1_obs = true;
                                                        break;
                                                    }
                                            }
                                        if (!found_E1_obs)
                                            {
                                                // insert Galileo E6 obs as new obs and also insert its ephemeris
                                                // convert ephemeris from GNSS-SDR class to RTKLIB structure
                                                eph_data[valid_obs] = eph_to_rtklib(galileo_ephemeris_iter->second,
                                                    this->d_has_orbit_corrections_store_map[gal_str],
                                                    this->d_has_clock_corrections_store_map[gal_str]);
                                                // convert observation from GNSS-SDR class to RTKLIB structure
                                                const auto default_code_ = static_cast<unsigned char>(CODE_NONE);
                                                obsd_t newobs = {{0, 0}, '0', '0', {}, {},
                                                    {default_code_, default_code_, default_code_},
                                                    {}, {0.0, 0.0, 0.0}, {}};
                                                d_obs_data[valid_obs + glo_valid_obs] = insert_obs_to_rtklib(newobs,
                                                    gnss_observables_iter->second,
                                                    d_has_obs_corr_map,
                                                    galileo_ephemeris_iter->second.WN,
                                                    d_rtklib_band_index[sig_]);
                                                valid_obs++;
                                            }
                                    }
                                else  // the ephemeris are not available for this SV
                                    {
                                        DLOG(INFO) << "No ephemeris data for SV " << gnss_observables_iter->second.PRN;
                                    }
                            }
                        if (sig_ == "E6")
                            {
                                galileo_ephemeris_iter = galileo_ephemeris_map.find(gnss_observables_iter->second.PRN);
                                if (galileo_ephemeris_iter != galileo_ephemeris_map.cend())
                                    {
                                        bool found_E1_obs = false;
                                        for (int i = 0; i < valid_obs; i++)
                                            {
                                                if (eph_data[i].sat == (static_cast<int>(gnss_observables_iter->second.PRN + NSATGPS + NSATGLO)))
                                                    {
                                                        d_obs_data[i + glo_valid_obs] = insert_obs_to_rtklib(d_obs_data[i + glo_valid_obs],
                                                            gnss_observables_iter->second,
                                                            galileo_ephemeris_iter->second.WN,
                                                            2);  // Band E6
                                                        found_E1_obs = true;
                                                        break;
                                                    }
                                            }
                                        if (!found_E1_obs)
                                            {
                                                // insert Galileo E6 obs as new obs and also insert its ephemeris
                                                // convert ephemeris from GNSS-SDR class to RTKLIB structure
                                                eph_data[valid_obs] = eph_to_rtklib(galileo_ephemeris_iter->second);
                                                // convert observation from GNSS-SDR class to RTKLIB structure
                                                const auto default_code_ = static_cast<unsigned char>(CODE_NONE);
                                                obsd_t newobs = {{0, 0}, '0', '0', {}, {},
                                                    {default_code_, default_code_, default_code_},
                                                    {}, {0.0, 0.0, 0.0}, {}};
                                                d_obs_data[valid_obs + glo_valid_obs] = insert_obs_to_rtklib(newobs,
                                                    gnss_observables_iter->second,
                                                    galileo_ephemeris_iter->second.WN,
                                                    2);  // Band E6
                                                // std::cout << "Week " << galileo_ephemeris_iter->second.WN << '\n';
                                                valid_obs++;
                                            }
                                    }
                                else  // the ephemeris are not available for this SV
                                    {
                                        DLOG(INFO) << "No ephemeris data for SV " << gnss_observables_iter->second.PRN;
                                    }
                            }
                        break;
                    }
                case 'G':
                    {
                        // GPS L1
                        // 1 GPS - find the ephemeris for the current GPS SV observation. The SV PRN ID is the map key
                        const std::string gps_str("GPS");
                        const std::string sig_(gnss_observables_iter->second.Signal, 2);
                        if (sig_ == "1C")
                            {
                                gps_ephemeris_iter = gps_ephemeris_map.find(gnss_observables_iter->second.PRN);
                                if (gps_ephemeris_iter != gps_ephemeris_map.cend())
                                    {
                                        // convert ephemeris from GNSS-SDR class to RTKLIB structure
                                        eph_data[valid_obs] = eph_to_rtklib(gps_ephemeris_iter->second,
                                            this->d_has_orbit_corrections_store_map[gps_str],
                                            this->d_has_clock_corrections_store_map[gps_str],
                                            this->is_pre_2009());
                                        // convert observation from GNSS-SDR class to RTKLIB structure
                                        obsd_t newobs{};
                                        d_obs_data[valid_obs + glo_valid_obs] = insert_obs_to_rtklib(newobs,
                                            gnss_observables_iter->second,
                                            d_has_obs_corr_map,
                                            gps_ephemeris_iter->second.WN,
                                            d_rtklib_band_index[sig_],
                                            this->is_pre_2009());
                                        valid_obs++;
                                    }
                                else  // the ephemeris are not available for this SV
                                    {
                                        DLOG(INFO) << "No ephemeris data for SV " << gnss_observables_iter->first;
                                    }
                            }
                        // GPS L2 (todo: solve NAV/CNAV clash)
                        if ((sig_ == "2S") and (gps_dual_band == false))
                            {
                                gps_cnav_ephemeris_iter = gps_cnav_ephemeris_map.find(gnss_observables_iter->second.PRN);
                                if (gps_cnav_ephemeris_iter != gps_cnav_ephemeris_map.cend())
                                    {
                                        // 1. Find the same satellite in GPS L1 band
                                        gps_ephemeris_iter = gps_ephemeris_map.find(gnss_observables_iter->second.PRN);
                                        if (gps_ephemeris_iter != gps_ephemeris_map.cend())
                                            {
                                                /* By the moment, GPS L2 observables are not used in pseudorange computations if GPS L1 is available
                                                // 2. If found, replace the existing GPS L1 ephemeris with the GPS L2 ephemeris
                                                // (more precise!), and attach the L2 observation to the L1 observation in RTKLIB structure
                                                for (int i = 0; i < valid_obs; i++)
                                                    {
                                                        if (eph_data[i].sat == static_cast<int>(gnss_observables_iter->second.PRN))
                                                            {
                                                                eph_data[i] = eph_to_rtklib(gps_cnav_ephemeris_iter->second);
                                                                d_obs_data[i + glo_valid_obs] = insert_obs_to_rtklib(d_obs_data[i + glo_valid_obs],
                                                                    gnss_observables_iter->second,
                                                                    eph_data[i].week,
                                                                    d_rtklib_band_index[sig_]);
                                                                break;
                                                            }
                                                    }
                                                */
                                            }
                                        else
                                            {
                                                // 3. If not found, insert the GPS L2 ephemeris and the observation
                                                // convert ephemeris from GNSS-SDR class to RTKLIB structure
                                                eph_data[valid_obs] = eph_to_rtklib(gps_cnav_ephemeris_iter->second);
                                                // convert observation from GNSS-SDR class to RTKLIB structure
                                                const auto default_code_ = static_cast<unsigned char>(CODE_NONE);
                                                obsd_t newobs = {{0, 0}, '0', '0', {}, {},
                                                    {default_code_, default_code_, default_code_},
                                                    {}, {0.0, 0.0, 0.0}, {}};
                                                d_obs_data[valid_obs + glo_valid_obs] = insert_obs_to_rtklib(newobs,
                                                    gnss_observables_iter->second,
                                                    gps_cnav_ephemeris_iter->second.WN,
                                                    d_rtklib_band_index[sig_]);
                                                valid_obs++;
                                            }
                                    }
                                else  // the ephemeris are not available for this SV
                                    {
                                        DLOG(INFO) << "No ephemeris data for SV " << gnss_observables_iter->second.PRN;
                                    }
                            }
                        // GPS L5
                        if (sig_ == "L5")
                            {
                                gps_cnav_ephemeris_iter = gps_cnav_ephemeris_map.find(gnss_observables_iter->second.PRN);
                                if (gps_cnav_ephemeris_iter != gps_cnav_ephemeris_map.cend())
                                    {
                                        // 1. Find the same satellite in GPS L1 band
                                        gps_ephemeris_iter = gps_ephemeris_map.find(gnss_observables_iter->second.PRN);
                                        if (gps_ephemeris_iter != gps_ephemeris_map.cend())
                                            {
                                                // 2. If found, replace the existing GPS L1 ephemeris with the GPS L5 ephemeris
                                                // (more precise!), and attach the L5 observation to the L1 observation in RTKLIB structure
                                                for (int i = 0; i < valid_obs; i++)
                                                    {
                                                        if (eph_data[i].sat == static_cast<int>(gnss_observables_iter->second.PRN))
                                                            {
                                                                eph_data[i] = eph_to_rtklib(gps_cnav_ephemeris_iter->second);
                                                                d_obs_data[i + glo_valid_obs] = insert_obs_to_rtklib(d_obs_data[i],
                                                                    gnss_observables_iter->second,
                                                                    gps_cnav_ephemeris_iter->second.WN,
                                                                    d_rtklib_band_index[sig_]);
                                                                break;
                                                            }
                                                    }
                                            }
                                        else
                                            {
                                                // 3. If not found, insert the GPS L5 ephemeris and the observation
                                                // convert ephemeris from GNSS-SDR class to RTKLIB structure
                                                eph_data[valid_obs] = eph_to_rtklib(gps_cnav_ephemeris_iter->second);
                                                // convert observation from GNSS-SDR class to RTKLIB structure
                                                const auto default_code_ = static_cast<unsigned char>(CODE_NONE);
                                                obsd_t newobs = {{0, 0}, '0', '0', {}, {},
                                                    {default_code_, default_code_, default_code_},
                                                    {}, {0.0, 0.0, 0.0}, {}};
                                                d_obs_data[valid_obs + glo_valid_obs] = insert_obs_to_rtklib(newobs,
                                                    gnss_observables_iter->second,
                                                    d_has_obs_corr_map,
                                                    gps_cnav_ephemeris_iter->second.WN,
                                                    d_rtklib_band_index[sig_]);
                                                valid_obs++;
                                            }
                                    }
                                else  // the ephemeris are not available for this SV
                                    {
                                        DLOG(INFO) << "No ephemeris data for SV " << gnss_observables_iter->second.PRN;
                                    }
                            }
                        break;
                    }
                case 'R':  // TODO This should be using rtk lib nomenclature
                    {
                        const std::string sig_(gnss_observables_iter->second.Signal);
                        // GLONASS GNAV L1
                        if (sig_ == "1G")
                            {
                                // 1 Glo - find the ephemeris for the current GLONASS SV observation. The SV Slot Number (PRN ID) is the map key
                                glonass_gnav_ephemeris_iter = glonass_gnav_ephemeris_map.find(gnss_observables_iter->second.PRN);
                                if (glonass_gnav_ephemeris_iter != glonass_gnav_ephemeris_map.cend())
                                    {
                                        // convert ephemeris from GNSS-SDR class to RTKLIB structure
                                        geph_data[glo_valid_obs] = eph_to_rtklib(glonass_gnav_ephemeris_iter->second, gnav_utc);
                                        // convert observation from GNSS-SDR class to RTKLIB structure
                                        obsd_t newobs{};
                                        d_obs_data[valid_obs + glo_valid_obs] = insert_obs_to_rtklib(newobs,
                                            gnss_observables_iter->second,
                                            glonass_gnav_ephemeris_iter->second.d_WN,
                                            d_rtklib_band_index[sig_]);
                                        glo_valid_obs++;
                                    }
                                else  // the ephemeris are not available for this SV
                                    {
                                        DLOG(INFO) << "No ephemeris data for SV " << gnss_observables_iter->second.PRN;
                                    }
                            }
                        // GLONASS GNAV L2
                        if (sig_ == "2G")
                            {
                                // 1 GLONASS - find the ephemeris for the current GLONASS SV observation. The SV PRN ID is the map key
                                glonass_gnav_ephemeris_iter = glonass_gnav_ephemeris_map.find(gnss_observables_iter->second.PRN);
                                if (glonass_gnav_ephemeris_iter != glonass_gnav_ephemeris_map.cend())
                                    {
                                        bool found_L1_obs = false;
                                        for (int i = 0; i < glo_valid_obs; i++)
                                            {
                                                if (geph_data[i].sat == (static_cast<int>(gnss_observables_iter->second.PRN + NSATGPS)))
                                                    {
                                                        d_obs_data[i + valid_obs] = insert_obs_to_rtklib(d_obs_data[i + valid_obs],
                                                            gnss_observables_iter->second,
                                                            glonass_gnav_ephemeris_iter->second.d_WN,
                                                            d_rtklib_band_index[sig_]);
                                                        found_L1_obs = true;
                                                        break;
                                                    }
                                            }
                                        if (!found_L1_obs)
                                            {
                                                // insert GLONASS GNAV L2 obs as new obs and also insert its ephemeris
                                                // convert ephemeris from GNSS-SDR class to RTKLIB structure
                                                geph_data[glo_valid_obs] = eph_to_rtklib(glonass_gnav_ephemeris_iter->second, gnav_utc);
                                                // convert observation from GNSS-SDR class to RTKLIB structure
                                                obsd_t newobs{};
                                                d_obs_data[valid_obs + glo_valid_obs] = insert_obs_to_rtklib(newobs,
                                                    gnss_observables_iter->second,
                                                    glonass_gnav_ephemeris_iter->second.d_WN,
                                                    d_rtklib_band_index[sig_]);
                                                glo_valid_obs++;
                                            }
                                    }
                                else  // the ephemeris are not available for this SV
                                    {
                                        DLOG(INFO) << "No ephemeris data for SV " << gnss_observables_iter->second.PRN;
                                    }
                            }
                        break;
                    }
                case 'C':
                    {
                        // BEIDOU B1I
                        //  - find the ephemeris for the current BEIDOU SV observation. The SV PRN ID is the map key
                        const std::string sig_(gnss_observables_iter->second.Signal);
                        if (sig_ == "B1")
                            {
                                beidou_ephemeris_iter = beidou_dnav_ephemeris_map.find(gnss_observables_iter->second.PRN);
                                if (beidou_ephemeris_iter != beidou_dnav_ephemeris_map.cend())
                                    {
                                        // convert ephemeris from GNSS-SDR class to RTKLIB structure
                                        eph_data[valid_obs] = eph_to_rtklib(beidou_ephemeris_iter->second);
                                        // convert observation from GNSS-SDR class to RTKLIB structure
                                        obsd_t newobs{};
                                        d_obs_data[valid_obs + glo_valid_obs] = insert_obs_to_rtklib(newobs,
                                            gnss_observables_iter->second,
                                            beidou_ephemeris_iter->second.WN + BEIDOU_DNAV_BDT2GPST_WEEK_NUM_OFFSET,
                                            d_rtklib_band_index[sig_]);
                                        valid_obs++;
                                    }
                                else  // the ephemeris are not available for this SV
                                    {
                                        DLOG(INFO) << "No ephemeris data for SV " << gnss_observables_iter->first;
                                    }
                            }
                        // BeiDou B3
                        if (sig_ == "B3")
                            {
                                beidou_ephemeris_iter = beidou_dnav_ephemeris_map.find(gnss_observables_iter->second.PRN);
                                if (beidou_ephemeris_iter != beidou_dnav_ephemeris_map.cend())
                                    {
                                        bool found_B1I_obs = false;
                                        for (int i = 0; i < valid_obs; i++)
                                            {
                                                if (eph_data[i].sat == (static_cast<int>(gnss_observables_iter->second.PRN + NSATGPS + NSATGLO + NSATGAL + NSATQZS)))
                                                    {
                                                        d_obs_data[i + glo_valid_obs] = insert_obs_to_rtklib(d_obs_data[i + glo_valid_obs],
                                                            gnss_observables_iter->second,
                                                            beidou_ephemeris_iter->second.WN + BEIDOU_DNAV_BDT2GPST_WEEK_NUM_OFFSET,
                                                            d_rtklib_band_index[sig_]);
                                                        found_B1I_obs = true;
                                                        break;
                                                    }
                                            }
                                        if (!found_B1I_obs)
                                            {
                                                // insert BeiDou B3I obs as new obs and also insert its ephemeris
                                                // convert ephemeris from GNSS-SDR class to RTKLIB structure
                                                eph_data[valid_obs] = eph_to_rtklib(beidou_ephemeris_iter->second);
                                                // convert observation from GNSS-SDR class to RTKLIB structure
                                                const auto default_code_ = static_cast<unsigned char>(CODE_NONE);
                                                obsd_t newobs = {{0, 0}, '0', '0', {}, {},
                                                    {default_code_, default_code_, default_code_},
                                                    {}, {0.0, 0.0, 0.0}, {}};
                                                d_obs_data[valid_obs + glo_valid_obs] = insert_obs_to_rtklib(newobs,
                                                    gnss_observables_iter->second,
                                                    beidou_ephemeris_iter->second.WN + BEIDOU_DNAV_BDT2GPST_WEEK_NUM_OFFSET,
                                                    d_rtklib_band_index[sig_]);
                                                valid_obs++;
                                            }
                                    }
                                else  // the ephemeris are not available for this SV
                                    {
                                        DLOG(INFO) << "No ephemeris data for SV " << gnss_observables_iter->second.PRN;
                                    }
                            }
                        break;
                    }

                default:
                    DLOG(INFO) << "Hybrid observables: Unknown GNSS";
                    break;
                }
        }

    // **********************************************************************
    // ****** SOLVE PVT******************************************************
    // **********************************************************************

    this->set_valid_position(false);
    if ((valid_obs + glo_valid_obs) > 3)
        {
            int result = 0;
            d_nav_data = {};
            d_nav_data.eph = eph_data.data();
            d_nav_data.geph = geph_data.data();
            d_nav_data.n = valid_obs;
            d_nav_data.ng = glo_valid_obs;
            if (gps_iono.valid)
                {
                    d_nav_data.ion_gps[0] = gps_iono.alpha0;
                    d_nav_data.ion_gps[1] = gps_iono.alpha1;
                    d_nav_data.ion_gps[2] = gps_iono.alpha2;
                    d_nav_data.ion_gps[3] = gps_iono.alpha3;
                    d_nav_data.ion_gps[4] = gps_iono.beta0;
                    d_nav_data.ion_gps[5] = gps_iono.beta1;
                    d_nav_data.ion_gps[6] = gps_iono.beta2;
                    d_nav_data.ion_gps[7] = gps_iono.beta3;
                }
            if (!(gps_iono.valid) and gps_cnav_iono.valid)
                {
                    d_nav_data.ion_gps[0] = gps_cnav_iono.alpha0;
                    d_nav_data.ion_gps[1] = gps_cnav_iono.alpha1;
                    d_nav_data.ion_gps[2] = gps_cnav_iono.alpha2;
                    d_nav_data.ion_gps[3] = gps_cnav_iono.alpha3;
                    d_nav_data.ion_gps[4] = gps_cnav_iono.beta0;
                    d_nav_data.ion_gps[5] = gps_cnav_iono.beta1;
                    d_nav_data.ion_gps[6] = gps_cnav_iono.beta2;
                    d_nav_data.ion_gps[7] = gps_cnav_iono.beta3;
                }
            if (galileo_iono.ai0 != 0.0)
                {
                    d_nav_data.ion_gal[0] = galileo_iono.ai0;
                    d_nav_data.ion_gal[1] = galileo_iono.ai1;
                    d_nav_data.ion_gal[2] = galileo_iono.ai2;
                    d_nav_data.ion_gal[3] = 0.0;
                }
            if (beidou_dnav_iono.valid)
                {
                    d_nav_data.ion_cmp[0] = beidou_dnav_iono.alpha0;
                    d_nav_data.ion_cmp[1] = beidou_dnav_iono.alpha1;
                    d_nav_data.ion_cmp[2] = beidou_dnav_iono.alpha2;
                    d_nav_data.ion_cmp[3] = beidou_dnav_iono.alpha3;
                    d_nav_data.ion_cmp[4] = beidou_dnav_iono.beta0;
                    d_nav_data.ion_cmp[5] = beidou_dnav_iono.beta0;
                    d_nav_data.ion_cmp[6] = beidou_dnav_iono.beta0;
                    d_nav_data.ion_cmp[7] = beidou_dnav_iono.beta3;
                }
            if (gps_utc_model.valid)
                {
                    d_nav_data.utc_gps[0] = gps_utc_model.A0;
                    d_nav_data.utc_gps[1] = gps_utc_model.A1;
                    d_nav_data.utc_gps[2] = gps_utc_model.tot;
                    d_nav_data.utc_gps[3] = gps_utc_model.WN_T;
                    d_nav_data.leaps = gps_utc_model.DeltaT_LS;
                }
            if (!(gps_utc_model.valid) and gps_cnav_utc_model.valid)
                {
                    d_nav_data.utc_gps[0] = gps_cnav_utc_model.A0;
                    d_nav_data.utc_gps[1] = gps_cnav_utc_model.A1;
                    d_nav_data.utc_gps[2] = gps_cnav_utc_model.tot;
                    d_nav_data.utc_gps[3] = gps_cnav_utc_model.WN_T;
                    d_nav_data.leaps = gps_cnav_utc_model.DeltaT_LS;
                }
            if (glonass_gnav_utc_model.valid)
                {
                    d_nav_data.utc_glo[0] = glonass_gnav_utc_model.d_tau_c;  // ??
                    d_nav_data.utc_glo[1] = 0.0;                             // ??
                    d_nav_data.utc_glo[2] = 0.0;                             // ??
                    d_nav_data.utc_glo[3] = 0.0;                             // ??
                }
            if (galileo_utc_model.A0 != 0.0)
                {
                    d_nav_data.utc_gal[0] = galileo_utc_model.A0;
                    d_nav_data.utc_gal[1] = galileo_utc_model.A1;
                    d_nav_data.utc_gal[2] = galileo_utc_model.tot;
                    d_nav_data.utc_gal[3] = galileo_utc_model.WNot;
                    d_nav_data.leaps = galileo_utc_model.Delta_tLS;
                }
            if (beidou_dnav_utc_model.valid)
                {
                    d_nav_data.utc_cmp[0] = beidou_dnav_utc_model.A0_UTC;
                    d_nav_data.utc_cmp[1] = beidou_dnav_utc_model.A1_UTC;
                    d_nav_data.utc_cmp[2] = 0.0;  // ??
                    d_nav_data.utc_cmp[3] = 0.0;  // ??
                    d_nav_data.leaps = beidou_dnav_utc_model.DeltaT_LS;
                }

            /* update carrier wave length using native function call in RTKlib */
            for (int i = 0; i < MAXSAT; i++)
                {
                    for (int j = 0; j < NFREQ; j++)
                        {
                            d_nav_data.lam[i][j] = satwavelen(i + 1, d_rtklib_freq_index[j], &d_nav_data);
                        }
                }

            result = rtkpos(&d_rtk, d_obs_data.data(), valid_obs + glo_valid_obs, &d_nav_data);

            if (result == 0)
                {
                    LOG(INFO) << "RTKLIB rtkpos error: " << d_rtk.errbuf;
                    d_rtk.neb = 0;                 // clear error buffer to avoid repeating the error message
                    this->set_time_offset_s(0.0);  // reset rx time estimation
                    this->set_num_valid_observations(0);
                    if (d_conf.enable_pvt_kf == true)
                        {
                            d_pvt_kf.reset_Kf();
                        }
                }
            else
                {
                    this->set_num_valid_observations(d_rtk.sol.ns);  // record the number of valid satellites used by the PVT solver
                    pvt_sol = d_rtk.sol;
                    // DOP computation
                    unsigned int used_sats = 0;
                    for (unsigned int i = 0; i < MAXSAT; i++)
                        {
                            pvt_ssat[i] = d_rtk.ssat[i];
                            if (d_rtk.ssat[i].vs == 1)
                                {
                                    used_sats++;
                                }
                        }

                    std::vector<double> azel(used_sats * 2);
                    int index_aux = 0;
                    for (auto &i : d_rtk.ssat)
                        {
                            if (i.vs == 1)
                                {
                                    azel[2 * index_aux] = i.azel[0];
                                    azel[2 * index_aux + 1] = i.azel[1];
                                    index_aux++;
                                }
                        }

                    if (index_aux > 0)
                        {
                            dops(index_aux, azel.data(), 0.0, d_dop.data());
                        }
                    this->set_valid_position(true);
                    std::array<double, 4> rx_position_and_time{};

                    if (d_conf.enable_pvt_kf == true)
                        {
                            if (d_pvt_kf.is_initialized() == false)
                                {
                                    arma::vec p = {pvt_sol.rr[0], pvt_sol.rr[1], pvt_sol.rr[2]};
                                    arma::vec v = {pvt_sol.rr[3], pvt_sol.rr[4], pvt_sol.rr[5]};
                                    arma::vec res_p = {pvt_sol.qr[0], pvt_sol.qr[1], pvt_sol.qr[2],
                                                        pvt_sol.qr[3], pvt_sol.qr[4], pvt_sol.qr[5]};                                    

                                    d_pvt_kf.init_Kf(p,
                                        v,
                                        res_p,
<<<<<<< HEAD
                                        kf_update_interval_s,
=======
                                        kf_update_interval_s,                                      
>>>>>>> 636f618f
                                        d_conf.measures_ecef_pos_sd_m,
                                        d_conf.measures_ecef_vel_sd_ms,
                                        d_conf.system_ecef_pos_sd_m,
                                        d_conf.system_ecef_vel_sd_ms);
                                }
                            else
                                {
                                    arma::vec p = {pvt_sol.rr[0], pvt_sol.rr[1], pvt_sol.rr[2]};
                                    arma::vec v = {pvt_sol.rr[3], pvt_sol.rr[4], pvt_sol.rr[5]};
                                    arma::vec res_p = {pvt_sol.qr[0], pvt_sol.qr[1], pvt_sol.qr[2],
                                                        pvt_sol.qr[3], pvt_sol.qr[4], pvt_sol.qr[5]};
                                    
                                    d_pvt_kf.run_Kf(p, v, res_p);
                                    d_pvt_kf.get_pv_Kf(p, v);
                                    pvt_sol.rr[0] = p[0];  // [m]
                                    pvt_sol.rr[1] = p[1];  // [m]
                                    pvt_sol.rr[2] = p[2];  // [m]
                                    pvt_sol.rr[3] = v[0];  // [ms]
                                    pvt_sol.rr[4] = v[1];  // [ms]
                                    pvt_sol.rr[5] = v[2];  // [ms]
                                }
                        }

                    rx_position_and_time[0] = pvt_sol.rr[0];  // [m]
                    rx_position_and_time[1] = pvt_sol.rr[1];  // [m]
                    rx_position_and_time[2] = pvt_sol.rr[2];  // [m]

                    // todo: fix this ambiguity in the RTKLIB units in receiver clock offset!
                    if (d_rtk.opt.mode == PMODE_SINGLE)
                        {
                            // if the RTKLIB solver is set to SINGLE, the dtr is already expressed in [s]
                            // add also the clock offset from gps to galileo (pvt_sol.dtr[2])
                            rx_position_and_time[3] = pvt_sol.dtr[0] + pvt_sol.dtr[2];
                        }
                    else
                        {
                            // the receiver clock offset is expressed in [meters], so we convert it into [s]
                            // add also the clock offset from gps to galileo (pvt_sol.dtr[2])
                            rx_position_and_time[3] = pvt_sol.dtr[2] + pvt_sol.dtr[0] / SPEED_OF_LIGHT_M_S;
                        }
                    this->set_rx_pos({rx_position_and_time[0], rx_position_and_time[1], rx_position_and_time[2]});  // save ECEF position for the next iteration

                    // compute Ground speed and COG
                    double ground_speed_ms = 0.0;
                    std::array<double, 3> pos{};
                    std::array<double, 3> enuv{};
                    ecef2pos(pvt_sol.rr, pos.data());
                    ecef2enu(pos.data(), &pvt_sol.rr[3], enuv.data());
                    this->set_speed_over_ground(norm_rtk(enuv.data(), 2));
                    double new_cog;
                    if (ground_speed_ms >= 1.0)
                        {
                            new_cog = atan2(enuv[0], enuv[1]) * R2D;
                            if (new_cog < 0.0)
                                {
                                    new_cog += 360.0;
                                }
                            this->set_course_over_ground(new_cog);
                        }

                    this->set_time_offset_s(rx_position_and_time[3]);

                    DLOG(INFO) << "RTKLIB Position at RX TOW = " << gnss_observables_map.cbegin()->second.RX_time
                               << " in ECEF (X,Y,Z,t[meters]) = " << rx_position_and_time[0] << ", " << rx_position_and_time[1] << ", " << rx_position_and_time[2] << ", " << rx_position_and_time[3];

                    // gtime_t rtklib_utc_time = gpst2utc(pvt_sol.time); // Corrected RX Time (Non integer multiply of 1 ms of granularity)
                    // Uncorrected RX Time (integer multiply of 1 ms and the same observables time reported in RTCM and RINEX)
                    const gtime_t rtklib_time = timeadd(pvt_sol.time, rx_position_and_time[3]);  // uncorrected rx time
                    const gtime_t rtklib_utc_time = gpst2utc(rtklib_time);
                    boost::posix_time::ptime p_time = boost::posix_time::from_time_t(rtklib_utc_time.time);
                    p_time += boost::posix_time::microseconds(static_cast<long>(round(rtklib_utc_time.sec * 1e6)));  // NOLINT(google-runtime-int)

                    this->set_position_UTC_time(p_time);

                    DLOG(INFO) << "RTKLIB Position at " << boost::posix_time::to_simple_string(p_time)
                               << " is Lat = " << this->get_latitude() << " [deg], Long = " << this->get_longitude()
                               << " [deg], Height= " << this->get_height() << " [m]"
                               << " RX time offset= " << this->get_time_offset_s() << " [s]";

                    // ######## PVT MONITOR #########
                    // TOW
                    d_monitor_pvt.TOW_at_current_symbol_ms = gnss_observables_map.cbegin()->second.TOW_at_current_symbol_ms;
                    // WEEK
                    d_monitor_pvt.week = adjgpsweek(d_nav_data.eph[0].week, this->is_pre_2009());
                    // PVT GPS time
                    d_monitor_pvt.RX_time = gnss_observables_map.cbegin()->second.RX_time;
                    // User clock offset [s]
                    d_monitor_pvt.user_clk_offset = rx_position_and_time[3];

                    // ECEF POS X,Y,X [m] + ECEF VEL X,Y,X [m/s] (6 x double)
                    d_monitor_pvt.pos_x = pvt_sol.rr[0];
                    d_monitor_pvt.pos_y = pvt_sol.rr[1];
                    d_monitor_pvt.pos_z = pvt_sol.rr[2];
                    d_monitor_pvt.vel_x = pvt_sol.rr[3];
                    d_monitor_pvt.vel_y = pvt_sol.rr[4];
                    d_monitor_pvt.vel_z = pvt_sol.rr[5];

                    // position variance/covariance (m^2) {c_xx,c_yy,c_zz,c_xy,c_yz,c_zx} (6 x double)
                    d_monitor_pvt.cov_xx = pvt_sol.qr[0];
                    d_monitor_pvt.cov_yy = pvt_sol.qr[1];
                    d_monitor_pvt.cov_zz = pvt_sol.qr[2];
                    d_monitor_pvt.cov_xy = pvt_sol.qr[3];
                    d_monitor_pvt.cov_yz = pvt_sol.qr[4];
                    d_monitor_pvt.cov_zx = pvt_sol.qr[5];

                    // GEO user position Latitude [deg]
                    d_monitor_pvt.latitude = this->get_latitude();
                    // GEO user position Longitude [deg]
                    d_monitor_pvt.longitude = this->get_longitude();
                    // GEO user position Height [m]
                    d_monitor_pvt.height = this->get_height();

                    // NUMBER OF VALID SATS
                    d_monitor_pvt.valid_sats = pvt_sol.ns;
                    // RTKLIB solution status
                    d_monitor_pvt.solution_status = pvt_sol.stat;
                    // RTKLIB solution type (0:xyz-ecef,1:enu-baseline)
                    d_monitor_pvt.solution_type = pvt_sol.type;
                    // AR ratio factor for validation
                    d_monitor_pvt.AR_ratio_factor = pvt_sol.ratio;
                    // AR ratio threshold for validation
                    d_monitor_pvt.AR_ratio_threshold = pvt_sol.thres;

                    // GDOP / PDOP/ HDOP/ VDOP
                    d_monitor_pvt.gdop = d_dop[0];
                    d_monitor_pvt.pdop = d_dop[1];
                    d_monitor_pvt.hdop = d_dop[2];
                    d_monitor_pvt.vdop = d_dop[3];

                    this->set_rx_vel({enuv[0], enuv[1], enuv[2]});

                    const double clock_drift_ppm = pvt_sol.dtr[5] / SPEED_OF_LIGHT_M_S * 1e6;

                    this->set_clock_drift_ppm(clock_drift_ppm);
                    // User clock drift [ppm]
                    d_monitor_pvt.user_clk_drift_ppm = clock_drift_ppm;

                    // ######## LOG FILE #########
                    if (d_flag_dump_enabled == true)
                        {
                            // MULTIPLEXED FILE RECORDING - Record results to file
                            try
                                {
                                    double tmp_double;
                                    uint32_t tmp_uint32;
                                    // TOW
                                    tmp_uint32 = gnss_observables_map.cbegin()->second.TOW_at_current_symbol_ms;
                                    d_dump_file.write(reinterpret_cast<char *>(&tmp_uint32), sizeof(uint32_t));
                                    // WEEK
                                    tmp_uint32 = adjgpsweek(d_nav_data.eph[0].week, this->is_pre_2009());
                                    d_dump_file.write(reinterpret_cast<char *>(&tmp_uint32), sizeof(uint32_t));
                                    // PVT GPS time
                                    tmp_double = gnss_observables_map.cbegin()->second.RX_time;
                                    d_dump_file.write(reinterpret_cast<char *>(&tmp_double), sizeof(double));
                                    // User clock offset [s]
                                    tmp_double = rx_position_and_time[3];
                                    d_dump_file.write(reinterpret_cast<char *>(&tmp_double), sizeof(double));

                                    // ECEF POS X,Y,X [m] + ECEF VEL X,Y,X [m/s] (6 x double)
                                    tmp_double = pvt_sol.rr[0];
                                    d_dump_file.write(reinterpret_cast<char *>(&tmp_double), sizeof(double));
                                    tmp_double = pvt_sol.rr[1];
                                    d_dump_file.write(reinterpret_cast<char *>(&tmp_double), sizeof(double));
                                    tmp_double = pvt_sol.rr[2];
                                    d_dump_file.write(reinterpret_cast<char *>(&tmp_double), sizeof(double));
                                    tmp_double = pvt_sol.rr[3];
                                    d_dump_file.write(reinterpret_cast<char *>(&tmp_double), sizeof(double));
                                    tmp_double = pvt_sol.rr[4];
                                    d_dump_file.write(reinterpret_cast<char *>(&tmp_double), sizeof(double));
                                    tmp_double = pvt_sol.rr[5];
                                    d_dump_file.write(reinterpret_cast<char *>(&tmp_double), sizeof(double));

                                    // position variance/covariance (m^2) {c_xx,c_yy,c_zz,c_xy,c_yz,c_zx} (6 x double)
                                    tmp_double = pvt_sol.qr[0];
                                    d_dump_file.write(reinterpret_cast<char *>(&tmp_double), sizeof(double));
                                    tmp_double = pvt_sol.qr[1];
                                    d_dump_file.write(reinterpret_cast<char *>(&tmp_double), sizeof(double));
                                    tmp_double = pvt_sol.qr[2];
                                    d_dump_file.write(reinterpret_cast<char *>(&tmp_double), sizeof(double));
                                    tmp_double = pvt_sol.qr[3];
                                    d_dump_file.write(reinterpret_cast<char *>(&tmp_double), sizeof(double));
                                    tmp_double = pvt_sol.qr[4];
                                    d_dump_file.write(reinterpret_cast<char *>(&tmp_double), sizeof(double));
                                    tmp_double = pvt_sol.qr[5];
                                    d_dump_file.write(reinterpret_cast<char *>(&tmp_double), sizeof(double));

                                    // GEO user position Latitude [deg]
                                    tmp_double = this->get_latitude();
                                    d_dump_file.write(reinterpret_cast<char *>(&tmp_double), sizeof(double));
                                    // GEO user position Longitude [deg]
                                    tmp_double = this->get_longitude();
                                    d_dump_file.write(reinterpret_cast<char *>(&tmp_double), sizeof(double));
                                    // GEO user position Height [m]
                                    tmp_double = this->get_height();
                                    d_dump_file.write(reinterpret_cast<char *>(&tmp_double), sizeof(double));

                                    // NUMBER OF VALID SATS
                                    d_dump_file.write(reinterpret_cast<char *>(&pvt_sol.ns), sizeof(uint8_t));
                                    // RTKLIB solution status
                                    d_dump_file.write(reinterpret_cast<char *>(&pvt_sol.stat), sizeof(uint8_t));
                                    // RTKLIB solution type (0:xyz-ecef,1:enu-baseline)
                                    d_dump_file.write(reinterpret_cast<char *>(&pvt_sol.type), sizeof(uint8_t));
                                    // AR ratio factor for validation
                                    d_dump_file.write(reinterpret_cast<char *>(&pvt_sol.ratio), sizeof(float));
                                    // AR ratio threshold for validation
                                    d_dump_file.write(reinterpret_cast<char *>(&pvt_sol.thres), sizeof(float));

                                    // GDOP / PDOP / HDOP / VDOP
                                    d_dump_file.write(reinterpret_cast<char *>(&d_dop[0]), sizeof(double));
                                    d_dump_file.write(reinterpret_cast<char *>(&d_dop[1]), sizeof(double));
                                    d_dump_file.write(reinterpret_cast<char *>(&d_dop[2]), sizeof(double));
                                    d_dump_file.write(reinterpret_cast<char *>(&d_dop[3]), sizeof(double));
                                }
                            catch (const std::ofstream::failure &e)
                                {
                                    LOG(WARNING) << "Exception writing RTKLIB dump file " << e.what();
                                }
                        }
                }
        }
    return this->is_valid_position();
}<|MERGE_RESOLUTION|>--- conflicted
+++ resolved
@@ -899,6 +899,7 @@
 
 
 bool Rtklib_Solver::get_PVT(const std::map<int, Gnss_Synchro> &gnss_observables_map, double kf_update_interval_s)
+bool Rtklib_Solver::get_PVT(const std::map<int, Gnss_Synchro> &gnss_observables_map, double kf_update_interval_s)
 {
     std::map<int, Gnss_Synchro>::const_iterator gnss_observables_iter;
     std::map<int, Galileo_Ephemeris>::const_iterator galileo_ephemeris_iter;
@@ -1554,11 +1555,7 @@
                                     d_pvt_kf.init_Kf(p,
                                         v,
                                         res_p,
-<<<<<<< HEAD
-                                        kf_update_interval_s,
-=======
                                         kf_update_interval_s,                                      
->>>>>>> 636f618f
                                         d_conf.measures_ecef_pos_sd_m,
                                         d_conf.measures_ecef_vel_sd_ms,
                                         d_conf.system_ecef_pos_sd_m,
