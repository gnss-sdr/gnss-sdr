--- conflicted
+++ resolved
@@ -60,7 +60,6 @@
                              d_flag_dump_enabled(flag_dump_to_file),
                              d_flag_dump_mat_enabled(flag_dump_to_mat)
 {
-<<<<<<< HEAD
     // TODO: temporal VTL config parameters are hardcoded here. Move it to PVT adapter config (javi)
     Vtl_Conf new_vtl_conf;
     //TODO: new_vtl_conf.parameter1=blablabla
@@ -68,11 +67,6 @@
     vtl_engine.configure(new_vtl_conf);
     vtl_engine.reset();
 
-
-    this->set_averaging_flag(false);
-
-=======
->>>>>>> df999a45
     // see freq index at src/algorithms/libs/rtklib/rtklib_rtkcmn.cc
     // function: satwavelen
     d_rtklib_freq_index[0] = 0;
@@ -1205,12 +1199,7 @@
         }
 }
 
-
-<<<<<<< HEAD
-bool Rtklib_Solver::get_PVT(const std::map<int, Gnss_Synchro> &gnss_observables_map, bool flag_averaging, bool enable_vtl, bool close_vtl_loop)
-=======
-bool Rtklib_Solver::get_PVT(const std::map<int, Gnss_Synchro> &gnss_observables_map, double kf_update_interval_s)
->>>>>>> df999a45
+bool Rtklib_Solver::get_PVT(const std::map<int, Gnss_Synchro> &gnss_observables_map, double kf_update_interval_s, bool flag_averaging, bool enable_vtl, bool close_vtl_loop)
 {
     std::map<int, Gnss_Synchro>::const_iterator gnss_observables_iter;
     std::map<int, Galileo_Ephemeris>::const_iterator galileo_ephemeris_iter;
