/*!
 * \file rtklib_solver.cc
 * \brief PVT solver based on rtklib library functions adapted to the GNSS-SDR
 *  data flow and structures
 * \authors <ul>
 *          <li> 2017-2019, Javier Arribas
 *          <li> 2017-2023, Carles Fernandez
 *          <li> 2007-2013, T. Takasu
 *          </ul>
 *
 * This is a derived work from RTKLIB http://www.rtklib.com/
 * The original source code at https://github.com/tomojitakasu/RTKLIB is
 * released under the BSD 2-clause license with an additional exclusive clause
 * that does not apply here. This additional clause is reproduced below:
 *
 * " The software package includes some companion executive binaries or shared
 * libraries necessary to execute APs on Windows. These licenses succeed to the
 * original ones of these software. "
 *
 * Neither the executive binaries nor the shared libraries are required by, used
 * or included in GNSS-SDR.
 *
 * -----------------------------------------------------------------------------
 * Copyright (C) 2007-2013, T. Takasu
 * Copyright (C) 2017-2019, Javier Arribas
 * Copyright (C) 2017-2023, Carles Fernandez
 * All rights reserved.
 *
 * SPDX-License-Identifier: BSD-2-Clause
 *
 * -----------------------------------------------------------------------*/

#include "rtklib_solver.h"
#include "Beidou_DNAV.h"
#include "gnss_sdr_filesystem.h"
#include "rtklib_conversions.h"
#include "rtklib_ephemeris.h"
#include "rtklib_rtkpos.h"
#include "rtklib_solution.h"
#include <matio.h>
#include "iostream"
#include <algorithm>
#include <cmath>
#include <exception>
#include <utility>
#include <vector>

<<<<<<< HEAD
using namespace std;
=======
#if USE_GLOG_AND_GFLAGS
#include <glog/logging.h>
#else
#include <absl/log/log.h>
#endif
>>>>>>> f17a24f7

Rtklib_Solver::Rtklib_Solver(const rtk_t &rtk,
    const Pvt_Conf &conf,
    const std::string &dump_filename,
    uint32_t type_of_rx,
    bool flag_dump_to_file,
    bool flag_dump_to_mat) : d_dump_filename(dump_filename),
                             d_rtk(rtk),
                             d_conf(conf),
                             d_type_of_rx(type_of_rx),
                             d_flag_dump_enabled(flag_dump_to_file),
                             d_flag_dump_mat_enabled(flag_dump_to_mat)
{
    // TODO: temporal VTL config parameters are hardcoded here. Move it to PVT adapter config (javi)
    Vtl_Conf new_vtl_conf;
    // TODO: new_vtl_conf.parameter1=blablabla

    vtl_engine.configure(new_vtl_conf);
    vtl_engine.reset();

    // see freq index at src/algorithms/libs/rtklib/rtklib_rtkcmn.cc
    // function: satwavelen
    d_rtklib_freq_index[0] = 0;
    d_rtklib_freq_index[1] = 1;
    d_rtklib_freq_index[2] = 2;

    d_rtklib_band_index["1G"] = 0;
    d_rtklib_band_index["1C"] = 0;
    d_rtklib_band_index["1B"] = 0;
    d_rtklib_band_index["B1"] = 0;
    d_rtklib_band_index["B3"] = 2;
    d_rtklib_band_index["2G"] = 1;
    d_rtklib_band_index["2S"] = 1;
    d_rtklib_band_index["7X"] = 2;
    d_rtklib_band_index["5X"] = 2;
    d_rtklib_band_index["L5"] = 2;
    d_rtklib_band_index["E6"] = 0;

    switch (d_type_of_rx)
        {
        case 6:  // E5b only
            d_rtklib_freq_index[2] = 4;
            break;
        case 11:  // GPS L1 C/A + Galileo E5b
            d_rtklib_freq_index[2] = 4;
            break;
        case 15:  // Galileo E1B + Galileo E5b
            d_rtklib_freq_index[2] = 4;
            break;
        case 18:  // GPS L2C + Galileo E5b
            d_rtklib_freq_index[2] = 4;
            break;
        case 19:  // Galileo E5a + Galileo E5b
            d_rtklib_band_index["5X"] = 0;
            d_rtklib_freq_index[0] = 2;
            d_rtklib_freq_index[2] = 4;
            break;
        case 20:  // GPS L5 + Galileo E5b
            d_rtklib_band_index["L5"] = 0;
            d_rtklib_freq_index[0] = 2;
            d_rtklib_freq_index[2] = 4;
            break;
        case 100:  // E6B only
            d_rtklib_freq_index[0] = 3;
            break;
        case 101:  // E1 + E6B
            d_rtklib_band_index["E6"] = 1;
            d_rtklib_freq_index[1] = 3;
            break;
        case 102:  // E5a + E6B
            d_rtklib_band_index["E6"] = 1;
            d_rtklib_freq_index[1] = 3;
            break;
        case 103:  // E5b + E6B
            d_rtklib_band_index["E6"] = 1;
            d_rtklib_freq_index[1] = 3;
            d_rtklib_freq_index[2] = 4;
            break;
        case 104:  // Galileo E1B + Galileo E5a + Galileo E6B
            d_rtklib_band_index["E6"] = 1;
            d_rtklib_freq_index[1] = 3;
            break;
        case 105:  // Galileo E1B + Galileo E5b + Galileo E6B
            d_rtklib_freq_index[2] = 4;
            d_rtklib_band_index["E6"] = 1;
            d_rtklib_freq_index[1] = 3;
            break;
        case 106:  // GPS L1 C/A + Galileo E1B + Galileo E6B
        case 107:  // GPS L1 C/A + Galileo E6B
            d_rtklib_band_index["E6"] = 1;
            d_rtklib_freq_index[1] = 3;
            break;
        case 108:  // GPS L1 C/A + Galileo E1B + GPS L5 + Galileo E5a + Galileo E6B
            d_rtklib_band_index["E6"] = 2;
            d_rtklib_freq_index[2] = 3;
            break;
        }
    // auto empty_map = std::map < int, HAS_obs_corrections >> ();
    // d_has_obs_corr_map["L1 C/A"] = empty_map;

    // ############# ENABLE DATA FILE LOG #################
    if (d_flag_dump_enabled == true)
        {
            if (d_dump_file.is_open() == false)
                {
                    try
                        {
                            d_dump_file.exceptions(std::ofstream::failbit | std::ofstream::badbit);
                            d_dump_file.open(d_dump_filename.c_str(), std::ios::out | std::ios::binary);
                            LOG(INFO) << "PVT lib dump enabled Log file: " << d_dump_filename.c_str();
                        }
                    catch (const std::ofstream::failure &e)
                        {
                            LOG(WARNING) << "Exception opening RTKLIB dump file " << e.what();
                        }
                }
            // TODO: if(vtl_enable) then
            if (d_vtl_dump_file.is_open() == false)
                {
                    try
                        {
                            d_vtl_dump_file.exceptions(std::ofstream::failbit | std::ofstream::badbit);
                            uint end_filename = d_dump_filename.length() - 4;
                            d_vtl_dump_filename = d_dump_filename;
                            d_vtl_dump_filename = d_vtl_dump_filename.insert(end_filename, "_vtl");
                            d_vtl_dump_file.open(d_vtl_dump_filename, std::ios::out | std::ios::binary);
                            LOG(INFO) << "PVT VTL dump enabled Log file: " << d_vtl_dump_filename;
                        }
                    catch (const std::ofstream::failure &e)
                        {
                            LOG(WARNING) << "Exception opening VTL dump file " << e.what();
                        }
                }
        }
}


Rtklib_Solver::~Rtklib_Solver()
{
    DLOG(INFO) << "Rtklib_Solver destructor called.";
    if (d_dump_file.is_open() == true)
        {
            const auto pos = d_dump_file.tellp();
            try
                {
                    d_dump_file.close();
                }
            catch (const std::exception &ex)
                {
                    LOG(WARNING) << "Exception in destructor closing the RTKLIB dump file " << ex.what();
                }
            if (pos == 0)
                {
                    errorlib::error_code ec;
                    if (!fs::remove(fs::path(d_dump_filename), ec))
                        {
                            std::cerr << "Problem removing temporary file " << d_dump_filename << '\n';
                        }
                    d_flag_dump_mat_enabled = false;
                }
        }
    if (d_flag_dump_mat_enabled)
        {
            try
                {
                    save_matfile();
                }
            catch (const std::exception &ex)
                {
                    LOG(WARNING) << "Exception in destructor saving the PVT .mat dump file " << ex.what();
                }
        }
    if (d_flag_dump_mat_enabled)
        {
            try
                {
                    save_vtl_matfile();
                }
            catch (const std::exception &ex)
                {
                    LOG(WARNING) << "Exception in destructor saving the PVT VTL .mat dump file " << ex.what();
                }
        }
}


bool Rtklib_Solver::save_vtl_matfile() const
{
    // READ DUMP FILE
    const std::string dump_filename = d_vtl_dump_filename;
    const int32_t number_of_double_vars = 29;
    const int32_t number_of_uint32_vars = 2;
    const int32_t number_of_uint8_vars = 1;
    const int32_t epoch_size_bytes = sizeof(double) * number_of_double_vars +
                                     sizeof(uint32_t) * number_of_uint32_vars +
                                     sizeof(uint8_t) * number_of_uint8_vars;
    std::ifstream dump_file;
    dump_file.exceptions(std::ifstream::failbit | std::ifstream::badbit);
    try
        {
            dump_file.open(dump_filename, std::ios::binary | std::ios::ate);
        }
    catch (const std::ifstream::failure &e)
        {
            std::cerr << "Problem opening VTL dump file:" << e.what() << '\n';
            return false;
        }
    // count number of epochs and rewind
    int64_t num_epoch = 0LL;
    if (dump_file.is_open())
        {
            std::cout << "Generating .mat file for VTL " << dump_filename << '\n';
            const std::ifstream::pos_type size = dump_file.tellg();
            num_epoch = static_cast<int64_t>(size) / static_cast<int64_t>(epoch_size_bytes);
            dump_file.seekg(0, std::ios::beg);
        }
    else
        {
            return false;
        }

    auto TOW_at_current_symbol_ms = std::vector<uint32_t>(num_epoch);
    auto week = std::vector<uint32_t>(num_epoch);
    auto RX_time = std::vector<double>(num_epoch);
    auto user_clk_offset = std::vector<double>(num_epoch);
    auto user_clk_offset_drift = std::vector<double>(num_epoch);
    auto rtklib_user_clk_offset_drift = std::vector<double>(num_epoch);
    auto pos_x = std::vector<double>(num_epoch);
    auto pos_y = std::vector<double>(num_epoch);
    auto pos_z = std::vector<double>(num_epoch);
    auto vel_x = std::vector<double>(num_epoch);
    auto vel_y = std::vector<double>(num_epoch);
    auto vel_z = std::vector<double>(num_epoch);
    auto acc_x = std::vector<double>(num_epoch);
    auto acc_y = std::vector<double>(num_epoch);
    auto acc_z = std::vector<double>(num_epoch);
    auto cov_xx = std::vector<double>(num_epoch);
    auto cov_yy = std::vector<double>(num_epoch);
    auto cov_zz = std::vector<double>(num_epoch);
    auto cov_vx = std::vector<double>(num_epoch);
    auto cov_vy = std::vector<double>(num_epoch);
    auto cov_vz = std::vector<double>(num_epoch);
    auto cov_ax = std::vector<double>(num_epoch);
    auto cov_ay = std::vector<double>(num_epoch);
    auto cov_az = std::vector<double>(num_epoch);
    auto latitude = std::vector<double>(num_epoch);
    auto longitude = std::vector<double>(num_epoch);
    auto height = std::vector<double>(num_epoch);
    auto valid_sats = std::vector<uint8_t>(num_epoch);
    auto gdop = std::vector<double>(num_epoch);
    auto pdop = std::vector<double>(num_epoch);
    auto hdop = std::vector<double>(num_epoch);
    auto vdop = std::vector<double>(num_epoch);

    try
        {
            if (dump_file.is_open())
                {
                    for (int64_t i = 0; i < num_epoch; i++)
                        {
                            dump_file.read(reinterpret_cast<char *>(&TOW_at_current_symbol_ms[i]), sizeof(uint32_t));
                            dump_file.read(reinterpret_cast<char *>(&week[i]), sizeof(uint32_t));
                            dump_file.read(reinterpret_cast<char *>(&RX_time[i]), sizeof(double));
                            dump_file.read(reinterpret_cast<char *>(&user_clk_offset[i]), sizeof(double));
                            dump_file.read(reinterpret_cast<char *>(&user_clk_offset_drift[i]), sizeof(double));
                            dump_file.read(reinterpret_cast<char *>(&rtklib_user_clk_offset_drift[i]), sizeof(double));
                            dump_file.read(reinterpret_cast<char *>(&pos_x[i]), sizeof(double));
                            dump_file.read(reinterpret_cast<char *>(&pos_y[i]), sizeof(double));
                            dump_file.read(reinterpret_cast<char *>(&pos_z[i]), sizeof(double));
                            dump_file.read(reinterpret_cast<char *>(&vel_x[i]), sizeof(double));
                            dump_file.read(reinterpret_cast<char *>(&vel_y[i]), sizeof(double));
                            dump_file.read(reinterpret_cast<char *>(&vel_z[i]), sizeof(double));
                            dump_file.read(reinterpret_cast<char *>(&acc_x[i]), sizeof(double));
                            dump_file.read(reinterpret_cast<char *>(&acc_y[i]), sizeof(double));
                            dump_file.read(reinterpret_cast<char *>(&acc_z[i]), sizeof(double));
                            dump_file.read(reinterpret_cast<char *>(&cov_xx[i]), sizeof(double));
                            dump_file.read(reinterpret_cast<char *>(&cov_yy[i]), sizeof(double));
                            dump_file.read(reinterpret_cast<char *>(&cov_zz[i]), sizeof(double));
                            dump_file.read(reinterpret_cast<char *>(&cov_vx[i]), sizeof(double));
                            dump_file.read(reinterpret_cast<char *>(&cov_vy[i]), sizeof(double));
                            dump_file.read(reinterpret_cast<char *>(&cov_vz[i]), sizeof(double));
                            dump_file.read(reinterpret_cast<char *>(&cov_ax[i]), sizeof(double));
                            dump_file.read(reinterpret_cast<char *>(&cov_ay[i]), sizeof(double));
                            dump_file.read(reinterpret_cast<char *>(&cov_az[i]), sizeof(double));
                            dump_file.read(reinterpret_cast<char *>(&latitude[i]), sizeof(double));
                            dump_file.read(reinterpret_cast<char *>(&longitude[i]), sizeof(double));
                            dump_file.read(reinterpret_cast<char *>(&height[i]), sizeof(double));
                            dump_file.read(reinterpret_cast<char *>(&valid_sats[i]), sizeof(uint8_t));
                            dump_file.read(reinterpret_cast<char *>(&gdop[i]), sizeof(double));
                            dump_file.read(reinterpret_cast<char *>(&pdop[i]), sizeof(double));
                            dump_file.read(reinterpret_cast<char *>(&hdop[i]), sizeof(double));
                            dump_file.read(reinterpret_cast<char *>(&vdop[i]), sizeof(double));
                        }
                }
            dump_file.close();
        }
    catch (const std::ifstream::failure &e)
        {
            std::cerr << "Problem reading VTL dump file:" << e.what() << '\n';
            return false;
        }

    // WRITE MAT FILE
    mat_t *matfp;
    matvar_t *matvar;
    std::string filename = dump_filename;
    filename.erase(filename.length() - 4, 4);
    filename.append(".mat");
    matfp = Mat_CreateVer(filename.c_str(), nullptr, MAT_FT_MAT73);
    if (reinterpret_cast<int64_t *>(matfp) != nullptr)
        {
            std::array<size_t, 2> dims{1, static_cast<size_t>(num_epoch)};
            matvar = Mat_VarCreate("TOW_at_current_symbol_ms", MAT_C_UINT32, MAT_T_UINT32, 2, dims.data(), TOW_at_current_symbol_ms.data(), 0);
            Mat_VarWrite(matfp, matvar, MAT_COMPRESSION_ZLIB);  // or MAT_COMPRESSION_NONE
            Mat_VarFree(matvar);

            matvar = Mat_VarCreate("week", MAT_C_UINT32, MAT_T_UINT32, 2, dims.data(), week.data(), 0);
            Mat_VarWrite(matfp, matvar, MAT_COMPRESSION_ZLIB);  // or MAT_COMPRESSION_NONE
            Mat_VarFree(matvar);

            matvar = Mat_VarCreate("RX_time", MAT_C_DOUBLE, MAT_T_DOUBLE, 2, dims.data(), RX_time.data(), 0);
            Mat_VarWrite(matfp, matvar, MAT_COMPRESSION_ZLIB);  // or MAT_COMPRESSION_NONE
            Mat_VarFree(matvar);

            matvar = Mat_VarCreate("user_clk_offset", MAT_C_DOUBLE, MAT_T_DOUBLE, 2, dims.data(), user_clk_offset.data(), 0);
            Mat_VarWrite(matfp, matvar, MAT_COMPRESSION_ZLIB);  // or MAT_COMPRESSION_NONE
            Mat_VarFree(matvar);

            matvar = Mat_VarCreate("user_clk_offset_drift", MAT_C_DOUBLE, MAT_T_DOUBLE, 2, dims.data(), user_clk_offset_drift.data(), 0);
            Mat_VarWrite(matfp, matvar, MAT_COMPRESSION_ZLIB);  // or MAT_COMPRESSION_NONE
            Mat_VarFree(matvar);

            matvar = Mat_VarCreate("rtklib_user_clk_offset_drift", MAT_C_DOUBLE, MAT_T_DOUBLE, 2, dims.data(), rtklib_user_clk_offset_drift.data(), 0);
            Mat_VarWrite(matfp, matvar, MAT_COMPRESSION_ZLIB);  // or MAT_COMPRESSION_NONE
            Mat_VarFree(matvar);

            matvar = Mat_VarCreate("pos_x", MAT_C_DOUBLE, MAT_T_DOUBLE, 2, dims.data(), pos_x.data(), 0);
            Mat_VarWrite(matfp, matvar, MAT_COMPRESSION_ZLIB);  // or MAT_COMPRESSION_NONE
            Mat_VarFree(matvar);

            matvar = Mat_VarCreate("pos_y", MAT_C_DOUBLE, MAT_T_DOUBLE, 2, dims.data(), pos_y.data(), 0);
            Mat_VarWrite(matfp, matvar, MAT_COMPRESSION_ZLIB);  // or MAT_COMPRESSION_NONE
            Mat_VarFree(matvar);

            matvar = Mat_VarCreate("pos_z", MAT_C_DOUBLE, MAT_T_DOUBLE, 2, dims.data(), pos_z.data(), 0);
            Mat_VarWrite(matfp, matvar, MAT_COMPRESSION_ZLIB);  // or MAT_COMPRESSION_NONE
            Mat_VarFree(matvar);

            matvar = Mat_VarCreate("vel_x", MAT_C_DOUBLE, MAT_T_DOUBLE, 2, dims.data(), vel_x.data(), 0);
            Mat_VarWrite(matfp, matvar, MAT_COMPRESSION_ZLIB);  // or MAT_COMPRESSION_NONE
            Mat_VarFree(matvar);

            matvar = Mat_VarCreate("vel_y", MAT_C_DOUBLE, MAT_T_DOUBLE, 2, dims.data(), vel_y.data(), 0);
            Mat_VarWrite(matfp, matvar, MAT_COMPRESSION_ZLIB);  // or MAT_COMPRESSION_NONE
            Mat_VarFree(matvar);

            matvar = Mat_VarCreate("vel_z", MAT_C_DOUBLE, MAT_T_DOUBLE, 2, dims.data(), vel_z.data(), 0);
            Mat_VarWrite(matfp, matvar, MAT_COMPRESSION_ZLIB);  // or MAT_COMPRESSION_NONE
            Mat_VarFree(matvar);

            matvar = Mat_VarCreate("acc_x", MAT_C_DOUBLE, MAT_T_DOUBLE, 2, dims.data(), acc_x.data(), 0);
            Mat_VarWrite(matfp, matvar, MAT_COMPRESSION_ZLIB);  // or MAT_COMPRESSION_NONE
            Mat_VarFree(matvar);

            matvar = Mat_VarCreate("acc_y", MAT_C_DOUBLE, MAT_T_DOUBLE, 2, dims.data(), acc_y.data(), 0);
            Mat_VarWrite(matfp, matvar, MAT_COMPRESSION_ZLIB);  // or MAT_COMPRESSION_NONE
            Mat_VarFree(matvar);

            matvar = Mat_VarCreate("acc_z", MAT_C_DOUBLE, MAT_T_DOUBLE, 2, dims.data(), acc_z.data(), 0);
            Mat_VarWrite(matfp, matvar, MAT_COMPRESSION_ZLIB);  // or MAT_COMPRESSION_NONE
            Mat_VarFree(matvar);

            matvar = Mat_VarCreate("cov_xx", MAT_C_DOUBLE, MAT_T_DOUBLE, 2, dims.data(), cov_xx.data(), 0);
            Mat_VarWrite(matfp, matvar, MAT_COMPRESSION_ZLIB);  // or MAT_COMPRESSION_NONE
            Mat_VarFree(matvar);

            matvar = Mat_VarCreate("cov_yy", MAT_C_DOUBLE, MAT_T_DOUBLE, 2, dims.data(), cov_yy.data(), 0);
            Mat_VarWrite(matfp, matvar, MAT_COMPRESSION_ZLIB);  // or MAT_COMPRESSION_NONE
            Mat_VarFree(matvar);

            matvar = Mat_VarCreate("cov_zz", MAT_C_DOUBLE, MAT_T_DOUBLE, 2, dims.data(), cov_zz.data(), 0);
            Mat_VarWrite(matfp, matvar, MAT_COMPRESSION_ZLIB);  // or MAT_COMPRESSION_NONE
            Mat_VarFree(matvar);

            matvar = Mat_VarCreate("cov_vx", MAT_C_DOUBLE, MAT_T_DOUBLE, 2, dims.data(), cov_vx.data(), 0);
            Mat_VarWrite(matfp, matvar, MAT_COMPRESSION_ZLIB);  // or MAT_COMPRESSION_NONE
            Mat_VarFree(matvar);

            matvar = Mat_VarCreate("cov_vy", MAT_C_DOUBLE, MAT_T_DOUBLE, 2, dims.data(), cov_vy.data(), 0);
            Mat_VarWrite(matfp, matvar, MAT_COMPRESSION_ZLIB);  // or MAT_COMPRESSION_NONE
            Mat_VarFree(matvar);

            matvar = Mat_VarCreate("cov_vz", MAT_C_DOUBLE, MAT_T_DOUBLE, 2, dims.data(), cov_vz.data(), 0);
            Mat_VarWrite(matfp, matvar, MAT_COMPRESSION_ZLIB);  // or MAT_COMPRESSION_NONE
            Mat_VarFree(matvar);

            matvar = Mat_VarCreate("cov_ax", MAT_C_DOUBLE, MAT_T_DOUBLE, 2, dims.data(), cov_az.data(), 0);
            Mat_VarWrite(matfp, matvar, MAT_COMPRESSION_ZLIB);  // or MAT_COMPRESSION_NONE
            Mat_VarFree(matvar);

            matvar = Mat_VarCreate("cov_ay", MAT_C_DOUBLE, MAT_T_DOUBLE, 2, dims.data(), cov_ay.data(), 0);
            Mat_VarWrite(matfp, matvar, MAT_COMPRESSION_ZLIB);  // or MAT_COMPRESSION_NONE
            Mat_VarFree(matvar);

            matvar = Mat_VarCreate("cov_az", MAT_C_DOUBLE, MAT_T_DOUBLE, 2, dims.data(), cov_az.data(), 0);
            Mat_VarWrite(matfp, matvar, MAT_COMPRESSION_ZLIB);  // or MAT_COMPRESSION_NONE
            Mat_VarFree(matvar);

            matvar = Mat_VarCreate("latitude", MAT_C_DOUBLE, MAT_T_DOUBLE, 2, dims.data(), latitude.data(), 0);
            Mat_VarWrite(matfp, matvar, MAT_COMPRESSION_ZLIB);  // or MAT_COMPRESSION_NONE
            Mat_VarFree(matvar);

            matvar = Mat_VarCreate("longitude", MAT_C_DOUBLE, MAT_T_DOUBLE, 2, dims.data(), longitude.data(), 0);
            Mat_VarWrite(matfp, matvar, MAT_COMPRESSION_ZLIB);  // or MAT_COMPRESSION_NONE
            Mat_VarFree(matvar);

            matvar = Mat_VarCreate("height", MAT_C_DOUBLE, MAT_T_DOUBLE, 2, dims.data(), height.data(), 0);
            Mat_VarWrite(matfp, matvar, MAT_COMPRESSION_ZLIB);  // or MAT_COMPRESSION_NONE
            Mat_VarFree(matvar);

            matvar = Mat_VarCreate("valid_sats", MAT_C_UINT8, MAT_T_UINT8, 2, dims.data(), valid_sats.data(), 0);
            Mat_VarWrite(matfp, matvar, MAT_COMPRESSION_ZLIB);  // or MAT_COMPRESSION_NONE
            Mat_VarFree(matvar);

            matvar = Mat_VarCreate("gdop", MAT_C_DOUBLE, MAT_T_DOUBLE, 2, dims.data(), gdop.data(), 0);
            Mat_VarWrite(matfp, matvar, MAT_COMPRESSION_ZLIB);  // or MAT_COMPRESSION_NONE
            Mat_VarFree(matvar);

            matvar = Mat_VarCreate("pdop", MAT_C_DOUBLE, MAT_T_DOUBLE, 2, dims.data(), pdop.data(), 0);
            Mat_VarWrite(matfp, matvar, MAT_COMPRESSION_ZLIB);  // or MAT_COMPRESSION_NONE
            Mat_VarFree(matvar);

            matvar = Mat_VarCreate("hdop", MAT_C_DOUBLE, MAT_T_DOUBLE, 2, dims.data(), hdop.data(), 0);
            Mat_VarWrite(matfp, matvar, MAT_COMPRESSION_ZLIB);  // or MAT_COMPRESSION_NONE
            Mat_VarFree(matvar);

            matvar = Mat_VarCreate("vdop", MAT_C_DOUBLE, MAT_T_DOUBLE, 2, dims.data(), vdop.data(), 0);
            Mat_VarWrite(matfp, matvar, MAT_COMPRESSION_ZLIB);  // or MAT_COMPRESSION_NONE
            Mat_VarFree(matvar);
        }

    Mat_Close(matfp);
    return true;
}


bool Rtklib_Solver::save_matfile() const
{
    // READ DUMP FILE
    const std::string dump_filename = d_dump_filename;
    const int32_t number_of_double_vars = 21;
    const int32_t number_of_uint32_vars = 2;
    const int32_t number_of_uint8_vars = 3;
    const int32_t number_of_float_vars = 2;
    const int32_t epoch_size_bytes = sizeof(double) * number_of_double_vars +
                                     sizeof(uint32_t) * number_of_uint32_vars +
                                     sizeof(uint8_t) * number_of_uint8_vars +
                                     sizeof(float) * number_of_float_vars;
    std::ifstream dump_file;
    dump_file.exceptions(std::ifstream::failbit | std::ifstream::badbit);
    try
        {
            dump_file.open(dump_filename.c_str(), std::ios::binary | std::ios::ate);
        }
    catch (const std::ifstream::failure &e)
        {
            std::cerr << "Problem opening dump file:" << e.what() << '\n';
            return false;
        }
    // count number of epochs and rewind
    int64_t num_epoch = 0LL;
    if (dump_file.is_open())
        {
            std::cout << "Generating .mat file for " << dump_filename << '\n';
            const std::ifstream::pos_type size = dump_file.tellg();
            num_epoch = static_cast<int64_t>(size) / static_cast<int64_t>(epoch_size_bytes);
            dump_file.seekg(0, std::ios::beg);
        }
    else
        {
            return false;
        }

    auto TOW_at_current_symbol_ms = std::vector<uint32_t>(num_epoch);
    auto week = std::vector<uint32_t>(num_epoch);
    auto RX_time = std::vector<double>(num_epoch);
    auto user_clk_offset = std::vector<double>(num_epoch);
    auto pos_x = std::vector<double>(num_epoch);
    auto pos_y = std::vector<double>(num_epoch);
    auto pos_z = std::vector<double>(num_epoch);
    auto vel_x = std::vector<double>(num_epoch);
    auto vel_y = std::vector<double>(num_epoch);
    auto vel_z = std::vector<double>(num_epoch);
    auto cov_xx = std::vector<double>(num_epoch);
    auto cov_yy = std::vector<double>(num_epoch);
    auto cov_zz = std::vector<double>(num_epoch);
    auto cov_xy = std::vector<double>(num_epoch);
    auto cov_yz = std::vector<double>(num_epoch);
    auto cov_zx = std::vector<double>(num_epoch);
    auto latitude = std::vector<double>(num_epoch);
    auto longitude = std::vector<double>(num_epoch);
    auto height = std::vector<double>(num_epoch);
    auto valid_sats = std::vector<uint8_t>(num_epoch);
    auto solution_status = std::vector<uint8_t>(num_epoch);
    auto solution_type = std::vector<uint8_t>(num_epoch);
    auto AR_ratio_factor = std::vector<float>(num_epoch);
    auto AR_ratio_threshold = std::vector<float>(num_epoch);
    auto gdop = std::vector<double>(num_epoch);
    auto pdop = std::vector<double>(num_epoch);
    auto hdop = std::vector<double>(num_epoch);
    auto vdop = std::vector<double>(num_epoch);

    try
        {
            if (dump_file.is_open())
                {
                    for (int64_t i = 0; i < num_epoch; i++)
                        {
                            dump_file.read(reinterpret_cast<char *>(&TOW_at_current_symbol_ms[i]), sizeof(uint32_t));
                            dump_file.read(reinterpret_cast<char *>(&week[i]), sizeof(uint32_t));
                            dump_file.read(reinterpret_cast<char *>(&RX_time[i]), sizeof(double));
                            dump_file.read(reinterpret_cast<char *>(&user_clk_offset[i]), sizeof(double));
                            dump_file.read(reinterpret_cast<char *>(&pos_x[i]), sizeof(double));
                            dump_file.read(reinterpret_cast<char *>(&pos_y[i]), sizeof(double));
                            dump_file.read(reinterpret_cast<char *>(&pos_z[i]), sizeof(double));
                            dump_file.read(reinterpret_cast<char *>(&vel_x[i]), sizeof(double));
                            dump_file.read(reinterpret_cast<char *>(&vel_y[i]), sizeof(double));
                            dump_file.read(reinterpret_cast<char *>(&vel_z[i]), sizeof(double));
                            dump_file.read(reinterpret_cast<char *>(&cov_xx[i]), sizeof(double));
                            dump_file.read(reinterpret_cast<char *>(&cov_yy[i]), sizeof(double));
                            dump_file.read(reinterpret_cast<char *>(&cov_zz[i]), sizeof(double));
                            dump_file.read(reinterpret_cast<char *>(&cov_xy[i]), sizeof(double));
                            dump_file.read(reinterpret_cast<char *>(&cov_yz[i]), sizeof(double));
                            dump_file.read(reinterpret_cast<char *>(&cov_zx[i]), sizeof(double));
                            dump_file.read(reinterpret_cast<char *>(&latitude[i]), sizeof(double));
                            dump_file.read(reinterpret_cast<char *>(&longitude[i]), sizeof(double));
                            dump_file.read(reinterpret_cast<char *>(&height[i]), sizeof(double));
                            dump_file.read(reinterpret_cast<char *>(&valid_sats[i]), sizeof(uint8_t));
                            dump_file.read(reinterpret_cast<char *>(&solution_status[i]), sizeof(uint8_t));
                            dump_file.read(reinterpret_cast<char *>(&solution_type[i]), sizeof(uint8_t));
                            dump_file.read(reinterpret_cast<char *>(&AR_ratio_factor[i]), sizeof(float));
                            dump_file.read(reinterpret_cast<char *>(&AR_ratio_threshold[i]), sizeof(float));
                            dump_file.read(reinterpret_cast<char *>(&gdop[i]), sizeof(double));
                            dump_file.read(reinterpret_cast<char *>(&pdop[i]), sizeof(double));
                            dump_file.read(reinterpret_cast<char *>(&hdop[i]), sizeof(double));
                            dump_file.read(reinterpret_cast<char *>(&vdop[i]), sizeof(double));
                        }
                }
            dump_file.close();
        }
    catch (const std::ifstream::failure &e)
        {
            std::cerr << "Problem reading dump file:" << e.what() << '\n';
            return false;
        }

    // WRITE MAT FILE
    mat_t *matfp;
    matvar_t *matvar;
    std::string filename = dump_filename;
    filename.erase(filename.length() - 4, 4);
    filename.append(".mat");
    matfp = Mat_CreateVer(filename.c_str(), nullptr, MAT_FT_MAT73);
    if (reinterpret_cast<int64_t *>(matfp) != nullptr)
        {
            std::array<size_t, 2> dims{1, static_cast<size_t>(num_epoch)};
            matvar = Mat_VarCreate("TOW_at_current_symbol_ms", MAT_C_UINT32, MAT_T_UINT32, 2, dims.data(), TOW_at_current_symbol_ms.data(), 0);
            Mat_VarWrite(matfp, matvar, MAT_COMPRESSION_ZLIB);  // or MAT_COMPRESSION_NONE
            Mat_VarFree(matvar);

            matvar = Mat_VarCreate("week", MAT_C_UINT32, MAT_T_UINT32, 2, dims.data(), week.data(), 0);
            Mat_VarWrite(matfp, matvar, MAT_COMPRESSION_ZLIB);  // or MAT_COMPRESSION_NONE
            Mat_VarFree(matvar);

            matvar = Mat_VarCreate("RX_time", MAT_C_DOUBLE, MAT_T_DOUBLE, 2, dims.data(), RX_time.data(), 0);
            Mat_VarWrite(matfp, matvar, MAT_COMPRESSION_ZLIB);  // or MAT_COMPRESSION_NONE
            Mat_VarFree(matvar);

            matvar = Mat_VarCreate("user_clk_offset", MAT_C_DOUBLE, MAT_T_DOUBLE, 2, dims.data(), user_clk_offset.data(), 0);
            Mat_VarWrite(matfp, matvar, MAT_COMPRESSION_ZLIB);  // or MAT_COMPRESSION_NONE
            Mat_VarFree(matvar);

            matvar = Mat_VarCreate("pos_x", MAT_C_DOUBLE, MAT_T_DOUBLE, 2, dims.data(), pos_x.data(), 0);
            Mat_VarWrite(matfp, matvar, MAT_COMPRESSION_ZLIB);  // or MAT_COMPRESSION_NONE
            Mat_VarFree(matvar);

            matvar = Mat_VarCreate("pos_y", MAT_C_DOUBLE, MAT_T_DOUBLE, 2, dims.data(), pos_y.data(), 0);
            Mat_VarWrite(matfp, matvar, MAT_COMPRESSION_ZLIB);  // or MAT_COMPRESSION_NONE
            Mat_VarFree(matvar);

            matvar = Mat_VarCreate("pos_z", MAT_C_DOUBLE, MAT_T_DOUBLE, 2, dims.data(), pos_z.data(), 0);
            Mat_VarWrite(matfp, matvar, MAT_COMPRESSION_ZLIB);  // or MAT_COMPRESSION_NONE
            Mat_VarFree(matvar);

            matvar = Mat_VarCreate("vel_x", MAT_C_DOUBLE, MAT_T_DOUBLE, 2, dims.data(), vel_x.data(), 0);
            Mat_VarWrite(matfp, matvar, MAT_COMPRESSION_ZLIB);  // or MAT_COMPRESSION_NONE
            Mat_VarFree(matvar);

            matvar = Mat_VarCreate("vel_y", MAT_C_DOUBLE, MAT_T_DOUBLE, 2, dims.data(), vel_y.data(), 0);
            Mat_VarWrite(matfp, matvar, MAT_COMPRESSION_ZLIB);  // or MAT_COMPRESSION_NONE
            Mat_VarFree(matvar);

            matvar = Mat_VarCreate("vel_z", MAT_C_DOUBLE, MAT_T_DOUBLE, 2, dims.data(), vel_z.data(), 0);
            Mat_VarWrite(matfp, matvar, MAT_COMPRESSION_ZLIB);  // or MAT_COMPRESSION_NONE
            Mat_VarFree(matvar);

            matvar = Mat_VarCreate("cov_xx", MAT_C_DOUBLE, MAT_T_DOUBLE, 2, dims.data(), cov_xx.data(), 0);
            Mat_VarWrite(matfp, matvar, MAT_COMPRESSION_ZLIB);  // or MAT_COMPRESSION_NONE
            Mat_VarFree(matvar);

            matvar = Mat_VarCreate("cov_yy", MAT_C_DOUBLE, MAT_T_DOUBLE, 2, dims.data(), cov_yy.data(), 0);
            Mat_VarWrite(matfp, matvar, MAT_COMPRESSION_ZLIB);  // or MAT_COMPRESSION_NONE
            Mat_VarFree(matvar);

            matvar = Mat_VarCreate("cov_zz", MAT_C_DOUBLE, MAT_T_DOUBLE, 2, dims.data(), cov_zz.data(), 0);
            Mat_VarWrite(matfp, matvar, MAT_COMPRESSION_ZLIB);  // or MAT_COMPRESSION_NONE
            Mat_VarFree(matvar);

            matvar = Mat_VarCreate("cov_xy", MAT_C_DOUBLE, MAT_T_DOUBLE, 2, dims.data(), cov_xy.data(), 0);
            Mat_VarWrite(matfp, matvar, MAT_COMPRESSION_ZLIB);  // or MAT_COMPRESSION_NONE
            Mat_VarFree(matvar);

            matvar = Mat_VarCreate("cov_yz", MAT_C_DOUBLE, MAT_T_DOUBLE, 2, dims.data(), cov_yz.data(), 0);
            Mat_VarWrite(matfp, matvar, MAT_COMPRESSION_ZLIB);  // or MAT_COMPRESSION_NONE
            Mat_VarFree(matvar);

            matvar = Mat_VarCreate("cov_zx", MAT_C_DOUBLE, MAT_T_DOUBLE, 2, dims.data(), cov_zx.data(), 0);
            Mat_VarWrite(matfp, matvar, MAT_COMPRESSION_ZLIB);  // or MAT_COMPRESSION_NONE
            Mat_VarFree(matvar);

            matvar = Mat_VarCreate("latitude", MAT_C_DOUBLE, MAT_T_DOUBLE, 2, dims.data(), latitude.data(), 0);
            Mat_VarWrite(matfp, matvar, MAT_COMPRESSION_ZLIB);  // or MAT_COMPRESSION_NONE
            Mat_VarFree(matvar);

            matvar = Mat_VarCreate("longitude", MAT_C_DOUBLE, MAT_T_DOUBLE, 2, dims.data(), longitude.data(), 0);
            Mat_VarWrite(matfp, matvar, MAT_COMPRESSION_ZLIB);  // or MAT_COMPRESSION_NONE
            Mat_VarFree(matvar);

            matvar = Mat_VarCreate("height", MAT_C_DOUBLE, MAT_T_DOUBLE, 2, dims.data(), height.data(), 0);
            Mat_VarWrite(matfp, matvar, MAT_COMPRESSION_ZLIB);  // or MAT_COMPRESSION_NONE
            Mat_VarFree(matvar);

            matvar = Mat_VarCreate("valid_sats", MAT_C_UINT8, MAT_T_UINT8, 2, dims.data(), valid_sats.data(), 0);
            Mat_VarWrite(matfp, matvar, MAT_COMPRESSION_ZLIB);  // or MAT_COMPRESSION_NONE
            Mat_VarFree(matvar);

            matvar = Mat_VarCreate("solution_status", MAT_C_UINT8, MAT_T_UINT8, 2, dims.data(), solution_status.data(), 0);
            Mat_VarWrite(matfp, matvar, MAT_COMPRESSION_ZLIB);  // or MAT_COMPRESSION_NONE
            Mat_VarFree(matvar);

            matvar = Mat_VarCreate("solution_type", MAT_C_UINT8, MAT_T_UINT8, 2, dims.data(), solution_type.data(), 0);
            Mat_VarWrite(matfp, matvar, MAT_COMPRESSION_ZLIB);  // or MAT_COMPRESSION_NONE
            Mat_VarFree(matvar);

            matvar = Mat_VarCreate("AR_ratio_factor", MAT_C_SINGLE, MAT_T_SINGLE, 2, dims.data(), AR_ratio_factor.data(), 0);
            Mat_VarWrite(matfp, matvar, MAT_COMPRESSION_ZLIB);  // or MAT_COMPRESSION_NONE
            Mat_VarFree(matvar);

            matvar = Mat_VarCreate("AR_ratio_threshold", MAT_C_SINGLE, MAT_T_SINGLE, 2, dims.data(), AR_ratio_threshold.data(), 0);
            Mat_VarWrite(matfp, matvar, MAT_COMPRESSION_ZLIB);  // or MAT_COMPRESSION_NONE
            Mat_VarFree(matvar);

            matvar = Mat_VarCreate("gdop", MAT_C_DOUBLE, MAT_T_DOUBLE, 2, dims.data(), gdop.data(), 0);
            Mat_VarWrite(matfp, matvar, MAT_COMPRESSION_ZLIB);  // or MAT_COMPRESSION_NONE
            Mat_VarFree(matvar);

            matvar = Mat_VarCreate("pdop", MAT_C_DOUBLE, MAT_T_DOUBLE, 2, dims.data(), pdop.data(), 0);
            Mat_VarWrite(matfp, matvar, MAT_COMPRESSION_ZLIB);  // or MAT_COMPRESSION_NONE
            Mat_VarFree(matvar);

            matvar = Mat_VarCreate("hdop", MAT_C_DOUBLE, MAT_T_DOUBLE, 2, dims.data(), hdop.data(), 0);
            Mat_VarWrite(matfp, matvar, MAT_COMPRESSION_ZLIB);  // or MAT_COMPRESSION_NONE
            Mat_VarFree(matvar);

            matvar = Mat_VarCreate("vdop", MAT_C_DOUBLE, MAT_T_DOUBLE, 2, dims.data(), vdop.data(), 0);
            Mat_VarWrite(matfp, matvar, MAT_COMPRESSION_ZLIB);  // or MAT_COMPRESSION_NONE
            Mat_VarFree(matvar);
        }

    Mat_Close(matfp);
    return true;
}


double Rtklib_Solver::get_gdop() const
{
    return d_dop[0];
}


double Rtklib_Solver::get_pdop() const
{
    return d_dop[1];
}


double Rtklib_Solver::get_hdop() const
{
    return d_dop[2];
}


double Rtklib_Solver::get_vdop() const
{
    return d_dop[3];
}


Monitor_Pvt Rtklib_Solver::get_monitor_pvt() const
{
    return d_monitor_pvt;
}

void Rtklib_Solver::store_has_data(const Galileo_HAS_data &new_has_data)
{
    //  Compute time of application HAS SIS ICD, Issue 1.0, Section 7.7
    uint16_t toh = new_has_data.header.toh;
    uint32_t hr = std::floor(new_has_data.tow / 3600);
    uint32_t tmt = 0;
    if ((hr * 3600 + toh) <= new_has_data.tow)
        {
            tmt = hr * 3600 + toh;
        }
    else
        {
            tmt = (hr - 1) * 3600 + toh;
        }

    const std::string gps_str("GPS");
    const std::string gal_str("Galileo");
    if (new_has_data.header.orbit_correction_flag)
        {
            LOG(INFO) << "Received HAS orbit corrections";
            // for each satellite in GPS ephemeris
            for (const auto &gpseph : gps_ephemeris_map)
                {
                    int prn = gpseph.second.PRN;
                    int32_t sis_iod = gpseph.second.IODE_SF3;
                    uint16_t gnss_iod = new_has_data.get_gnss_iod(gps_str, prn);
                    if (static_cast<int32_t>(gnss_iod) == sis_iod)
                        {
                            float radial_m = new_has_data.get_delta_radial_m(gps_str, prn);
                            if (std::fabs(radial_m + 10.24) < 0.001)  // -10.24 means not available
                                {
                                    radial_m = 0.0;
                                }
                            float in_track_m = new_has_data.get_delta_in_track_m(gps_str, prn);
                            if (std::fabs(in_track_m + 16.384) < 0.001)  // -16.384 means not available
                                {
                                    in_track_m = 0.0;
                                }
                            float cross_track_m = new_has_data.get_delta_in_track_m(gps_str, prn);
                            if (std::fabs(cross_track_m + 16.384) < 0.001)  // -16.384 means not available
                                {
                                    cross_track_m = 0.0;
                                }
                            d_has_orbit_corrections_store_map[gps_str][prn].radial_m = radial_m;
                            d_has_orbit_corrections_store_map[gps_str][prn].in_track_m = in_track_m;
                            d_has_orbit_corrections_store_map[gps_str][prn].cross_track_m = cross_track_m;
                            d_has_orbit_corrections_store_map[gps_str][prn].valid_until = tmt +
                                                                                          new_has_data.get_validity_interval_s(new_has_data.validity_interval_index_orbit_corrections);
                            d_has_orbit_corrections_store_map[gps_str][prn].iod = gnss_iod;
                            // TODO: check for end of week
                        }
                }

            // for each satellite in Galileo ephemeris
            for (const auto &galeph : galileo_ephemeris_map)
                {
                    int prn = galeph.second.PRN;
                    int32_t sis_iod = galeph.second.IOD_ephemeris;
                    uint16_t gnss_iod = new_has_data.get_gnss_iod(gal_str, prn);
                    if (static_cast<int32_t>(gnss_iod) == sis_iod)
                        {
                            float radial_m = new_has_data.get_delta_radial_m(gal_str, prn);
                            if (std::fabs(radial_m + 10.24) < 0.001)  // -10.24 means not available
                                {
                                    radial_m = 0.0;
                                }
                            float in_track_m = new_has_data.get_delta_in_track_m(gal_str, prn);
                            if (std::fabs(in_track_m + 16.384) < 0.001)  // -16.384 means not available
                                {
                                    in_track_m = 0.0;
                                }
                            float cross_track_m = new_has_data.get_delta_in_track_m(gal_str, prn);
                            if (std::fabs(cross_track_m + 16.384) < 0.001)  // -16.384 means not available
                                {
                                    cross_track_m = 0.0;
                                }
                            d_has_orbit_corrections_store_map[gal_str][prn].radial_m = radial_m;
                            d_has_orbit_corrections_store_map[gal_str][prn].in_track_m = in_track_m;
                            d_has_orbit_corrections_store_map[gal_str][prn].cross_track_m = cross_track_m;
                            d_has_orbit_corrections_store_map[gal_str][prn].valid_until = tmt +
                                                                                          new_has_data.get_validity_interval_s(new_has_data.validity_interval_index_orbit_corrections);
                            d_has_orbit_corrections_store_map[gal_str][prn].iod = gnss_iod;
                            // TODO: check for end of week
                        }
                }
        }
    if (new_has_data.header.clock_fullset_flag)
        {
            LOG(INFO) << "Received HAS clock fullset corrections";
            for (const auto &gpseph : gps_ephemeris_map)
                {
                    int prn = gpseph.second.PRN;
                    int32_t sis_iod = gpseph.second.IODE_SF3;
                    auto it = d_has_orbit_corrections_store_map[gps_str].find(prn);
                    if (it != d_has_orbit_corrections_store_map[gps_str].end())
                        {
                            uint16_t gnss_iod = it->second.iod;
                            if (static_cast<int32_t>(gnss_iod) == sis_iod)
                                {
                                    float clock_correction_mult_m = new_has_data.get_clock_correction_mult_m(gps_str, prn);
                                    if ((std::fabs(clock_correction_mult_m + 10.24) < 0.001) ||
                                        (std::fabs(clock_correction_mult_m + 20.48) < 0.001) ||
                                        (std::fabs(clock_correction_mult_m + 30.72) < 0.001) ||
                                        (std::fabs(clock_correction_mult_m + 40.96) < 0.001))
                                        {
                                            clock_correction_mult_m = 0.0;
                                        }
                                    if ((std::fabs(clock_correction_mult_m - 10.2375) < 0.001) ||
                                        (std::fabs(clock_correction_mult_m - 20.475) < 0.001) ||
                                        (std::fabs(clock_correction_mult_m - 30.7125) < 0.001) ||
                                        (std::fabs(clock_correction_mult_m - 40.95) < 0.001))
                                        {
                                            // Satellite should not be used!
                                            clock_correction_mult_m = 0.0;
                                        }
                                    d_has_clock_corrections_store_map[gps_str][prn].clock_correction_m = clock_correction_mult_m;
                                    d_has_clock_corrections_store_map[gps_str][prn].valid_until = tmt +
                                                                                                  new_has_data.get_validity_interval_s(new_has_data.validity_interval_index_clock_fullset_corrections);
                                    // TODO: check for end of week
                                }
                        }
                }

            // for each satellite in Galileo ephemeris
            for (const auto &galeph : galileo_ephemeris_map)
                {
                    int prn = galeph.second.PRN;
                    int32_t iod_sis = galeph.second.IOD_ephemeris;
                    auto it = d_has_orbit_corrections_store_map[gal_str].find(prn);
                    if (it != d_has_orbit_corrections_store_map[gal_str].end())
                        {
                            uint16_t gnss_iod = it->second.iod;
                            if (static_cast<int32_t>(gnss_iod) == iod_sis)
                                {
                                    float clock_correction_mult_m = new_has_data.get_clock_correction_mult_m(gal_str, prn);
                                    // std::cout << "Galileo Satellite " << prn
                                    //           << " clock correction=" << new_has_data.get_clock_correction_mult_m(gal_str, prn)
                                    //           << std::endl;
                                    if ((std::fabs(clock_correction_mult_m + 10.24) < 0.001) ||
                                        (std::fabs(clock_correction_mult_m + 20.48) < 0.001) ||
                                        (std::fabs(clock_correction_mult_m + 30.72) < 0.001) ||
                                        (std::fabs(clock_correction_mult_m + 40.96) < 0.001))
                                        {
                                            clock_correction_mult_m = 0.0;
                                        }
                                    d_has_clock_corrections_store_map[gal_str][prn].clock_correction_m = clock_correction_mult_m;
                                    d_has_clock_corrections_store_map[gal_str][prn].valid_until = tmt +
                                                                                                  new_has_data.get_validity_interval_s(new_has_data.validity_interval_index_clock_fullset_corrections);
                                    // TODO: check for end of week
                                }
                        }
                }
        }
    if (new_has_data.header.clock_subset_flag)
        {
            LOG(INFO) << "Received HAS clock subset corrections";
            for (const auto &gpseph : gps_ephemeris_map)
                {
                    int prn = gpseph.second.PRN;
                    int32_t sis_iod = gpseph.second.IODE_SF3;
                    int32_t gnss_iod = d_has_orbit_corrections_store_map[gps_str][prn].iod;
                    if (gnss_iod == sis_iod)
                        {
                            // d_has_clock_corrections_store_map[gps_str][prn].clock_correction_m = new_has_data.get_clock_subset_correction_mult_m(gps_str, prn);
                            // d_has_clock_corrections_store_map[gps_str][prn].valid_until = tmt + new_has_data.get_validity_interval_s(new_has_data.validity_interval_index_clock_subset_corrections);
                            // TODO: check for end of week
                        }
                }
        }
    if (new_has_data.header.code_bias_flag)
        {
            LOG(INFO) << "Received HAS code bias corrections";
            uint32_t valid_until = tmt +
                                   new_has_data.get_validity_interval_s(new_has_data.validity_interval_index_code_bias_corrections);
            auto signals_gal = new_has_data.get_signals_in_mask(gal_str);
            for (const auto &it : signals_gal)
                {
                    auto prns = new_has_data.get_PRNs_in_mask(gal_str);
                    for (auto prn : prns)
                        {
                            float code_bias_m = new_has_data.get_code_bias_m(it, prn);
                            if ((std::fabs(code_bias_m + 20.48) < 0.01))  // -20.48 means not available
                                {
                                    code_bias_m = 0.0;
                                }
                            d_has_code_bias_store_map[it][prn] = {code_bias_m, valid_until};
                        }
                }
            auto signals_gps = new_has_data.get_signals_in_mask(gps_str);
            for (const auto &it : signals_gps)
                {
                    auto prns = new_has_data.get_PRNs_in_mask(gps_str);
                    for (auto prn : prns)
                        {
                            float code_bias_m = new_has_data.get_code_bias_m(it, prn);
                            if ((std::fabs(code_bias_m + 20.48) < 0.01))  // -20.48 means not available
                                {
                                    code_bias_m = 0.0;
                                }
                            d_has_code_bias_store_map[it][prn] = {code_bias_m, valid_until};
                        }
                }
        }
    if (new_has_data.header.phase_bias_flag)
        {
            LOG(INFO) << "Received HAS phase bias corrections";
            uint32_t valid_until = tmt +
                                   new_has_data.get_validity_interval_s(new_has_data.validity_interval_index_phase_bias_corrections);

            auto signals_gal = new_has_data.get_signals_in_mask(gal_str);
            for (const auto &it : signals_gal)
                {
                    auto prns = new_has_data.get_PRNs_in_mask(gal_str);
                    for (auto prn : prns)
                        {
                            float phase_bias_correction_cycles = new_has_data.get_phase_bias_cycle(it, prn);
                            if (std::fabs(phase_bias_correction_cycles + 10.24) < 0.001)  // -10.24 means not available
                                {
                                    phase_bias_correction_cycles = 0.0;
                                }
                            d_has_phase_bias_store_map[it][prn] = {phase_bias_correction_cycles, valid_until};
                            // TODO: process Phase Discontinuity Indicator
                        }
                }
            auto signals_gps = new_has_data.get_signals_in_mask(gps_str);
            for (const auto &it : signals_gps)
                {
                    auto prns = new_has_data.get_PRNs_in_mask(gps_str);
                    for (auto prn : prns)
                        {
                            float phase_bias_correction_cycles = new_has_data.get_phase_bias_cycle(it, prn);
                            if (std::fabs(phase_bias_correction_cycles + 10.24) < 0.001)  // -10.24 means not available
                                {
                                    phase_bias_correction_cycles = 0.0;
                                }
                            d_has_phase_bias_store_map[it][prn] = {phase_bias_correction_cycles, valid_until};
                            // TODO: process Phase Discontinuity Indicator
                        }
                }
        }
}


void Rtklib_Solver::update_has_corrections(const std::map<int, Gnss_Synchro> &obs_map)
{
    this->check_has_orbit_clock_validity(obs_map);
    this->get_has_biases(obs_map);
}


void Rtklib_Solver::check_has_orbit_clock_validity(const std::map<int, Gnss_Synchro> &obs_map)
{
    for (const auto &it : obs_map)
        {
            uint32_t obs_tow = it.second.interp_TOW_ms / 1000.0;
            auto prn = static_cast<int>(it.second.PRN);

            if (it.second.System == 'G')
                {
                    auto it_sys = d_has_orbit_corrections_store_map.find("GPS");
                    if (it_sys != d_has_orbit_corrections_store_map.end())
                        {
                            auto it_map_corr = it_sys->second.find(prn);
                            if (it_map_corr != it_sys->second.end())
                                {
                                    auto has_data_valid_until = it_map_corr->second.valid_until;
                                    if (has_data_valid_until < obs_tow)
                                        {
                                            // Delete outdated data
                                            it_sys->second.erase(prn);
                                        }
                                }
                        }
                    auto it_sys_clock = d_has_clock_corrections_store_map.find("GPS");
                    if (it_sys_clock != d_has_clock_corrections_store_map.end())
                        {
                            auto it_map_corr = it_sys_clock->second.find(prn);
                            if (it_map_corr != it_sys_clock->second.end())
                                {
                                    auto has_data_valid_until = it_map_corr->second.valid_until;
                                    if (has_data_valid_until < obs_tow)
                                        {
                                            // Delete outdated data
                                            it_sys_clock->second.erase(prn);
                                        }
                                }
                        }
                }
            if (it.second.System == 'E')
                {
                    auto it_sys = d_has_orbit_corrections_store_map.find("Galileo");
                    if (it_sys != d_has_orbit_corrections_store_map.end())
                        {
                            auto it_map_corr = it_sys->second.find(prn);
                            if (it_map_corr != it_sys->second.end())
                                {
                                    auto has_data_valid_until = it_map_corr->second.valid_until;
                                    if (has_data_valid_until < obs_tow)
                                        {
                                            // Delete outdated data
                                            it_sys->second.erase(prn);
                                        }
                                }
                        }
                    auto it_sys_clock = d_has_clock_corrections_store_map.find("Galileo");
                    if (it_sys_clock != d_has_clock_corrections_store_map.end())
                        {
                            auto it_map_corr = it_sys_clock->second.find(prn);
                            if (it_map_corr != it_sys_clock->second.end())
                                {
                                    auto has_data_valid_until = it_map_corr->second.valid_until;
                                    if (has_data_valid_until < obs_tow)
                                        {
                                            // Delete outdated data
                                            it_sys_clock->second.erase(prn);
                                        }
                                }
                        }
                }
        }
}


void Rtklib_Solver::get_has_biases(const std::map<int, Gnss_Synchro> &obs_map)
{
    d_has_obs_corr_map.clear();
    if (!d_has_clock_corrections_store_map.empty() && !d_has_orbit_corrections_store_map.empty())
        {
            const std::vector<std::string> e1b_signals = {"E1-B I/NAV OS", "E1-C", "E1-B + E1-C"};
            const std::vector<std::string> e6_signals = {"E6-B C/NAV HAS", "E6-C", "E6-B + E6-C"};
            const std::vector<std::string> e5_signals = {"E5a-I F/NAV OS", "E5a-Q", "E5a-I+E5a-Q"};
            const std::vector<std::string> e7_signals = {"E5bI I/NAV OS", "E5b-Q", "E5b-I+E5b-Q"};
            const std::vector<std::string> g1c_signals = {"L1 C/A"};
            const std::vector<std::string> g2s_signals = {"L2 CM", "L2 CL", "L2 CM+CL", "L2 P"};
            const std::vector<std::string> g5_signals = {"L5 I", "L5 Q", "L5 I + L5 Q"};

            for (const auto &it : obs_map)
                {
                    uint32_t obs_tow = it.second.interp_TOW_ms / 1000.0;
                    int prn = static_cast<int>(it.second.PRN);
                    std::string sig(it.second.Signal, 2);
                    if (it.second.System == 'E')
                        {
                            auto it_sys_clock = d_has_clock_corrections_store_map.find("Galileo");
                            if (it_sys_clock != d_has_clock_corrections_store_map.end())
                                {
                                    auto it_map_corr = it_sys_clock->second.find(prn);
                                    if (it_map_corr != it_sys_clock->second.end())
                                        {
                                            if (sig == "1B")
                                                {
                                                    for (const auto &has_signal : e1b_signals)
                                                        {
                                                            this->get_current_has_obs_correction(has_signal, obs_tow, prn);
                                                        }
                                                }
                                            else if (sig == "E6")
                                                {
                                                    for (const auto &has_signal : e6_signals)
                                                        {
                                                            this->get_current_has_obs_correction(has_signal, obs_tow, prn);
                                                        }
                                                }
                                            else if (sig == "5X")
                                                {
                                                    for (const auto &has_signal : e5_signals)
                                                        {
                                                            this->get_current_has_obs_correction(has_signal, obs_tow, prn);
                                                        }
                                                }
                                            else if (sig == "7X")
                                                {
                                                    for (const auto &has_signal : e7_signals)
                                                        {
                                                            this->get_current_has_obs_correction(has_signal, obs_tow, prn);
                                                        }
                                                }
                                        }
                                }
                        }
                    if (it.second.System == 'G')
                        {
                            auto it_sys_clock = d_has_clock_corrections_store_map.find("GPS");
                            if (it_sys_clock != d_has_clock_corrections_store_map.end())
                                {
                                    auto it_map_corr = it_sys_clock->second.find(prn);
                                    if (it_map_corr != it_sys_clock->second.end())
                                        {
                                            if (sig == "1C")
                                                {
                                                    for (const auto &has_signal : g1c_signals)
                                                        {
                                                            this->get_current_has_obs_correction(has_signal, obs_tow, prn);
                                                        }
                                                }
                                            else if (sig == "2S")
                                                {
                                                    for (const auto &has_signal : g2s_signals)
                                                        {
                                                            this->get_current_has_obs_correction(has_signal, obs_tow, prn);
                                                        }
                                                }
                                            else if (sig == "L5")
                                                {
                                                    for (const auto &has_signal : g5_signals)
                                                        {
                                                            this->get_current_has_obs_correction(has_signal, obs_tow, prn);
                                                        }
                                                }
                                        }
                                }
                        }
                }
        }
}


void Rtklib_Solver::get_current_has_obs_correction(const std::string &signal, uint32_t tow_obs, int prn)
{
    auto code_bias_pair_it = this->d_has_code_bias_store_map[signal].find(prn);
    if (code_bias_pair_it != this->d_has_code_bias_store_map[signal].end())
        {
            uint32_t valid_until = code_bias_pair_it->second.second;
            if (valid_until > tow_obs)
                {
                    this->d_has_obs_corr_map[signal][prn].code_bias_m = code_bias_pair_it->second.first;
                }
        }
    auto phase_bias_pair_it = this->d_has_phase_bias_store_map[signal].find(prn);
    if (phase_bias_pair_it != this->d_has_phase_bias_store_map[signal].end())
        {
            uint32_t valid_until = phase_bias_pair_it->second.second;
            if (valid_until > tow_obs)
                {
                    this->d_has_obs_corr_map[signal][prn].phase_bias_cycle = phase_bias_pair_it->second.first;
                }
        }
}

bool Rtklib_Solver::get_PVT(const std::map<int, Gnss_Synchro> &gnss_observables_map, double kf_update_interval_s, bool flag_averaging, bool enable_vtl, bool close_vtl_loop)
{
    std::map<int, Gnss_Synchro>::const_iterator gnss_observables_iter;
    std::map<int, Galileo_Ephemeris>::const_iterator galileo_ephemeris_iter;
    std::map<int, Gps_Ephemeris>::const_iterator gps_ephemeris_iter;
    std::map<int, Gps_CNAV_Ephemeris>::const_iterator gps_cnav_ephemeris_iter;
    std::map<int, Glonass_Gnav_Ephemeris>::const_iterator glonass_gnav_ephemeris_iter;
    std::map<int, Beidou_Dnav_Ephemeris>::const_iterator beidou_ephemeris_iter;

    const Glonass_Gnav_Utc_Model &gnav_utc = this->glonass_gnav_utc_model;

    // ********************************************************************************
    // ****** PREPARE THE DATA (SV EPHEMERIS AND OBSERVATIONS) ************************
    // ********************************************************************************
    int valid_obs = 0;      // valid observations counter
    int glo_valid_obs = 0;  // GLONASS L1/L2 valid observations counter

    d_obs_data.fill({});
    std::vector<eph_t> eph_data(MAXOBS);
    std::vector<geph_t> geph_data(MAXOBS);

    // Workaround for NAV/CNAV clash problem
    bool gps_dual_band = false;
    bool band1 = false;
    bool band2 = false;

    for (gnss_observables_iter = gnss_observables_map.cbegin();
         gnss_observables_iter != gnss_observables_map.cend();
         ++gnss_observables_iter)
        {
            switch (gnss_observables_iter->second.System)
                {
                case 'G':
                    {
                        const std::string sig_(gnss_observables_iter->second.Signal, 2);
                        if (sig_ == "1C")
                            {
                                band1 = true;
                            }
                        if (sig_ == "2S")
                            {
                                band2 = true;
                            }
                    }
                    break;
                default:
                    {
                    }
                }
        }
    if (band1 == true and band2 == true)
        {
            gps_dual_band = true;
        }

    for (gnss_observables_iter = gnss_observables_map.cbegin();
         gnss_observables_iter != gnss_observables_map.cend();
         ++gnss_observables_iter)  // CHECK INCONSISTENCY when combining GLONASS + other system
        {
            switch (gnss_observables_iter->second.System)
                {
                case 'E':
                    {
                        const std::string gal_str("Galileo");
                        const std::string sig_(gnss_observables_iter->second.Signal, 2);
                        // Galileo E1
                        if (sig_ == "1B")
                            {
                                // 1 Gal - find the ephemeris for the current GALILEO SV observation. The SV PRN ID is the map key
                                galileo_ephemeris_iter = galileo_ephemeris_map.find(gnss_observables_iter->second.PRN);
                                if (galileo_ephemeris_iter != galileo_ephemeris_map.cend())
                                    {
                                        // convert ephemeris from GNSS-SDR class to RTKLIB structure
                                        eph_data[valid_obs] = eph_to_rtklib(galileo_ephemeris_iter->second,
                                            this->d_has_orbit_corrections_store_map[gal_str],
                                            this->d_has_clock_corrections_store_map[gal_str]);
                                        // convert observation from GNSS-SDR class to RTKLIB structure
                                        obsd_t newobs{};
                                        d_obs_data[valid_obs + glo_valid_obs] = insert_obs_to_rtklib(newobs,
                                            gnss_observables_iter->second,
                                            d_has_obs_corr_map,
                                            galileo_ephemeris_iter->second.WN,
                                            d_rtklib_band_index[sig_]);
                                        valid_obs++;
                                    }
                                else  // the ephemeris are not available for this SV
                                    {
                                        DLOG(INFO) << "No ephemeris data for SV " << gnss_observables_iter->second.PRN;
                                    }
                            }

                        // Galileo E5
                        if ((sig_ == "5X") || (sig_ == "7X"))
                            {
                                // 1 Gal - find the ephemeris for the current GALILEO SV observation. The SV PRN ID is the map key
                                galileo_ephemeris_iter = galileo_ephemeris_map.find(gnss_observables_iter->second.PRN);
                                if (galileo_ephemeris_iter != galileo_ephemeris_map.cend())
                                    {
                                        bool found_E1_obs = false;
                                        for (int i = 0; i < valid_obs; i++)
                                            {
                                                if (eph_data[i].sat == (static_cast<int>(gnss_observables_iter->second.PRN + NSATGPS + NSATGLO)))
                                                    {
                                                        d_obs_data[i + glo_valid_obs] = insert_obs_to_rtklib(d_obs_data[i + glo_valid_obs],
                                                            gnss_observables_iter->second,
                                                            d_has_obs_corr_map,
                                                            galileo_ephemeris_iter->second.WN,
                                                            d_rtklib_band_index[sig_]);
                                                        found_E1_obs = true;
                                                        break;
                                                    }
                                            }
                                        if (!found_E1_obs)
                                            {
                                                // insert Galileo E5 obs as new obs and also insert its ephemeris
                                                // convert ephemeris from GNSS-SDR class to RTKLIB structure
                                                eph_data[valid_obs] = eph_to_rtklib(galileo_ephemeris_iter->second,
                                                    this->d_has_orbit_corrections_store_map[gal_str],
                                                    this->d_has_clock_corrections_store_map[gal_str]);
                                                // convert observation from GNSS-SDR class to RTKLIB structure
                                                const auto default_code_ = static_cast<unsigned char>(CODE_NONE);
                                                obsd_t newobs = {{0, 0}, '0', '0', {}, {},
                                                    {default_code_, default_code_, default_code_},
                                                    {}, {0.0, 0.0, 0.0}, {}};
                                                d_obs_data[valid_obs + glo_valid_obs] = insert_obs_to_rtklib(newobs,
                                                    gnss_observables_iter->second,
                                                    d_has_obs_corr_map,
                                                    galileo_ephemeris_iter->second.WN,
                                                    d_rtklib_band_index[sig_]);
                                                valid_obs++;
                                            }
                                    }
                                else  // the ephemeris are not available for this SV
                                    {
                                        DLOG(INFO) << "No ephemeris data for SV " << gnss_observables_iter->second.PRN;
                                    }
                            }
                        if (sig_ == "E6" && d_conf.use_e6_for_pvt)
                            {
                                galileo_ephemeris_iter = galileo_ephemeris_map.find(gnss_observables_iter->second.PRN);
                                if (galileo_ephemeris_iter != galileo_ephemeris_map.cend())
                                    {
                                        bool found_E1_obs = false;
                                        for (int i = 0; i < valid_obs; i++)
                                            {
                                                if (eph_data[i].sat == (static_cast<int>(gnss_observables_iter->second.PRN + NSATGPS + NSATGLO)))
                                                    {
                                                        d_obs_data[i + glo_valid_obs] = insert_obs_to_rtklib(d_obs_data[i + glo_valid_obs],
                                                            gnss_observables_iter->second,
                                                            d_has_obs_corr_map,
                                                            galileo_ephemeris_iter->second.WN,
                                                            d_rtklib_band_index[sig_]);
                                                        found_E1_obs = true;
                                                        break;
                                                    }
                                            }
                                        if (!found_E1_obs)
                                            {
                                                // insert Galileo E6 obs as new obs and also insert its ephemeris
                                                // convert ephemeris from GNSS-SDR class to RTKLIB structure
                                                eph_data[valid_obs] = eph_to_rtklib(galileo_ephemeris_iter->second,
                                                    this->d_has_orbit_corrections_store_map[gal_str],
                                                    this->d_has_clock_corrections_store_map[gal_str]);
                                                // convert observation from GNSS-SDR class to RTKLIB structure
                                                const auto default_code_ = static_cast<unsigned char>(CODE_NONE);
                                                obsd_t newobs = {{0, 0}, '0', '0', {}, {},
                                                    {default_code_, default_code_, default_code_},
                                                    {}, {0.0, 0.0, 0.0}, {}};
                                                d_obs_data[valid_obs + glo_valid_obs] = insert_obs_to_rtklib(newobs,
                                                    gnss_observables_iter->second,
                                                    d_has_obs_corr_map,
                                                    galileo_ephemeris_iter->second.WN,
                                                    d_rtklib_band_index[sig_]);
                                                valid_obs++;
                                            }
                                    }
                                else  // the ephemeris are not available for this SV
                                    {
                                        DLOG(INFO) << "No ephemeris data for SV " << gnss_observables_iter->second.PRN;
                                    }
                            }
                        if (sig_ == "E6")
                            {
                                galileo_ephemeris_iter = galileo_ephemeris_map.find(gnss_observables_iter->second.PRN);
                                if (galileo_ephemeris_iter != galileo_ephemeris_map.cend())
                                    {
                                        bool found_E1_obs = false;
                                        for (int i = 0; i < valid_obs; i++)
                                            {
                                                if (eph_data[i].sat == (static_cast<int>(gnss_observables_iter->second.PRN + NSATGPS + NSATGLO)))
                                                    {
                                                        d_obs_data[i + glo_valid_obs] = insert_obs_to_rtklib(d_obs_data[i + glo_valid_obs],
                                                            gnss_observables_iter->second,
                                                            galileo_ephemeris_iter->second.WN,
                                                            2);  // Band E6
                                                        found_E1_obs = true;
                                                        break;
                                                    }
                                            }
                                        if (!found_E1_obs)
                                            {
                                                // insert Galileo E6 obs as new obs and also insert its ephemeris
                                                // convert ephemeris from GNSS-SDR class to RTKLIB structure
                                                eph_data[valid_obs] = eph_to_rtklib(galileo_ephemeris_iter->second);
                                                // convert observation from GNSS-SDR class to RTKLIB structure
                                                const auto default_code_ = static_cast<unsigned char>(CODE_NONE);
                                                obsd_t newobs = {{0, 0}, '0', '0', {}, {},
                                                    {default_code_, default_code_, default_code_},
                                                    {}, {0.0, 0.0, 0.0}, {}};
                                                d_obs_data[valid_obs + glo_valid_obs] = insert_obs_to_rtklib(newobs,
                                                    gnss_observables_iter->second,
                                                    galileo_ephemeris_iter->second.WN,
                                                    2);  // Band E6
                                                // std::cout << "Week " << galileo_ephemeris_iter->second.WN << '\n';
                                                valid_obs++;
                                            }
                                    }
                                else  // the ephemeris are not available for this SV
                                    {
                                        DLOG(INFO) << "No ephemeris data for SV " << gnss_observables_iter->second.PRN;
                                    }
                            }
                        break;
                    }
                case 'G':
                    {
                        // GPS L1
                        // 1 GPS - find the ephemeris for the current GPS SV observation. The SV PRN ID is the map key
                        const std::string gps_str("GPS");
                        const std::string sig_(gnss_observables_iter->second.Signal, 2);
                        if (sig_ == "1C")
                            {
                                gps_ephemeris_iter = gps_ephemeris_map.find(gnss_observables_iter->second.PRN);
                                if (gps_ephemeris_iter != gps_ephemeris_map.cend())
                                    {
                                        // convert ephemeris from GNSS-SDR class to RTKLIB structure
                                        eph_data[valid_obs] = eph_to_rtklib(gps_ephemeris_iter->second,
                                            this->d_has_orbit_corrections_store_map[gps_str],
                                            this->d_has_clock_corrections_store_map[gps_str],
                                            this->is_pre_2009());
                                        // convert observation from GNSS-SDR class to RTKLIB structure
                                        obsd_t newobs{};
                                        d_obs_data[valid_obs + glo_valid_obs] = insert_obs_to_rtklib(newobs,
                                            gnss_observables_iter->second,
                                            d_has_obs_corr_map,
                                            gps_ephemeris_iter->second.WN,
                                            d_rtklib_band_index[sig_],
                                            this->is_pre_2009());
                                        valid_obs++;
                                    }
                                else  // the ephemeris are not available for this SV
                                    {
                                        DLOG(INFO) << "No ephemeris data for SV " << gnss_observables_iter->first;
                                    }
                            }
                        // GPS L2 (todo: solve NAV/CNAV clash)
                        if ((sig_ == "2S") and (gps_dual_band == false))
                            {
                                gps_cnav_ephemeris_iter = gps_cnav_ephemeris_map.find(gnss_observables_iter->second.PRN);
                                if (gps_cnav_ephemeris_iter != gps_cnav_ephemeris_map.cend())
                                    {
                                        // 1. Find the same satellite in GPS L1 band
                                        gps_ephemeris_iter = gps_ephemeris_map.find(gnss_observables_iter->second.PRN);
                                        if (gps_ephemeris_iter != gps_ephemeris_map.cend())
                                            {
                                                /* By the moment, GPS L2 observables are not used in pseudorange computations if GPS L1 is available
                                                // 2. If found, replace the existing GPS L1 ephemeris with the GPS L2 ephemeris
                                                // (more precise!), and attach the L2 observation to the L1 observation in RTKLIB structure
                                                for (int i = 0; i < valid_obs; i++)
                                                    {
                                                        if (eph_data[i].sat == static_cast<int>(gnss_observables_iter->second.PRN))
                                                            {
                                                                eph_data[i] = eph_to_rtklib(gps_cnav_ephemeris_iter->second);
                                                                d_obs_data[i + glo_valid_obs] = insert_obs_to_rtklib(d_obs_data[i + glo_valid_obs],
                                                                    gnss_observables_iter->second,
                                                                    eph_data[i].week,
                                                                    d_rtklib_band_index[sig_]);
                                                                break;
                                                            }
                                                    }
                                                */
                                            }
                                        else
                                            {
                                                // 3. If not found, insert the GPS L2 ephemeris and the observation
                                                // convert ephemeris from GNSS-SDR class to RTKLIB structure
                                                eph_data[valid_obs] = eph_to_rtklib(gps_cnav_ephemeris_iter->second);
                                                // convert observation from GNSS-SDR class to RTKLIB structure
                                                const auto default_code_ = static_cast<unsigned char>(CODE_NONE);
                                                obsd_t newobs = {{0, 0}, '0', '0', {}, {},
                                                    {default_code_, default_code_, default_code_},
                                                    {}, {0.0, 0.0, 0.0}, {}};
                                                d_obs_data[valid_obs + glo_valid_obs] = insert_obs_to_rtklib(newobs,
                                                    gnss_observables_iter->second,
                                                    gps_cnav_ephemeris_iter->second.WN,
                                                    d_rtklib_band_index[sig_]);
                                                valid_obs++;
                                            }
                                    }
                                else  // the ephemeris are not available for this SV
                                    {
                                        DLOG(INFO) << "No ephemeris data for SV " << gnss_observables_iter->second.PRN;
                                    }
                            }
                        // GPS L5
                        if (sig_ == "L5")
                            {
                                gps_cnav_ephemeris_iter = gps_cnav_ephemeris_map.find(gnss_observables_iter->second.PRN);
                                if (gps_cnav_ephemeris_iter != gps_cnav_ephemeris_map.cend())
                                    {
                                        // 1. Find the same satellite in GPS L1 band
                                        gps_ephemeris_iter = gps_ephemeris_map.find(gnss_observables_iter->second.PRN);
                                        if (gps_ephemeris_iter != gps_ephemeris_map.cend())
                                            {
                                                // 2. If found, replace the existing GPS L1 ephemeris with the GPS L5 ephemeris
                                                // (more precise!), and attach the L5 observation to the L1 observation in RTKLIB structure
                                                for (int i = 0; i < valid_obs; i++)
                                                    {
                                                        if (eph_data[i].sat == static_cast<int>(gnss_observables_iter->second.PRN))
                                                            {
                                                                eph_data[i] = eph_to_rtklib(gps_cnav_ephemeris_iter->second);
                                                                d_obs_data[i + glo_valid_obs] = insert_obs_to_rtklib(d_obs_data[i],
                                                                    gnss_observables_iter->second,
                                                                    gps_cnav_ephemeris_iter->second.WN,
                                                                    d_rtklib_band_index[sig_]);
                                                                break;
                                                            }
                                                    }
                                            }
                                        else
                                            {
                                                // 3. If not found, insert the GPS L5 ephemeris and the observation
                                                // convert ephemeris from GNSS-SDR class to RTKLIB structure
                                                eph_data[valid_obs] = eph_to_rtklib(gps_cnav_ephemeris_iter->second);
                                                // convert observation from GNSS-SDR class to RTKLIB structure
                                                const auto default_code_ = static_cast<unsigned char>(CODE_NONE);
                                                obsd_t newobs = {{0, 0}, '0', '0', {}, {},
                                                    {default_code_, default_code_, default_code_},
                                                    {}, {0.0, 0.0, 0.0}, {}};
                                                d_obs_data[valid_obs + glo_valid_obs] = insert_obs_to_rtklib(newobs,
                                                    gnss_observables_iter->second,
                                                    d_has_obs_corr_map,
                                                    gps_cnav_ephemeris_iter->second.WN,
                                                    d_rtklib_band_index[sig_]);
                                                valid_obs++;
                                            }
                                    }
                                else  // the ephemeris are not available for this SV
                                    {
                                        DLOG(INFO) << "No ephemeris data for SV " << gnss_observables_iter->second.PRN;
                                    }
                            }
                        break;
                    }
                case 'R':  // TODO This should be using rtk lib nomenclature
                    {
                        const std::string sig_(gnss_observables_iter->second.Signal);
                        // GLONASS GNAV L1
                        if (sig_ == "1G")
                            {
                                // 1 Glo - find the ephemeris for the current GLONASS SV observation. The SV Slot Number (PRN ID) is the map key
                                glonass_gnav_ephemeris_iter = glonass_gnav_ephemeris_map.find(gnss_observables_iter->second.PRN);
                                if (glonass_gnav_ephemeris_iter != glonass_gnav_ephemeris_map.cend())
                                    {
                                        // convert ephemeris from GNSS-SDR class to RTKLIB structure
                                        geph_data[glo_valid_obs] = eph_to_rtklib(glonass_gnav_ephemeris_iter->second, gnav_utc);
                                        // convert observation from GNSS-SDR class to RTKLIB structure
                                        obsd_t newobs{};
                                        d_obs_data[valid_obs + glo_valid_obs] = insert_obs_to_rtklib(newobs,
                                            gnss_observables_iter->second,
                                            glonass_gnav_ephemeris_iter->second.d_WN,
                                            d_rtklib_band_index[sig_]);
                                        glo_valid_obs++;
                                    }
                                else  // the ephemeris are not available for this SV
                                    {
                                        DLOG(INFO) << "No ephemeris data for SV " << gnss_observables_iter->second.PRN;
                                    }
                            }
                        // GLONASS GNAV L2
                        if (sig_ == "2G")
                            {
                                // 1 GLONASS - find the ephemeris for the current GLONASS SV observation. The SV PRN ID is the map key
                                glonass_gnav_ephemeris_iter = glonass_gnav_ephemeris_map.find(gnss_observables_iter->second.PRN);
                                if (glonass_gnav_ephemeris_iter != glonass_gnav_ephemeris_map.cend())
                                    {
                                        bool found_L1_obs = false;
                                        for (int i = 0; i < glo_valid_obs; i++)
                                            {
                                                if (geph_data[i].sat == (static_cast<int>(gnss_observables_iter->second.PRN + NSATGPS)))
                                                    {
                                                        d_obs_data[i + valid_obs] = insert_obs_to_rtklib(d_obs_data[i + valid_obs],
                                                            gnss_observables_iter->second,
                                                            glonass_gnav_ephemeris_iter->second.d_WN,
                                                            d_rtklib_band_index[sig_]);
                                                        found_L1_obs = true;
                                                        break;
                                                    }
                                            }
                                        if (!found_L1_obs)
                                            {
                                                // insert GLONASS GNAV L2 obs as new obs and also insert its ephemeris
                                                // convert ephemeris from GNSS-SDR class to RTKLIB structure
                                                geph_data[glo_valid_obs] = eph_to_rtklib(glonass_gnav_ephemeris_iter->second, gnav_utc);
                                                // convert observation from GNSS-SDR class to RTKLIB structure
                                                obsd_t newobs{};
                                                d_obs_data[valid_obs + glo_valid_obs] = insert_obs_to_rtklib(newobs,
                                                    gnss_observables_iter->second,
                                                    glonass_gnav_ephemeris_iter->second.d_WN,
                                                    d_rtklib_band_index[sig_]);
                                                glo_valid_obs++;
                                            }
                                    }
                                else  // the ephemeris are not available for this SV
                                    {
                                        DLOG(INFO) << "No ephemeris data for SV " << gnss_observables_iter->second.PRN;
                                    }
                            }
                        break;
                    }
                case 'C':
                    {
                        // BEIDOU B1I
                        //  - find the ephemeris for the current BEIDOU SV observation. The SV PRN ID is the map key
                        const std::string sig_(gnss_observables_iter->second.Signal);
                        if (sig_ == "B1")
                            {
                                beidou_ephemeris_iter = beidou_dnav_ephemeris_map.find(gnss_observables_iter->second.PRN);
                                if (beidou_ephemeris_iter != beidou_dnav_ephemeris_map.cend())
                                    {
                                        // convert ephemeris from GNSS-SDR class to RTKLIB structure
                                        eph_data[valid_obs] = eph_to_rtklib(beidou_ephemeris_iter->second);
                                        // convert observation from GNSS-SDR class to RTKLIB structure
                                        obsd_t newobs{};
                                        d_obs_data[valid_obs + glo_valid_obs] = insert_obs_to_rtklib(newobs,
                                            gnss_observables_iter->second,
                                            beidou_ephemeris_iter->second.WN + BEIDOU_DNAV_BDT2GPST_WEEK_NUM_OFFSET,
                                            d_rtklib_band_index[sig_]);
                                        valid_obs++;
                                    }
                                else  // the ephemeris are not available for this SV
                                    {
                                        DLOG(INFO) << "No ephemeris data for SV " << gnss_observables_iter->first;
                                    }
                            }
                        // BeiDou B3
                        if (sig_ == "B3")
                            {
                                beidou_ephemeris_iter = beidou_dnav_ephemeris_map.find(gnss_observables_iter->second.PRN);
                                if (beidou_ephemeris_iter != beidou_dnav_ephemeris_map.cend())
                                    {
                                        bool found_B1I_obs = false;
                                        for (int i = 0; i < valid_obs; i++)
                                            {
                                                if (eph_data[i].sat == (static_cast<int>(gnss_observables_iter->second.PRN + NSATGPS + NSATGLO + NSATGAL + NSATQZS)))
                                                    {
                                                        d_obs_data[i + glo_valid_obs] = insert_obs_to_rtklib(d_obs_data[i + glo_valid_obs],
                                                            gnss_observables_iter->second,
                                                            beidou_ephemeris_iter->second.WN + BEIDOU_DNAV_BDT2GPST_WEEK_NUM_OFFSET,
                                                            d_rtklib_band_index[sig_]);
                                                        found_B1I_obs = true;
                                                        break;
                                                    }
                                            }
                                        if (!found_B1I_obs)
                                            {
                                                // insert BeiDou B3I obs as new obs and also insert its ephemeris
                                                // convert ephemeris from GNSS-SDR class to RTKLIB structure
                                                eph_data[valid_obs] = eph_to_rtklib(beidou_ephemeris_iter->second);
                                                // convert observation from GNSS-SDR class to RTKLIB structure
                                                const auto default_code_ = static_cast<unsigned char>(CODE_NONE);
                                                obsd_t newobs = {{0, 0}, '0', '0', {}, {},
                                                    {default_code_, default_code_, default_code_},
                                                    {}, {0.0, 0.0, 0.0}, {}};
                                                d_obs_data[valid_obs + glo_valid_obs] = insert_obs_to_rtklib(newobs,
                                                    gnss_observables_iter->second,
                                                    beidou_ephemeris_iter->second.WN + BEIDOU_DNAV_BDT2GPST_WEEK_NUM_OFFSET,
                                                    d_rtklib_band_index[sig_]);
                                                valid_obs++;
                                            }
                                    }
                                else  // the ephemeris are not available for this SV
                                    {
                                        DLOG(INFO) << "No ephemeris data for SV " << gnss_observables_iter->second.PRN;
                                    }
                            }
                        break;
                    }

                default:
                    DLOG(INFO) << "Hybrid observables: Unknown GNSS";
                    break;
                }
        }

    // **********************************************************************
    // ****** SOLVE PVT******************************************************
    // **********************************************************************

    this->set_valid_position(false);
    if ((valid_obs + glo_valid_obs) > 3)
        {
            int result = 0;
            d_nav_data = {};
            d_nav_data.eph = eph_data.data();
            d_nav_data.geph = geph_data.data();
            d_nav_data.n = valid_obs;
            d_nav_data.ng = glo_valid_obs;
            if (gps_iono.valid)
                {
                    d_nav_data.ion_gps[0] = gps_iono.alpha0;
                    d_nav_data.ion_gps[1] = gps_iono.alpha1;
                    d_nav_data.ion_gps[2] = gps_iono.alpha2;
                    d_nav_data.ion_gps[3] = gps_iono.alpha3;
                    d_nav_data.ion_gps[4] = gps_iono.beta0;
                    d_nav_data.ion_gps[5] = gps_iono.beta1;
                    d_nav_data.ion_gps[6] = gps_iono.beta2;
                    d_nav_data.ion_gps[7] = gps_iono.beta3;
                }
            if (!(gps_iono.valid) and gps_cnav_iono.valid)
                {
                    d_nav_data.ion_gps[0] = gps_cnav_iono.alpha0;
                    d_nav_data.ion_gps[1] = gps_cnav_iono.alpha1;
                    d_nav_data.ion_gps[2] = gps_cnav_iono.alpha2;
                    d_nav_data.ion_gps[3] = gps_cnav_iono.alpha3;
                    d_nav_data.ion_gps[4] = gps_cnav_iono.beta0;
                    d_nav_data.ion_gps[5] = gps_cnav_iono.beta1;
                    d_nav_data.ion_gps[6] = gps_cnav_iono.beta2;
                    d_nav_data.ion_gps[7] = gps_cnav_iono.beta3;
                }
            if (galileo_iono.ai0 != 0.0)
                {
                    d_nav_data.ion_gal[0] = galileo_iono.ai0;
                    d_nav_data.ion_gal[1] = galileo_iono.ai1;
                    d_nav_data.ion_gal[2] = galileo_iono.ai2;
                    d_nav_data.ion_gal[3] = 0.0;
                }
            if (beidou_dnav_iono.valid)
                {
                    d_nav_data.ion_cmp[0] = beidou_dnav_iono.alpha0;
                    d_nav_data.ion_cmp[1] = beidou_dnav_iono.alpha1;
                    d_nav_data.ion_cmp[2] = beidou_dnav_iono.alpha2;
                    d_nav_data.ion_cmp[3] = beidou_dnav_iono.alpha3;
                    d_nav_data.ion_cmp[4] = beidou_dnav_iono.beta0;
                    d_nav_data.ion_cmp[5] = beidou_dnav_iono.beta0;
                    d_nav_data.ion_cmp[6] = beidou_dnav_iono.beta0;
                    d_nav_data.ion_cmp[7] = beidou_dnav_iono.beta3;
                }
            if (gps_utc_model.valid)
                {
                    d_nav_data.utc_gps[0] = gps_utc_model.A0;
                    d_nav_data.utc_gps[1] = gps_utc_model.A1;
                    d_nav_data.utc_gps[2] = gps_utc_model.tot;
                    d_nav_data.utc_gps[3] = gps_utc_model.WN_T;
                    d_nav_data.leaps = gps_utc_model.DeltaT_LS;
                }
            if (!(gps_utc_model.valid) and gps_cnav_utc_model.valid)
                {
                    d_nav_data.utc_gps[0] = gps_cnav_utc_model.A0;
                    d_nav_data.utc_gps[1] = gps_cnav_utc_model.A1;
                    d_nav_data.utc_gps[2] = gps_cnav_utc_model.tot;
                    d_nav_data.utc_gps[3] = gps_cnav_utc_model.WN_T;
                    d_nav_data.leaps = gps_cnav_utc_model.DeltaT_LS;
                }
            if (glonass_gnav_utc_model.valid)
                {
                    d_nav_data.utc_glo[0] = glonass_gnav_utc_model.d_tau_c;  // ??
                    d_nav_data.utc_glo[1] = 0.0;                             // ??
                    d_nav_data.utc_glo[2] = 0.0;                             // ??
                    d_nav_data.utc_glo[3] = 0.0;                             // ??
                }
            if (galileo_utc_model.A0 != 0.0)
                {
                    d_nav_data.utc_gal[0] = galileo_utc_model.A0;
                    d_nav_data.utc_gal[1] = galileo_utc_model.A1;
                    d_nav_data.utc_gal[2] = galileo_utc_model.tot;
                    d_nav_data.utc_gal[3] = galileo_utc_model.WNot;
                    d_nav_data.leaps = galileo_utc_model.Delta_tLS;
                }
            if (beidou_dnav_utc_model.valid)
                {
                    d_nav_data.utc_cmp[0] = beidou_dnav_utc_model.A0_UTC;
                    d_nav_data.utc_cmp[1] = beidou_dnav_utc_model.A1_UTC;
                    d_nav_data.utc_cmp[2] = 0.0;  // ??
                    d_nav_data.utc_cmp[3] = 0.0;  // ??
                    d_nav_data.leaps = beidou_dnav_utc_model.DeltaT_LS;
                }

            /* update carrier wave length using native function call in RTKlib */
            for (int i = 0; i < MAXSAT; i++)
                {
                    for (int j = 0; j < NFREQ; j++)
                        {
                            d_nav_data.lam[i][j] = satwavelen(i + 1, d_rtklib_freq_index[j], &d_nav_data);
                        }
                }
            std::vector<double> tropo_vec;
            std::vector<double> iono_vec;
            std::vector<double> pr_corrected_code_bias_vec;
            std::vector<double> pr_residual_vec;
            std::vector<double> doppler_residual_vec;
            result = rtkpos(&d_rtk, d_obs_data.data(), valid_obs + glo_valid_obs, &d_nav_data, tropo_vec,
                iono_vec, pr_corrected_code_bias_vec, pr_residual_vec, doppler_residual_vec);

            if (result == 0)
                {
                    LOG(INFO) << "RTKLIB rtkpos error: " << d_rtk.errbuf;
                    d_rtk.neb = 0;                 // clear error buffer to avoid repeating the error message
                    this->set_time_offset_s(0.0);  // reset rx time estimation
                    this->set_num_valid_observations(0);
                    if (d_conf.enable_pvt_kf == true)
                        {
                            d_pvt_kf.reset_Kf();
                        }
                }
            else
                {
                    this->set_num_valid_observations(d_rtk.sol.ns);  // record the number of valid satellites used by the PVT solver
                    pvt_sol = d_rtk.sol;
                    // DOP computation
                    unsigned int used_sats = 0;
                    for (unsigned int i = 0; i < MAXSAT; i++)
                        {
                            pvt_ssat[i] = d_rtk.ssat[i];
                            if (d_rtk.ssat[i].vs == 1)
                                {
                                    used_sats++;
                                }
                        }

                    std::vector<double> azel(used_sats * 2);
                    int index_aux = 0;
                    for (auto &i : d_rtk.ssat)
                        {
                            if (i.vs == 1)
                                {
                                    azel[2 * index_aux] = i.azel[0];
                                    azel[2 * index_aux + 1] = i.azel[1];
                                    index_aux++;
                                }
                        }

                    if (index_aux > 0)
                        {
                            dops(index_aux, azel.data(), 0.0, d_dop.data());
                        }
                    this->set_valid_position(true);
                    // this->set_averaging_flag(true);
                    // this->set_averaging_depth(100);
                    // this->perform_pos_averaging();
                    std::array<double, 4> rx_position_and_time{};

                    if (d_conf.enable_pvt_kf == true)
                        {
                            if (d_pvt_kf.is_initialized() == false)
                                {
                                    arma::vec p = {pvt_sol.rr[0], pvt_sol.rr[1], pvt_sol.rr[2]};
                                    arma::vec v = {pvt_sol.rr[3], pvt_sol.rr[4], pvt_sol.rr[5]};

                                    d_pvt_kf.init_Kf(p,
                                        v,
                                        kf_update_interval_s,
                                        d_conf.measures_ecef_pos_sd_m,
                                        d_conf.measures_ecef_vel_sd_ms,
                                        d_conf.system_ecef_pos_sd_m,
                                        d_conf.system_ecef_vel_sd_ms);
                                }
                            else
                                {
                                    arma::vec p = {pvt_sol.rr[0], pvt_sol.rr[1], pvt_sol.rr[2]};
                                    arma::vec v = {pvt_sol.rr[3], pvt_sol.rr[4], pvt_sol.rr[5]};
                                    d_pvt_kf.run_Kf(p, v);
                                    d_pvt_kf.get_pv_Kf(p, v);
                                    pvt_sol.rr[0] = p[0];  // [m]
                                    pvt_sol.rr[1] = p[1];  // [m]
                                    pvt_sol.rr[2] = p[2];  // [m]
                                    pvt_sol.rr[3] = v[0];  // [ms]
                                    pvt_sol.rr[4] = v[1];  // [ms]
                                    pvt_sol.rr[5] = v[2];  // [ms]
                                }
                        }

                    rx_position_and_time[0] = pvt_sol.rr[0];  // [m]
                    rx_position_and_time[1] = pvt_sol.rr[1];  // [m]
                    rx_position_and_time[2] = pvt_sol.rr[2];  // [m]

                    // todo: fix this ambiguity in the RTKLIB units in receiver clock offset!
                    if (d_rtk.opt.mode == PMODE_SINGLE)
                        {
                            // if the RTKLIB solver is set to SINGLE, the dtr is already expressed in [s]
                            // add also the clock offset from gps to galileo (pvt_sol.dtr[2])
                            rx_position_and_time[3] = pvt_sol.dtr[0] + pvt_sol.dtr[2];
                        }
                    else
                        {
                            // the receiver clock offset is expressed in [meters], so we convert it into [s]
                            // add also the clock offset from gps to galileo (pvt_sol.dtr[2])
                            rx_position_and_time[3] = pvt_sol.dtr[2] + pvt_sol.dtr[0] / SPEED_OF_LIGHT_M_S;
                        }
                    this->set_rx_pos({rx_position_and_time[0], rx_position_and_time[1], rx_position_and_time[2]});  // save ECEF position for the next iteration

                    if (enable_vtl == true)
                        {
                            // VTL input data extraction from rtklib structures
                            /* satellite positions, velocities and clocks */
                            prcopt_t *opt = &d_rtk.opt;
                            /* count rover/base station observations */
                            int n_sats = valid_obs + glo_valid_obs;
                            int nu;
                            int nr;
                            for (nu = 0; nu < n_sats && d_obs_data.data()[nu].rcv == 1; nu++)
                                {
                                }
                            for (nr = 0; nu + nr < n_sats && d_obs_data.data()[nu + nr].rcv == 2; nr++)
                                {
                                }

                            double *rs;
                            double *dts;
                            double *var;

                            std::vector<int> svh(MAXOBS * 2);
                            rs = mat(6, n_sats);
                            dts = mat(2, n_sats);
                            var = mat(1, n_sats);
                            /* satellite positions, velocities and clocks */
                            satposs(d_rtk.sol.time, d_obs_data.data(), valid_obs + glo_valid_obs, &d_nav_data, opt->sateph, rs, dts, var, svh.data());

                            // Vtl_Data vtl_data;
                            vtl_data.init_storage(n_sats);
                            vtl_data.epoch_tow_s = gnss_observables_map.cbegin()->second.RX_time;
                            vtl_data.sample_counter = gnss_observables_map.cbegin()->second.Tracking_sample_counter;  // TODO: check if the different tracking instants (different sample_counters) affect the VTL commands
                            vtl_data.sat_number = n_sats;
                            for (int n = 0; n < n_sats; n++)
                                {
                                    vtl_data.sat_p(n, 0) = rs[0 + 6 * n];
                                    vtl_data.sat_p(n, 1) = rs[1 + 6 * n];
                                    vtl_data.sat_p(n, 2) = rs[2 + 6 * n];
                                    vtl_data.sat_v(n, 0) = rs[3 + 6 * n];
                                    vtl_data.sat_v(n, 1) = rs[4 + 6 * n];
                                    vtl_data.sat_v(n, 2) = rs[5 + 6 * n];

                                    vtl_data.sat_dts(n, 0) = dts[0 + 2 * n];
                                    vtl_data.sat_dts(n, 1) = dts[1 + 2 * n];
                                    vtl_data.sat_var(n) = var[n];
                                    vtl_data.sat_health_flag(n) = svh.at(n);
                                    vtl_data.sat_CN0_dB_hz(n) = d_obs_data.at(n).SNR[0] * 0.25;  //(0.25 dBHz)
                                    // TODO: first version of VTL works only with ONE frequency band (band #0 is L1)
                                    // To.Do: check it VTL uses all the information as in rtklib rescode function: v[nv] = P - (r + dtr - SPEED_OF_LIGHT_M_S * dts[i * 2] + dion + dtrp);
                                    // corrected pr with code bias, iono and tropo. Still needs the dtr(rx clock bias) and satellite clock bias (dts)
                                    vtl_data.pr_m(n) = pr_corrected_code_bias_vec[n] - tropo_vec[n] - iono_vec[n] + SPEED_OF_LIGHT_M_S * dts[n * 2];
                                    vtl_data.doppler_hz(n) = d_obs_data.at(n).D[0] - SPEED_OF_LIGHT_M_S * dts[1 + 2 * n] / Lambda_GPS_L1;
                                    vtl_data.carrier_phase_rads(n) = d_obs_data.at(n).L[0];
                                    vtl_data.pr_res(n) = pr_residual_vec[n];
                                }
                            // VTL input data extraction from rtklib structures
                            /* Receiver position, velocity and clock */
                            /* position/velocity (m|m/s):{x,y,z,vx,vy,vz} or {e,n,u,ve,vn,vu} */
                            vtl_data.rx_p(0) = pvt_sol.rr[0];
                            vtl_data.rx_p(1) = pvt_sol.rr[1];
                            vtl_data.rx_p(2) = pvt_sol.rr[2];
                            vtl_data.rx_v(0) = pvt_sol.rr[3];
                            vtl_data.rx_v(1) = pvt_sol.rr[4];
                            vtl_data.rx_v(2) = pvt_sol.rr[5];
                            /* Receiver position, velocity and clock variances*/
                            vtl_data.rx_pvt_var[0] = pvt_sol.qr[0];
                            vtl_data.rx_pvt_var[1] = pvt_sol.qr[1];
                            vtl_data.rx_pvt_var[2] = pvt_sol.qr[2];
                            // TODO: get direct estimations for V T variances, instead:
                            vtl_data.rx_pvt_var[3] = pvt_sol.qr[0];  // in general minor than position.
                            vtl_data.rx_pvt_var[4] = pvt_sol.qr[1];
                            vtl_data.rx_pvt_var[5] = pvt_sol.qr[2];
                            vtl_data.rx_pvt_var[6] = pvt_sol.qr[0];  // time
                            vtl_data.rx_pvt_var[7] = pvt_sol.qr[0];  // doppler
                            // receiver clock offset and receiver clock drift
                            vtl_data.rx_dts(0) = rx_position_and_time[3];
                            vtl_data.rx_dts(1) = pvt_sol.dtr[5] / 1e6;  // [ppm] to [s]

                            vtl_engine.vtl_loop(vtl_data);
                        }
                    else
                        {
                            // MAGL: the code should not enter here once the vtl has started
                            //  .. but it does!
                            // and not only that but pvt_sol.rr seems to have NOT reasonable values
                            //  pvt_sol.rr[0]=rx_position_and_time[0];  // [m]
                            //  pvt_sol.rr[1]=rx_position_and_time[1];  // [m]
                            //  pvt_sol.rr[2]=rx_position_and_time[2];  // [m]
                            //  pvt_sol.rr[3]=4.2e6;
                            //  pvt_sol.rr[4]=4.2e6;
                            //  pvt_sol.rr[5]=4.2e6;
                        }
                    // compute Ground speed and COG
                    double ground_speed_ms = 0.0;
                    std::array<double, 3> pos{};
                    std::array<double, 3> enuv{};
                    ecef2pos(pvt_sol.rr, pos.data());
                    ecef2enu(pos.data(), &pvt_sol.rr[3], enuv.data());
                    this->set_speed_over_ground(norm_rtk(enuv.data(), 2));
                    double new_cog = -9999.0;  // COG not estimated due to insuficient velocity
                    if (ground_speed_ms >= 1.0)
                        {
                            new_cog = atan2(enuv[0], enuv[1]) * R2D;
                            if (new_cog < 0.0)
                                {
                                    new_cog += 360.0;
                                }
                            this->set_course_over_ground(new_cog);
                        }

                    this->set_time_offset_s(rx_position_and_time[3]);

                    DLOG(INFO) << "RTKLIB Position at RX TOW = " << gnss_observables_map.cbegin()->second.RX_time
                               << " in ECEF (X,Y,Z,t[meters]) = " << rx_position_and_time[0] << ", " << rx_position_and_time[1] << ", " << rx_position_and_time[2] << ", " << rx_position_and_time[3];

                    // gtime_t rtklib_utc_time = gpst2utc(pvt_sol.time); // Corrected RX Time (Non integer multiply of 1 ms of granularity)
                    // Uncorrected RX Time (integer multiply of 1 ms and the same observables time reported in RTCM and RINEX)
                    const gtime_t rtklib_time = timeadd(pvt_sol.time, rx_position_and_time[3]);  // uncorrected rx time
                    const gtime_t rtklib_utc_time = gpst2utc(rtklib_time);
                    boost::posix_time::ptime p_time = boost::posix_time::from_time_t(rtklib_utc_time.time);
                    p_time += boost::posix_time::microseconds(static_cast<long>(round(rtklib_utc_time.sec * 1e6)));  // NOLINT(google-runtime-int)

                    this->set_position_UTC_time(p_time);

                    DLOG(INFO) << "RTKLIB Position at " << boost::posix_time::to_simple_string(p_time)
                               << " is Lat = " << this->get_latitude() << " [deg], Long = " << this->get_longitude()
                               << " [deg], Height= " << this->get_height() << " [m]"
                               << " RX time offset= " << this->get_time_offset_s() << " [s]";

                    // ######## PVT MONITOR #########
                    // TOW
                    d_monitor_pvt.TOW_at_current_symbol_ms = gnss_observables_map.cbegin()->second.TOW_at_current_symbol_ms;
                    // WEEK
                    d_monitor_pvt.week = adjgpsweek(d_nav_data.eph[0].week, this->is_pre_2009());
                    // PVT GPS time
                    d_monitor_pvt.RX_time = gnss_observables_map.cbegin()->second.RX_time;
                    // User clock offset [s]
                    d_monitor_pvt.user_clk_offset = rx_position_and_time[3];

                    // ECEF POS X,Y,X [m] + ECEF VEL X,Y,X [m/s] (6 x double)
                    d_monitor_pvt.pos_x = pvt_sol.rr[0];
                    d_monitor_pvt.pos_y = pvt_sol.rr[1];
                    d_monitor_pvt.pos_z = pvt_sol.rr[2];
                    d_monitor_pvt.vel_x = pvt_sol.rr[3];
                    d_monitor_pvt.vel_y = pvt_sol.rr[4];
                    d_monitor_pvt.vel_z = pvt_sol.rr[5];

                    // position variance/covariance (m^2) {c_xx,c_yy,c_zz,c_xy,c_yz,c_zx} (6 x double)
                    d_monitor_pvt.cov_xx = pvt_sol.qr[0];
                    d_monitor_pvt.cov_yy = pvt_sol.qr[1];
                    d_monitor_pvt.cov_zz = pvt_sol.qr[2];
                    d_monitor_pvt.cov_xy = pvt_sol.qr[3];
                    d_monitor_pvt.cov_yz = pvt_sol.qr[4];
                    d_monitor_pvt.cov_zx = pvt_sol.qr[5];

                    // GEO user position Latitude [deg]
                    d_monitor_pvt.latitude = this->get_latitude();
                    // GEO user position Longitude [deg]
                    d_monitor_pvt.longitude = this->get_longitude();
                    // GEO user position Height [m]
                    d_monitor_pvt.height = this->get_height();

                    // NUMBER OF VALID SATS
                    d_monitor_pvt.valid_sats = pvt_sol.ns;
                    // RTKLIB solution status
                    d_monitor_pvt.solution_status = pvt_sol.stat;
                    // RTKLIB solution type (0:xyz-ecef,1:enu-baseline)
                    d_monitor_pvt.solution_type = pvt_sol.type;
                    // AR ratio factor for validation
                    d_monitor_pvt.AR_ratio_factor = pvt_sol.ratio;
                    // AR ratio threshold for validation
                    d_monitor_pvt.AR_ratio_threshold = pvt_sol.thres;

                    // GDOP / PDOP/ HDOP/ VDOP
                    d_monitor_pvt.gdop = d_dop[0];
                    d_monitor_pvt.pdop = d_dop[1];
                    d_monitor_pvt.hdop = d_dop[2];
                    d_monitor_pvt.vdop = d_dop[3];

                    this->set_rx_vel({enuv[0], enuv[1], enuv[2]});

                    // ENU vel [m/s]
                    d_monitor_pvt.vel_e = enuv[0];
                    d_monitor_pvt.vel_n = enuv[1];
                    d_monitor_pvt.vel_u = enuv[2];

                    // Course Over Ground (cog) [deg]
                    d_monitor_pvt.cog = new_cog;

                    // Galileo HAS status: 1- HAS messages decoded and applied, 0 - HAS not avaliable
                    if (d_has_obs_corr_map.empty())
                        {
                            d_monitor_pvt.galhas_status = 0;
                        }
                    else
                        {
                            d_monitor_pvt.galhas_status = 1;
                        }

                    const double clock_drift_ppm = pvt_sol.dtr[5] / SPEED_OF_LIGHT_M_S * 1e6;

                    this->set_clock_drift_ppm(clock_drift_ppm);
                    // User clock drift [ppm]
                    d_monitor_pvt.user_clk_drift_ppm = clock_drift_ppm;

                    // write UTC time string

                    // Use a facet to display time in a custom format (only hour and minutes).
                    auto *facet = new boost::posix_time::time_facet();
                    facet->format("%Y-%m-%dT%H:%M:%S%F");
                    std::stringstream stream;
                    stream.imbue(std::locale(std::locale::classic(), facet));
                    stream << p_time;
                    stream << 'Z';
                    d_monitor_pvt.utc_time = stream.str();

                    // ######## LOG FILE #########
                    if (d_flag_dump_enabled == true)
                        {
                            // MULTIPLEXED FILE RECORDING - Record results to file
                            try
                                {
                                    double tmp_double;
                                    uint32_t tmp_uint32;
                                    // TOW
                                    tmp_uint32 = gnss_observables_map.cbegin()->second.TOW_at_current_symbol_ms;
                                    d_dump_file.write(reinterpret_cast<char *>(&tmp_uint32), sizeof(uint32_t));
                                    // WEEK
                                    tmp_uint32 = adjgpsweek(d_nav_data.eph[0].week, this->is_pre_2009());
                                    d_dump_file.write(reinterpret_cast<char *>(&tmp_uint32), sizeof(uint32_t));
                                    // PVT GPS time
                                    tmp_double = gnss_observables_map.cbegin()->second.RX_time;
                                    d_dump_file.write(reinterpret_cast<char *>(&tmp_double), sizeof(double));
                                    // User clock offset [s]
                                    tmp_double = rx_position_and_time[3];
                                    d_dump_file.write(reinterpret_cast<char *>(&tmp_double), sizeof(double));

                                    // ECEF POS X,Y,X [m] + ECEF VEL X,Y,X [m/s] (6 x double)
                                    tmp_double = pvt_sol.rr[0];
                                    d_dump_file.write(reinterpret_cast<char *>(&tmp_double), sizeof(double));
                                    tmp_double = pvt_sol.rr[1];
                                    d_dump_file.write(reinterpret_cast<char *>(&tmp_double), sizeof(double));
                                    tmp_double = pvt_sol.rr[2];
                                    d_dump_file.write(reinterpret_cast<char *>(&tmp_double), sizeof(double));
                                    tmp_double = pvt_sol.rr[3];
                                    d_dump_file.write(reinterpret_cast<char *>(&tmp_double), sizeof(double));
                                    tmp_double = pvt_sol.rr[4];
                                    d_dump_file.write(reinterpret_cast<char *>(&tmp_double), sizeof(double));
                                    tmp_double = pvt_sol.rr[5];
                                    d_dump_file.write(reinterpret_cast<char *>(&tmp_double), sizeof(double));

                                    // position variance/covariance (m^2) {c_xx,c_yy,c_zz,c_xy,c_yz,c_zx} (6 x double)
                                    tmp_double = pvt_sol.qr[0];
                                    d_dump_file.write(reinterpret_cast<char *>(&tmp_double), sizeof(double));
                                    tmp_double = pvt_sol.qr[1];
                                    d_dump_file.write(reinterpret_cast<char *>(&tmp_double), sizeof(double));
                                    tmp_double = pvt_sol.qr[2];
                                    d_dump_file.write(reinterpret_cast<char *>(&tmp_double), sizeof(double));
                                    tmp_double = pvt_sol.qr[3];
                                    d_dump_file.write(reinterpret_cast<char *>(&tmp_double), sizeof(double));
                                    tmp_double = pvt_sol.qr[4];
                                    d_dump_file.write(reinterpret_cast<char *>(&tmp_double), sizeof(double));
                                    tmp_double = pvt_sol.qr[5];
                                    d_dump_file.write(reinterpret_cast<char *>(&tmp_double), sizeof(double));

                                    // GEO user position Latitude [deg]
                                    tmp_double = this->get_latitude();
                                    d_dump_file.write(reinterpret_cast<char *>(&tmp_double), sizeof(double));
                                    // GEO user position Longitude [deg]
                                    tmp_double = this->get_longitude();
                                    d_dump_file.write(reinterpret_cast<char *>(&tmp_double), sizeof(double));
                                    // GEO user position Height [m]
                                    tmp_double = this->get_height();
                                    d_dump_file.write(reinterpret_cast<char *>(&tmp_double), sizeof(double));

                                    // NUMBER OF VALID SATS
                                    d_dump_file.write(reinterpret_cast<char *>(&pvt_sol.ns), sizeof(uint8_t));
                                    // RTKLIB solution status
                                    d_dump_file.write(reinterpret_cast<char *>(&pvt_sol.stat), sizeof(uint8_t));
                                    // RTKLIB solution type (0:xyz-ecef,1:enu-baseline)
                                    d_dump_file.write(reinterpret_cast<char *>(&pvt_sol.type), sizeof(uint8_t));
                                    // AR ratio factor for validation
                                    d_dump_file.write(reinterpret_cast<char *>(&pvt_sol.ratio), sizeof(float));
                                    // AR ratio threshold for validation
                                    d_dump_file.write(reinterpret_cast<char *>(&pvt_sol.thres), sizeof(float));

                                    // GDOP / PDOP / HDOP / VDOP
                                    d_dump_file.write(reinterpret_cast<char *>(&d_dop[0]), sizeof(double));
                                    d_dump_file.write(reinterpret_cast<char *>(&d_dop[1]), sizeof(double));
                                    d_dump_file.write(reinterpret_cast<char *>(&d_dop[2]), sizeof(double));
                                    d_dump_file.write(reinterpret_cast<char *>(&d_dop[3]), sizeof(double));
                                }
                            catch (const std::ofstream::failure &e)
                                {
                                    LOG(WARNING) << "Exception writing RTKLIB dump file " << e.what();
                                }

                            // VTL (optional) MULTIPLEXED FILE RECORDING - Record results to file
                            // if (enable_vtl == true)
                            try
                                {
                                    double tmp_double;
                                    uint32_t tmp_uint32;
                                    // TOW
                                    tmp_uint32 = gnss_observables_map.cbegin()->second.TOW_at_current_symbol_ms;
                                    d_vtl_dump_file.write(reinterpret_cast<char *>(&tmp_uint32), sizeof(uint32_t));
                                    // WEEK
                                    tmp_uint32 = adjgpsweek(d_nav_data.eph[0].week, this->is_pre_2009());
                                    d_vtl_dump_file.write(reinterpret_cast<char *>(&tmp_uint32), sizeof(uint32_t));
                                    // PVT GPS time
                                    tmp_double = gnss_observables_map.cbegin()->second.RX_time;
                                    d_vtl_dump_file.write(reinterpret_cast<char *>(&tmp_double), sizeof(double));
                                    // VTL filtered User clock offset [s]
                                    tmp_double = vtl_engine.get_user_clock_offset_s();
                                    d_vtl_dump_file.write(reinterpret_cast<char *>(&tmp_double), sizeof(double));
                                    // VTL filtered User clock offset drift[s/s]
                                    tmp_double = vtl_engine.get_user_clock_offset_drift_s_s();
                                    d_vtl_dump_file.write(reinterpret_cast<char *>(&tmp_double), sizeof(double));

                                    // rtklib User clock offset drift[s/s]
                                    tmp_double = pvt_sol.dtr[5] / 1e6;  // [ppm] to [s]
                                    d_vtl_dump_file.write(reinterpret_cast<char *>(&tmp_double), sizeof(double));

                                    // ECEF POS X,Y,X [m] + ECEF VEL X,Y,X [m/s] + ECEF ACC X,Y,X [m/s] (9 x double)
                                    std::vector<double> p_vec_m = vtl_engine.get_position_ecef_m();
                                    tmp_double = p_vec_m[0];
                                    d_vtl_dump_file.write(reinterpret_cast<char *>(&tmp_double), sizeof(double));
                                    tmp_double = p_vec_m[1];
                                    d_vtl_dump_file.write(reinterpret_cast<char *>(&tmp_double), sizeof(double));
                                    tmp_double = p_vec_m[2];
                                    d_vtl_dump_file.write(reinterpret_cast<char *>(&tmp_double), sizeof(double));

                                    std::vector<double> v_vec_m = vtl_engine.get_velocity_ecef_m_s();
                                    tmp_double = v_vec_m[0];
                                    d_vtl_dump_file.write(reinterpret_cast<char *>(&tmp_double), sizeof(double));
                                    tmp_double = v_vec_m[1];
                                    d_vtl_dump_file.write(reinterpret_cast<char *>(&tmp_double), sizeof(double));
                                    tmp_double = v_vec_m[2];
                                    d_vtl_dump_file.write(reinterpret_cast<char *>(&tmp_double), sizeof(double));

                                    std::vector<double> a_vec_m = vtl_engine.get_accel_ecef_m_s2();
                                    tmp_double = a_vec_m[0];
                                    d_vtl_dump_file.write(reinterpret_cast<char *>(&tmp_double), sizeof(double));
                                    tmp_double = a_vec_m[1];
                                    d_vtl_dump_file.write(reinterpret_cast<char *>(&tmp_double), sizeof(double));
                                    tmp_double = a_vec_m[2];
                                    d_vtl_dump_file.write(reinterpret_cast<char *>(&tmp_double), sizeof(double));

                                    // position/velocity/acceleration variance/ (units^2)  (9 x double)

                                    std::vector<double> p_var_vec_m = vtl_engine.get_position_var_ecef_m();
                                    tmp_double = p_var_vec_m[0];
                                    d_vtl_dump_file.write(reinterpret_cast<char *>(&tmp_double), sizeof(double));
                                    tmp_double = p_var_vec_m[1];
                                    d_vtl_dump_file.write(reinterpret_cast<char *>(&tmp_double), sizeof(double));
                                    tmp_double = p_var_vec_m[2];
                                    d_vtl_dump_file.write(reinterpret_cast<char *>(&tmp_double), sizeof(double));


                                    std::vector<double> v_var_vec_m = vtl_engine.get_velocity_var_ecef_m_s();
                                    tmp_double = v_var_vec_m[0];
                                    d_vtl_dump_file.write(reinterpret_cast<char *>(&tmp_double), sizeof(double));
                                    tmp_double = v_var_vec_m[1];
                                    d_vtl_dump_file.write(reinterpret_cast<char *>(&tmp_double), sizeof(double));
                                    tmp_double = v_var_vec_m[2];
                                    d_vtl_dump_file.write(reinterpret_cast<char *>(&tmp_double), sizeof(double));

                                    vector<double> a_var_vec_m = vtl_engine.get_accel_var_ecef_m_s2();
                                    tmp_double = a_var_vec_m[0];
                                    d_vtl_dump_file.write(reinterpret_cast<char *>(&tmp_double), sizeof(double));
                                    tmp_double = a_var_vec_m[1];
                                    d_vtl_dump_file.write(reinterpret_cast<char *>(&tmp_double), sizeof(double));
                                    tmp_double = a_var_vec_m[2];
                                    d_vtl_dump_file.write(reinterpret_cast<char *>(&tmp_double), sizeof(double));

                                    // GEO user position Latitude [rad]
                                    vector<double> geo_vec_m = vtl_engine.get_geodetic_rad_m();
                                    tmp_double = geo_vec_m[0];
                                    d_vtl_dump_file.write(reinterpret_cast<char *>(&tmp_double), sizeof(double));
                                    // GEO user position Longitude [rad]
                                    tmp_double = geo_vec_m[1];
                                    d_vtl_dump_file.write(reinterpret_cast<char *>(&tmp_double), sizeof(double));
                                    // GEO user position Height [m]
                                    tmp_double = geo_vec_m[2];
                                    d_vtl_dump_file.write(reinterpret_cast<char *>(&tmp_double), sizeof(double));

                                    // NUMBER OF VALID SATS
                                    d_vtl_dump_file.write(reinterpret_cast<char *>(&pvt_sol.ns), sizeof(uint8_t));

                                    // GDOP / PDOP / HDOP / VDOP
                                    d_vtl_dump_file.write(reinterpret_cast<char *>(&d_dop[0]), sizeof(double));
                                    d_vtl_dump_file.write(reinterpret_cast<char *>(&d_dop[1]), sizeof(double));
                                    d_vtl_dump_file.write(reinterpret_cast<char *>(&d_dop[2]), sizeof(double));
                                    d_vtl_dump_file.write(reinterpret_cast<char *>(&d_dop[3]), sizeof(double));
                                }
                            catch (const std::ofstream::failure &e)
                                {
                                    LOG(WARNING) << "Exception writing VTL dump file " << e.what();
                                }
                        }
                }
        }
    return this->is_valid_position();
}<|MERGE_RESOLUTION|>--- conflicted
+++ resolved
@@ -45,15 +45,12 @@
 #include <utility>
 #include <vector>
 
-<<<<<<< HEAD
 using namespace std;
-=======
 #if USE_GLOG_AND_GFLAGS
 #include <glog/logging.h>
 #else
 #include <absl/log/log.h>
 #endif
->>>>>>> f17a24f7
 
 Rtklib_Solver::Rtklib_Solver(const rtk_t &rtk,
     const Pvt_Conf &conf,
