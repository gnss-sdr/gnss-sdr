/*!
 * \file rtklib_solver.h
 * \brief PVT solver based on rtklib library functions adapted to the GNSS-SDR
 *  data flow and structures
 * \authors <ul>
 *          <li> 2017, Javier Arribas
 *          <li> 2017-2023, Carles Fernandez
 *          <li> 2007-2013, T. Takasu
 *          </ul>
 *
 * This is a derived work from RTKLIB http://www.rtklib.com/
 * The original source code at https://github.com/tomojitakasu/RTKLIB is
 * released under the BSD 2-clause license with an additional exclusive clause
 * that does not apply here. This additional clause is reproduced below:
 *
 * " The software package includes some companion executive binaries or shared
 * libraries necessary to execute APs on Windows. These licenses succeed to the
 * original ones of these software. "
 *
 * Neither the executive binaries nor the shared libraries are required by, used
 * or included in GNSS-SDR.
 *
 * -----------------------------------------------------------------------------
 * Copyright (C) 2007-2013, T. Takasu
 * Copyright (C) 2017-2019, Javier Arribas
 * Copyright (C) 2017-2023, Carles Fernandez
 * All rights reserved.
 *
 * SPDX-License-Identifier: BSD-2-Clause
 *
 * -----------------------------------------------------------------------------
 */

#ifndef GNSS_SDR_RTKLIB_SOLVER_H
#define GNSS_SDR_RTKLIB_SOLVER_H


#include "beidou_dnav_almanac.h"
#include "beidou_dnav_ephemeris.h"
#include "beidou_dnav_iono.h"
#include "beidou_dnav_utc_model.h"
#include "galileo_almanac.h"
#include "galileo_ephemeris.h"
#include "galileo_has_data.h"
#include "galileo_iono.h"
#include "galileo_utc_model.h"
#include "glonass_gnav_almanac.h"
#include "glonass_gnav_ephemeris.h"
#include "glonass_gnav_utc_model.h"
#include "gnss_synchro.h"
#include "gps_almanac.h"
#include "gps_cnav_ephemeris.h"
#include "gps_cnav_iono.h"
#include "gps_cnav_utc_model.h"
#include "gps_ephemeris.h"
#include "gps_iono.h"
#include "gps_utc_model.h"
#include "monitor_pvt.h"
#include "pvt_conf.h"
#include "pvt_kf.h"
#include "pvt_solution.h"
#include "rtklib.h"
#include "rtklib_conversions.h"
#include "vtl_data.h"
#include "vtl_engine.h"
#include <array>
#include <cstdint>
#include <fstream>
#include <map>
#include <string>
#include <utility>

/** \addtogroup PVT
 * \{ */
/** \addtogroup PVT_libs pvt_libs
 * Library for the computation of PVT solutions.
 * \{ */


/*!
 * \brief This class implements a PVT solution based on RTKLIB
 */
class Rtklib_Solver : public Pvt_Solution
{
public:
    Rtklib_Solver(const rtk_t& rtk,
        const Pvt_Conf& conf,
        const std::string& dump_filename,
        uint32_t type_of_rx,
        bool flag_dump_to_file,
        bool flag_dump_to_mat);

    ~Rtklib_Solver();

<<<<<<< HEAD
    bool get_PVT(const std::map<int, Gnss_Synchro>& gnss_observables_map, bool flag_averaging, bool enable_vtl, bool close_vtl_loop);

    Vtl_Data vtl_data;
=======
    bool get_PVT(const std::map<int, Gnss_Synchro>& gnss_observables_map, double kf_update_interval_s);
>>>>>>> df999a45

    double get_hdop() const override;
    double get_vdop() const override;
    double get_pdop() const override;
    double get_gdop() const override;
    Monitor_Pvt get_monitor_pvt() const;
    void store_has_data(const Galileo_HAS_data& new_has_data);
    void update_has_corrections(const std::map<int, Gnss_Synchro>& obs_map);

    sol_t pvt_sol{};
    std::array<ssat_t, MAXSAT> pvt_ssat{};

    std::map<int, Galileo_Ephemeris> galileo_ephemeris_map;            //!< Map storing new Galileo_Ephemeris
    std::map<int, Gps_Ephemeris> gps_ephemeris_map;                    //!< Map storing new GPS_Ephemeris
    std::map<int, Gps_CNAV_Ephemeris> gps_cnav_ephemeris_map;          //!< Map storing new GPS_CNAV_Ephemeris
    std::map<int, Glonass_Gnav_Ephemeris> glonass_gnav_ephemeris_map;  //!< Map storing new GLONASS GNAV Ephemeris
    std::map<int, Beidou_Dnav_Ephemeris> beidou_dnav_ephemeris_map;    //!< Map storing new BeiDou DNAV Ephmeris

    Galileo_Utc_Model galileo_utc_model;
    Galileo_Iono galileo_iono;
    std::map<int, Galileo_Almanac> galileo_almanac_map;

    Gps_Utc_Model gps_utc_model;
    Gps_Iono gps_iono;
    std::map<int, Gps_Almanac> gps_almanac_map;

    Gps_CNAV_Iono gps_cnav_iono;
    Gps_CNAV_Utc_Model gps_cnav_utc_model;

    Glonass_Gnav_Utc_Model glonass_gnav_utc_model;  //!< Map storing GLONASS GNAV UTC Model
    Glonass_Gnav_Almanac glonass_gnav_almanac;      //!< Map storing GLONASS GNAV Almanac Model

    Beidou_Dnav_Utc_Model beidou_dnav_utc_model;
    Beidou_Dnav_Iono beidou_dnav_iono;
    std::map<int, Beidou_Dnav_Almanac> beidou_dnav_almanac_map;

    Vtl_Engine vtl_engine;

private:
    bool save_matfile() const;
    bool save_vtl_matfile() const;

    void check_has_orbit_clock_validity(const std::map<int, Gnss_Synchro>& obs_map);
    void get_has_biases(const std::map<int, Gnss_Synchro>& obs_map);
    void get_current_has_obs_correction(const std::string& signal, uint32_t tow_obs, int prn);

    std::array<obsd_t, MAXOBS> d_obs_data{};
    std::array<double, 4> d_dop{};
    std::map<int, int> d_rtklib_freq_index;
    std::map<std::string, int> d_rtklib_band_index;

    std::map<std::string, std::map<int, HAS_orbit_corrections>> d_has_orbit_corrections_store_map;  // first key is system, second key is PRN
    std::map<std::string, std::map<int, HAS_clock_corrections>> d_has_clock_corrections_store_map;  // first key is system, second key is PRN

    std::map<std::string, std::map<int, std::pair<float, uint32_t>>> d_has_code_bias_store_map;   // first key is signal, second key is PRN
    std::map<std::string, std::map<int, std::pair<float, uint32_t>>> d_has_phase_bias_store_map;  // first key is signal, second key is PRN

    std::map<std::string, std::map<int, HAS_obs_corrections>> d_has_obs_corr_map;  // first key is signal, second key is PRN

    std::string d_dump_filename;
    std::string d_vtl_dump_filename;
    std::ofstream d_dump_file;
    std::ofstream d_vtl_dump_file;
    rtk_t d_rtk{};
    nav_t d_nav_data{};
    Monitor_Pvt d_monitor_pvt{};
    Pvt_Conf d_conf;
    Pvt_Kf d_pvt_kf;
    uint32_t d_type_of_rx;
    bool d_flag_dump_enabled;
    bool d_flag_dump_mat_enabled;
};


/** \} */
/** \} */
#endif  // GNSS_SDR_RTKLIB_SOLVER_H<|MERGE_RESOLUTION|>--- conflicted
+++ resolved
@@ -92,13 +92,9 @@
 
     ~Rtklib_Solver();
 
-<<<<<<< HEAD
-    bool get_PVT(const std::map<int, Gnss_Synchro>& gnss_observables_map, bool flag_averaging, bool enable_vtl, bool close_vtl_loop);
+    bool get_PVT(const std::map<int, Gnss_Synchro>& gnss_observables_map, double kf_update_interval_s, bool flag_averaging, bool enable_vtl, bool close_vtl_loop);
 
     Vtl_Data vtl_data;
-=======
-    bool get_PVT(const std::map<int, Gnss_Synchro>& gnss_observables_map, double kf_update_interval_s);
->>>>>>> df999a45
 
     double get_hdop() const override;
     double get_vdop() const override;
