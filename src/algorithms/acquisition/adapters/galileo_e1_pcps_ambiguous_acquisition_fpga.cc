/*!
 * \file galileo_e1_pcps_ambiguous_acquisition.cc
 * \brief Adapts a PCPS acquisition block to an AcquisitionInterface for
 *  Galileo E1 Signals
 * \author Luis Esteve, 2012. luis(at)epsilon-formacion.com
 *
 * -------------------------------------------------------------------------
 *
 * Copyright (C) 2010-2015  (see AUTHORS file for a list of contributors)
 *
 * GNSS-SDR is a software defined Global Navigation
 *          Satellite Systems receiver
 *
 * This file is part of GNSS-SDR.
 *
 * GNSS-SDR is free software: you can redistribute it and/or modify
 * it under the terms of the GNU General Public License as published by
 * the Free Software Foundation, either version 3 of the License, or
 * (at your option) any later version.
 *
 * GNSS-SDR is distributed in the hope that it will be useful,
 * but WITHOUT ANY WARRANTY; without even the implied warranty of
 * MERCHANTABILITY or FITNESS FOR A PARTICULAR PURPOSE.  See the
 * GNU General Public License for more details.
 *
 * You should have received a copy of the GNU General Public License
 * along with GNSS-SDR. If not, see <http://www.gnu.org/licenses/>.
 *
 * -------------------------------------------------------------------------
 */

#include "galileo_e1_pcps_ambiguous_acquisition_fpga.h"
#include "Galileo_E1.h"
#include "configuration_interface.h"
#include "galileo_e1_signal_processing.h"
#include "gnss_sdr_flags.h"
#include <boost/lexical_cast.hpp>
#include <boost/math/distributions/exponential.hpp>
#include <glog/logging.h>


using google::LogMessage;


GalileoE1PcpsAmbiguousAcquisitionFpga::GalileoE1PcpsAmbiguousAcquisitionFpga(
    ConfigurationInterface* configuration,
    const std::string& role,
    unsigned int in_streams,
    unsigned int out_streams) : role_(role),
                                in_streams_(in_streams),
                                out_streams_(out_streams)
{
    //printf("top acq constructor start\n");
    pcpsconf_fpga_t acq_parameters;
    configuration_ = configuration;

    std::string default_item_type = "cshort";
    std::string default_dump_filename = "./data/acquisition.dat";


    DLOG(INFO) << "role " << role;

    //    item_type_ = configuration_->property(role + ".item_type", default_item_type);

<<<<<<< HEAD
    long fs_in_deprecated = configuration_->property("GNSS-SDR.internal_fs_hz", 4000000);
    long fs_in = configuration_->property("GNSS-SDR.internal_fs_sps", fs_in_deprecated);

    float downsampling_factor = configuration_->property(role + ".downsampling_factor", 4.0);
    acq_parameters.downsampling_factor = downsampling_factor;

    //fs_in = fs_in/2.0; // downampling filter
    //printf("fs_in pre downsampling = %ld\n", fs_in);
    printf("fs_in pre downsampling = %ld\n", fs_in);

    fs_in = fs_in/downsampling_factor;

    printf("fs_in post downsampling = %ld\n", fs_in);

    //printf("fs_in post downsampling = %ld\n", fs_in);


=======
    int64_t fs_in_deprecated = configuration_->property("GNSS-SDR.internal_fs_hz", 4000000);
    int64_t fs_in = configuration_->property("GNSS-SDR.internal_fs_sps", fs_in_deprecated);
>>>>>>> b6f0c92f
    acq_parameters.fs_in = fs_in;
    //if_ = configuration_->property(role + ".if", 0);
    //acq_parameters.freq = if_;

    //  dump_ = configuration_->property(role + ".dump", false);
    //  acq_parameters.dump = dump_;
    //  blocking_ = configuration_->property(role + ".blocking", true);
    //    acq_parameters.blocking = blocking_;
    doppler_max_ = configuration_->property(role + ".doppler_max", 5000);
    if (FLAGS_doppler_max != 0) doppler_max_ = FLAGS_doppler_max;
    acq_parameters.doppler_max = doppler_max_;
    //unsigned int sampled_ms = 4;
    //acq_parameters.sampled_ms = sampled_ms;
    unsigned int sampled_ms = configuration_->property(role + ".coherent_integration_time_ms", 4);
    acq_parameters.sampled_ms = sampled_ms;

    //   bit_transition_flag_ = configuration_->property(role + ".bit_transition_flag", false);
    //   acq_parameters.bit_transition_flag = bit_transition_flag_;
    //   use_CFAR_algorithm_flag_ = configuration_->property(role + ".use_CFAR_algorithm", true);  //will be false in future versions
    //   acq_parameters.use_CFAR_algorithm_flag = use_CFAR_algorithm_flag_;
    acquire_pilot_ = configuration_->property(role + ".acquire_pilot", false);  //will be true in future versions

    //   max_dwells_ = configuration_->property(role + ".max_dwells", 1);
    //   acq_parameters.max_dwells = max_dwells_;
    //   dump_filename_ = configuration_->property(role + ".dump_filename", default_dump_filename);
    //   acq_parameters.dump_filename = dump_filename_;
    //--- Find number of samples per spreading code (4 ms)  -----------------
    auto code_length = static_cast<unsigned int>(std::round(static_cast<double>(fs_in) / (Galileo_E1_CODE_CHIP_RATE_HZ / Galileo_E1_B_CODE_LENGTH_CHIPS)));
    //acq_parameters.samples_per_code = code_length_;
    //int samples_per_ms = static_cast<int>(std::round(static_cast<double>(fs_in_) * 0.001));
    //acq_parameters.samples_per_ms = samples_per_ms;
    //unsigned int vector_length = sampled_ms * samples_per_ms;

    //    if (bit_transition_flag_)
    //        {
    //            vector_length_ *= 2;
    //        }

    //printf("fs_in = %d\n", fs_in);
    //printf("Galileo_E1_B_CODE_LENGTH_CHIPS = %f\n", Galileo_E1_B_CODE_LENGTH_CHIPS);
    //printf("Galileo_E1_CODE_CHIP_RATE_HZ = %f\n", Galileo_E1_CODE_CHIP_RATE_HZ);
    //printf("acq adapter code_length = %d\n", code_length);
    acq_parameters.code_length = code_length;
    // The FPGA can only use FFT lengths that are a power of two.
    float nbits = ceilf(log2f((float)code_length*2));
    unsigned int nsamples_total = pow(2, nbits);
    unsigned int vector_length = nsamples_total;
    printf("acq adapter vector_length = %d\n", vector_length);
    //printf("acq adapter nsamples_total (= vector_length) = %d\n", vector_length);
    unsigned int select_queue_Fpga = configuration_->property(role + ".select_queue_Fpga", 0);
    printf("select queue = %d\n", select_queue_Fpga);

    acq_parameters.select_queue_Fpga = select_queue_Fpga;
    std::string default_device_name = "/dev/uio0";
    std::string device_name = configuration_->property(role + ".devicename", default_device_name);
    acq_parameters.device_name = device_name;
    acq_parameters.samples_per_ms = nsamples_total / sampled_ms;
    acq_parameters.samples_per_code = nsamples_total;
    acq_parameters.excludelimit = static_cast<unsigned int>(std::round(static_cast<double>(fs_in) / Galileo_E1_CODE_CHIP_RATE_HZ));

    // compute all the GALILEO E1 PRN Codes (this is done only once upon the class constructor in order to avoid re-computing the PRN codes every time
    // a channel is assigned)
    auto* fft_if = new gr::fft::fft_complex(nsamples_total, true);  // Direct FFT
    auto* code = new std::complex<float>[nsamples_total];           // buffer for the local code
    auto* fft_codes_padded = static_cast<gr_complex*>(volk_gnsssdr_malloc(nsamples_total * sizeof(gr_complex), volk_gnsssdr_get_alignment()));
    d_all_fft_codes_ = new lv_16sc_t[nsamples_total * Galileo_E1_NUMBER_OF_CODES];  // memory containing all the possible fft codes for PRN 0 to 32
    float max;                                                                      // temporary maxima search

    //int tmp_re, tmp_im;

    for (unsigned int PRN = 1; PRN <= Galileo_E1_NUMBER_OF_CODES; PRN++)
        {
<<<<<<< HEAD


        //code_ = new gr_complex[vector_length_];

        bool cboc = false; // cboc is set to 0 when using the FPGA

        //std::complex<float>* code = new std::complex<float>[code_length_];

        if (acquire_pilot_ == true)
            {
                //printf("yes acquiring pilot!!!!!!!!!!!!!!!!!!!!!!!!!!!!!!!!!!!!!!!!!!!!1\n");
                //set local signal generator to Galileo E1 pilot component (1C)
                char pilot_signal[3] = "1C";
                galileo_e1_code_gen_complex_sampled(code, pilot_signal,
                    cboc, PRN, fs_in, 0, false);
            }
        else
            {
                char data_signal[3] = "1B";
                galileo_e1_code_gen_complex_sampled(code, data_signal,
                    cboc, PRN, fs_in, 0, false);
            }

//        for (unsigned int i = 0; i < sampled_ms / 4; i++)
//            {
//                //memcpy(&(code_[i * code_length_]), code, sizeof(gr_complex) * code_length_);
//                memcpy(&(d_all_fft_codes_[i * code_length_]), code, sizeof(gr_complex) * code_length_);
//            }


//                // debug
//                char filename[25];
//                FILE *fid;
//                sprintf(filename,"gal_prn%d.txt", PRN);
//                fid = fopen(filename, "w");
//                for (unsigned int kk=0;kk< nsamples_total; kk++)
//                    {
//                        fprintf(fid, "%f\n", code[kk].real());
//                        fprintf(fid, "%f\n", code[kk].imag());
//                    }
//                fclose(fid);

        for (int s = code_length; s < 2*code_length; s++)
            {
                code[s] = code[s - code_length];
                //code[s] = 0;
            }


//        // fill in zero padding
        for (int s = 2*code_length; s < nsamples_total; s++)
            {
                code[s] = std::complex<float>(static_cast<float>(0,0));
                //code[s] = 0;
            }

        memcpy(fft_if->get_inbuf(), code, sizeof(gr_complex) * nsamples_total);   // copy to FFT buffer
        fft_if->execute();                                                                 // Run the FFT of local code
        volk_32fc_conjugate_32fc(fft_codes_padded, fft_if->get_outbuf(), nsamples_total);  // conjugate values

//        // debug
//        char filename[25];
//        FILE *fid;
//        sprintf(filename,"fft_gal_prn%d.txt", PRN);
//        fid = fopen(filename, "w");
//        for (unsigned int kk=0;kk< nsamples_total; kk++)
//            {
//                fprintf(fid, "%f\n", fft_codes_padded[kk].real());
//                fprintf(fid, "%f\n", fft_codes_padded[kk].imag());
//            }
//        fclose(fid);


        // normalize the code
        max = 0;                                                                           // initialize maximum value
        for (unsigned int i = 0; i < nsamples_total; i++)                                  // search for maxima
            {
                if (std::abs(fft_codes_padded[i].real()) > max)
                    {
                        max = std::abs(fft_codes_padded[i].real());
                    }
                if (std::abs(fft_codes_padded[i].imag()) > max)
                    {
                        max = std::abs(fft_codes_padded[i].imag());
                    }
            }
        for (unsigned int i = 0; i < nsamples_total; i++)  // map the FFT to the dynamic range of the fixed point values an copy to buffer containing all FFTs
            {
                //d_all_fft_codes_[i + nsamples_total * (PRN - 1)] = lv_16sc_t(static_cast<int>(floor(4096*fft_codes_padded[i].real() * (pow(2, 3) - 1) / max)),
                //    static_cast<int>(floor(4096*fft_codes_padded[i].imag() * (pow(2, 3) - 1) / max)));
//                d_all_fft_codes_[i + nsamples_total * (PRN - 1)] = lv_16sc_t(static_cast<int>(floor(1024*fft_codes_padded[i].real() * (pow(2, 5) - 1) / max)),
//                    static_cast<int>(floor(1024*fft_codes_padded[i].imag() * (pow(2, 5) - 1) / max)));
 //               d_all_fft_codes_[i + nsamples_total * (PRN - 1)] = lv_16sc_t(static_cast<int>(floor(256*fft_codes_padded[i].real() * (pow(2, 7) - 1) / max)),
 //                   static_cast<int>(floor(256*fft_codes_padded[i].imag() * (pow(2, 7) - 1) / max)));
//                d_all_fft_codes_[i + nsamples_total * (PRN - 1)] = lv_16sc_t(static_cast<int>(floor(16*fft_codes_padded[i].real() * (pow(2, 11) - 1) / max)),
//                    static_cast<int>(floor(16*fft_codes_padded[i].imag() * (pow(2, 11) - 1) / max)));
                d_all_fft_codes_[i + nsamples_total * (PRN - 1)] = lv_16sc_t(static_cast<int>(floor(fft_codes_padded[i].real() * (pow(2, 9) - 1) / max)),
                    static_cast<int>(floor(fft_codes_padded[i].imag() * (pow(2, 9) - 1) / max)));

//                tmp_re = static_cast<int>(floor(fft_codes_padded[i].real() * (pow(2, 7) - 1) / max));
//                tmp_im = static_cast<int>(floor(fft_codes_padded[i].imag() * (pow(2, 7) - 1) / max));

//                if (tmp_re > 127)
//                    {
//                        tmp_re = 127;
//                    }
//                if (tmp_re < -128)
//                    {
//                        tmp_re = -128;
//                    }
//                if (tmp_im > 127)
//                    {
//                        tmp_im = 127;
//                    }
//                if (tmp_im < -128)
//                    {
//                        tmp_im = -128;
//                    }
//                d_all_fft_codes_[i + nsamples_total * (PRN - 1)] = lv_16sc_t(static_cast<int>(tmp_re), static_cast<int>(tmp_im));
//
            }

//        // debug
//        char filename2[25];
//        FILE *fid2;
//        sprintf(filename2,"fft_gal_prn%d_norm.txt", PRN);
//        fid2 = fopen(filename2, "w");
//        for (unsigned int kk=0;kk< nsamples_total; kk++)
//            {
//                fprintf(fid2, "%d\n", d_all_fft_codes_[kk + nsamples_total * (PRN - 1)].real());
//                fprintf(fid2, "%d\n", d_all_fft_codes_[kk + nsamples_total * (PRN - 1)].imag());
//            }
//        fclose(fid2);



=======
            //code_ = new gr_complex[vector_length_];

            bool cboc = false;  // cboc is set to 0 when using the FPGA

            //std::complex<float>* code = new std::complex<float>[code_length_];

            if (acquire_pilot_ == true)
                {
                    //printf("yes acquiring pilot!!!!!!!!!!!!!!!!!!!!!!!!!!!!!!!!!!!!!!!!!!!!1\n");
                    //set local signal generator to Galileo E1 pilot component (1C)
                    char pilot_signal[3] = "1C";
                    galileo_e1_code_gen_complex_sampled(code, pilot_signal,
                        cboc, PRN, fs_in, 0, false);
                }
            else
                {
                    char data_signal[3] = "1B";
                    galileo_e1_code_gen_complex_sampled(code, data_signal,
                        cboc, PRN, fs_in, 0, false);
                }

            //        for (unsigned int i = 0; i < sampled_ms / 4; i++)
            //            {
            //                //memcpy(&(code_[i * code_length_]), code, sizeof(gr_complex) * code_length_);
            //                memcpy(&(d_all_fft_codes_[i * code_length_]), code, sizeof(gr_complex) * code_length_);
            //            }


            //                // debug
            //                char filename[25];
            //                FILE *fid;
            //                sprintf(filename,"gal_prn%d.txt", PRN);
            //                fid = fopen(filename, "w");
            //                for (unsigned int kk=0;kk< nsamples_total; kk++)
            //                    {
            //                        fprintf(fid, "%f\n", code[kk].real());
            //                        fprintf(fid, "%f\n", code[kk].imag());
            //                    }
            //                fclose(fid);


            //        // fill in zero padding
            for (int s = code_length; s < nsamples_total; s++)
                {
                    code[s] = std::complex<float>(0.0, 0.0);
                    //code[s] = 0;
                }

            memcpy(fft_if->get_inbuf(), code, sizeof(gr_complex) * nsamples_total);            // copy to FFT buffer
            fft_if->execute();                                                                 // Run the FFT of local code
            volk_32fc_conjugate_32fc(fft_codes_padded, fft_if->get_outbuf(), nsamples_total);  // conjugate values

            //        // debug
            //        char filename[25];
            //        FILE *fid;
            //        sprintf(filename,"fft_gal_prn%d.txt", PRN);
            //        fid = fopen(filename, "w");
            //        for (unsigned int kk=0;kk< nsamples_total; kk++)
            //            {
            //                fprintf(fid, "%f\n", fft_codes_padded[kk].real());
            //                fprintf(fid, "%f\n", fft_codes_padded[kk].imag());
            //            }
            //        fclose(fid);


            // normalize the code
            max = 0;                                           // initialize maximum value
            for (unsigned int i = 0; i < nsamples_total; i++)  // search for maxima
                {
                    if (std::abs(fft_codes_padded[i].real()) > max)
                        {
                            max = std::abs(fft_codes_padded[i].real());
                        }
                    if (std::abs(fft_codes_padded[i].imag()) > max)
                        {
                            max = std::abs(fft_codes_padded[i].imag());
                        }
                }
            for (unsigned int i = 0; i < nsamples_total; i++)  // map the FFT to the dynamic range of the fixed point values an copy to buffer containing all FFTs
                {
                    //d_all_fft_codes_[i + nsamples_total * (PRN - 1)] = lv_16sc_t(static_cast<int>(floor(4096*fft_codes_padded[i].real() * (pow(2, 3) - 1) / max)),
                    //    static_cast<int>(floor(4096*fft_codes_padded[i].imag() * (pow(2, 3) - 1) / max)));
                    //                d_all_fft_codes_[i + nsamples_total * (PRN - 1)] = lv_16sc_t(static_cast<int>(floor(1024*fft_codes_padded[i].real() * (pow(2, 5) - 1) / max)),
                    //                    static_cast<int>(floor(1024*fft_codes_padded[i].imag() * (pow(2, 5) - 1) / max)));
                    //               d_all_fft_codes_[i + nsamples_total * (PRN - 1)] = lv_16sc_t(static_cast<int>(floor(256*fft_codes_padded[i].real() * (pow(2, 7) - 1) / max)),
                    //                   static_cast<int>(floor(256*fft_codes_padded[i].imag() * (pow(2, 7) - 1) / max)));
                    //                d_all_fft_codes_[i + nsamples_total * (PRN - 1)] = lv_16sc_t(static_cast<int>(floor(16*fft_codes_padded[i].real() * (pow(2, 11) - 1) / max)),
                    //                    static_cast<int>(floor(16*fft_codes_padded[i].imag() * (pow(2, 11) - 1) / max)));
                    d_all_fft_codes_[i + nsamples_total * (PRN - 1)] = lv_16sc_t(static_cast<int>(floor(fft_codes_padded[i].real() * (pow(2, 15) - 1) / max)),
                        static_cast<int>(floor(fft_codes_padded[i].imag() * (pow(2, 15) - 1) / max)));

                    //                tmp_re = static_cast<int>(floor(fft_codes_padded[i].real() * (pow(2, 7) - 1) / max));
                    //                tmp_im = static_cast<int>(floor(fft_codes_padded[i].imag() * (pow(2, 7) - 1) / max));

                    //                if (tmp_re > 127)
                    //                    {
                    //                        tmp_re = 127;
                    //                    }
                    //                if (tmp_re < -128)
                    //                    {
                    //                        tmp_re = -128;
                    //                    }
                    //                if (tmp_im > 127)
                    //                    {
                    //                        tmp_im = 127;
                    //                    }
                    //                if (tmp_im < -128)
                    //                    {
                    //                        tmp_im = -128;
                    //                    }
                    //                d_all_fft_codes_[i + nsamples_total * (PRN - 1)] = lv_16sc_t(static_cast<int>(tmp_re), static_cast<int>(tmp_im));
                    //
                }

            //        // debug
            //        char filename2[25];
            //        FILE *fid2;
            //        sprintf(filename2,"fft_gal_prn%d_norm.txt", PRN);
            //        fid2 = fopen(filename2, "w");
            //        for (unsigned int kk=0;kk< nsamples_total; kk++)
            //            {
            //                fprintf(fid2, "%d\n", d_all_fft_codes_[kk + nsamples_total * (PRN - 1)].real());
            //                fprintf(fid2, "%d\n", d_all_fft_codes_[kk + nsamples_total * (PRN - 1)].imag());
            //            }
            //        fclose(fid2);
>>>>>>> b6f0c92f
        }


    //    for (unsigned int PRN = 1; PRN <= Galileo_E1_NUMBER_OF_CODES; PRN++)
    //        {
    //                    // debug
    //                    char filename2[25];
    //                    FILE *fid2;
    //                    sprintf(filename2,"fft_gal_prn%d_norm_last.txt", PRN);
    //                    fid2 = fopen(filename2, "w");
    //                    for (unsigned int kk=0;kk< nsamples_total; kk++)
    //                        {
    //                            fprintf(fid2, "%d\n", d_all_fft_codes_[kk + nsamples_total * (PRN - 1)].real());
    //                            fprintf(fid2, "%d\n", d_all_fft_codes_[kk + nsamples_total * (PRN - 1)].imag());
    //                        }
    //                    fclose(fid2);
    //        }

    //acq_parameters

    acq_parameters.all_fft_codes = d_all_fft_codes_;

    // temporary buffers that we can delete
    delete[] code;
    delete fft_if;
    delete[] fft_codes_padded;

    acq_parameters.total_block_exp = 12;

    acquisition_fpga_ = pcps_make_acquisition_fpga(acq_parameters);
    DLOG(INFO) << "acquisition(" << acquisition_fpga_->unique_id() << ")";

    //    stream_to_vector_ = gr::blocks::stream_to_vector::make(item_size_, vector_length_);
    //    DLOG(INFO) << "stream_to_vector(" << stream_to_vector_->unique_id() << ")";

    //    if (item_type_.compare("cbyte") == 0)
    //        {
    //            cbyte_to_float_x2_ = make_complex_byte_to_float_x2();
    //            float_to_complex_ = gr::blocks::float_to_complex::make();
    //        }

    channel_ = 0;
    //threshold_ = 0.0;
    doppler_step_ = 0;
    gnss_synchro_ = nullptr;
    //printf("top acq constructor end\n");
}


GalileoE1PcpsAmbiguousAcquisitionFpga::~GalileoE1PcpsAmbiguousAcquisitionFpga()
{
    //printf("top acq destructor start\n");
    //delete[] code_;
    delete[] d_all_fft_codes_;
    //printf("top acq destructor end\n");
}


void GalileoE1PcpsAmbiguousAcquisitionFpga::stop_acquisition()
{
}


void GalileoE1PcpsAmbiguousAcquisitionFpga::set_channel(unsigned int channel)
{
    //printf("top acq set channel start\n");
    channel_ = channel;
    acquisition_fpga_->set_channel(channel_);
    //printf("top acq set channel end\n");
}


void GalileoE1PcpsAmbiguousAcquisitionFpga::set_threshold(float threshold)
{
    //printf("top acq set threshold start\n");
    // the .pfa parameter and the threshold calculation is only used for the CFAR algorithm.
    // We don't use the CFAR algorithm in the FPGA. Therefore the threshold is set as such.

    //    float pfa = configuration_->property(role_ + boost::lexical_cast<std::string>(channel_) + ".pfa", 0.0);
    //
    //    if (pfa == 0.0) pfa = configuration_->property(role_ + ".pfa", 0.0);
    //
    //    if (pfa == 0.0)
    //        {
    //            threshold_ = threshold;
    //        }
    //    else
    //        {
    //            threshold_ = calculate_threshold(pfa);
    //        }

    DLOG(INFO) << "Channel " << channel_ << " Threshold = " << threshold;
    acquisition_fpga_->set_threshold(threshold);
    //    acquisition_fpga_->set_threshold(threshold_);
    //printf("top acq set threshold end\n");
}


void GalileoE1PcpsAmbiguousAcquisitionFpga::set_doppler_max(unsigned int doppler_max)
{
    //printf("top acq set doppler max start\n");
    doppler_max_ = doppler_max;

    acquisition_fpga_->set_doppler_max(doppler_max_);
    //printf("top acq set doppler max end\n");
}


void GalileoE1PcpsAmbiguousAcquisitionFpga::set_doppler_step(unsigned int doppler_step)
{
    //printf("top acq set doppler step start\n");
    doppler_step_ = doppler_step;

    acquisition_fpga_->set_doppler_step(doppler_step_);
    //printf("top acq set doppler step end\n");
}


void GalileoE1PcpsAmbiguousAcquisitionFpga::set_gnss_synchro(Gnss_Synchro* gnss_synchro)
{
    //printf("top acq set gnss synchro start\n");
    gnss_synchro_ = gnss_synchro;

    acquisition_fpga_->set_gnss_synchro(gnss_synchro_);
    //printf("top acq set gnss synchro end\n");
}


signed int GalileoE1PcpsAmbiguousAcquisitionFpga::mag()
{
    // printf("top acq mag start\n");
    return acquisition_fpga_->mag();
    //printf("top acq mag end\n");
}


void GalileoE1PcpsAmbiguousAcquisitionFpga::init()
{
    // printf("top acq init start\n");
    acquisition_fpga_->init();
    // printf("top acq init end\n");
    //set_local_code();
}


void GalileoE1PcpsAmbiguousAcquisitionFpga::set_local_code()
{
    // printf("top acq set local code start\n");
    //    bool cboc = configuration_->property(
    //        "Acquisition" + boost::lexical_cast<std::string>(channel_) + ".cboc", false);
    //
    //    std::complex<float>* code = new std::complex<float>[code_length_];
    //
    //    if (acquire_pilot_ == true)
    //        {
    //            //set local signal generator to Galileo E1 pilot component (1C)
    //            char pilot_signal[3] = "1C";
    //            galileo_e1_code_gen_complex_sampled(code, pilot_signal,
    //                cboc, gnss_synchro_->PRN, fs_in_, 0, false);
    //        }
    //    else
    //        {
    //            galileo_e1_code_gen_complex_sampled(code, gnss_synchro_->Signal,
    //                cboc, gnss_synchro_->PRN, fs_in_, 0, false);
    //        }
    //
    //
    //    for (unsigned int i = 0; i < sampled_ms_ / 4; i++)
    //        {
    //            memcpy(&(code_[i * code_length_]), code, sizeof(gr_complex) * code_length_);
    //        }

    //acquisition_fpga_->set_local_code(code_);
    acquisition_fpga_->set_local_code();
    //    delete[] code;
    //  printf("top acq set local code end\n");
}


void GalileoE1PcpsAmbiguousAcquisitionFpga::reset()
{
    //   printf("top acq reset start\n");
    acquisition_fpga_->set_active(true);
    //  printf("top acq reset end\n");
}


void GalileoE1PcpsAmbiguousAcquisitionFpga::set_state(int state)
{
    //  printf("top acq set state start\n");
    acquisition_fpga_->set_state(state);
    //  printf("top acq set state end\n");
}


//float GalileoE1PcpsAmbiguousAcquisitionFpga::calculate_threshold(float pfa)
//{
//    unsigned int frequency_bins = 0;
//    for (int doppler = static_cast<int>(-doppler_max_); doppler <= static_cast<int>(doppler_max_); doppler += doppler_step_)
//        {
//            frequency_bins++;
//        }
//
//    DLOG(INFO) << "Channel " << channel_ << "  Pfa = " << pfa;
//
//    unsigned int ncells = vector_length_ * frequency_bins;
//    double exponent = 1 / static_cast<double>(ncells);
//    double val = pow(1.0 - pfa, exponent);
//    double lambda = double(vector_length_);
//    boost::math::exponential_distribution<double> mydist(lambda);
//    float threshold = static_cast<float>(quantile(mydist, val));
//
//    return threshold;
//}

// this function is only used for the unit tests
void GalileoE1PcpsAmbiguousAcquisitionFpga::set_single_doppler_flag(unsigned int single_doppler_flag)
{
	acquisition_fpga_->set_single_doppler_flag(single_doppler_flag);
}
// this function is only used for the unit tests
void GalileoE1PcpsAmbiguousAcquisitionFpga::read_acquisition_results(uint32_t *max_index,
    float *max_magnitude, float *second_magnitude, uint64_t *initial_sample, uint32_t *doppler_index, uint32_t *total_fft_scaling_factor)

{
	acquisition_fpga_->read_acquisition_results(max_index, max_magnitude, second_magnitude,
	        initial_sample, doppler_index, total_fft_scaling_factor);
}


// this function is only used for the unit tests
void GalileoE1PcpsAmbiguousAcquisitionFpga::reset_acquisition(void)
{
	acquisition_fpga_->reset_acquisition();
}

// this function is only used for the unit tests
//void GalileoE1PcpsAmbiguousAcquisitionFpga::read_fpga_total_scale_factor(uint32_t *total_scale_factor, uint32_t *fw_scale_factor)
//{
//	acquisition_fpga_->read_fpga_total_scale_factor(total_scale_factor, fw_scale_factor);
//}

void GalileoE1PcpsAmbiguousAcquisitionFpga::connect(gr::top_block_sptr top_block)
{
    //  printf("top acq connect\n");
    //    if (item_type_.compare("gr_complex") == 0)
    //        {
    //            top_block->connect(stream_to_vector_, 0, acquisition_fpga_, 0);
    //        }
    //    else if (item_type_.compare("cshort") == 0)
    //        {
    //            top_block->connect(stream_to_vector_, 0, acquisition_fpga_, 0);
    //        }
    //    else if (item_type_.compare("cbyte") == 0)
    //        {
    //            top_block->connect(cbyte_to_float_x2_, 0, float_to_complex_, 0);
    //            top_block->connect(cbyte_to_float_x2_, 1, float_to_complex_, 1);
    //            top_block->connect(float_to_complex_, 0, stream_to_vector_, 0);
    //            top_block->connect(stream_to_vector_, 0, acquisition_fpga_, 0);
    //        }
    //    else
    //        {
    //            LOG(WARNING) << item_type_ << " unknown acquisition item type";
    //        }

    // nothing to connect
}


void GalileoE1PcpsAmbiguousAcquisitionFpga::disconnect(gr::top_block_sptr top_block)
{
    //    if (item_type_.compare("gr_complex") == 0)
    //        {
    //            top_block->disconnect(stream_to_vector_, 0, acquisition_fpga_, 0);
    //        }
    //    else if (item_type_.compare("cshort") == 0)
    //        {
    //            top_block->disconnect(stream_to_vector_, 0, acquisition_fpga_, 0);
    //        }
    //    else if (item_type_.compare("cbyte") == 0)
    //        {
    //            // Since a byte-based acq implementation is not available,
    //            // we just convert cshorts to gr_complex
    //            top_block->disconnect(cbyte_to_float_x2_, 0, float_to_complex_, 0);
    //            top_block->disconnect(cbyte_to_float_x2_, 1, float_to_complex_, 1);
    //            top_block->disconnect(float_to_complex_, 0, stream_to_vector_, 0);
    //            top_block->disconnect(stream_to_vector_, 0, acquisition_fpga_, 0);
    //        }
    //    else
    //        {
    //            LOG(WARNING) << item_type_ << " unknown acquisition item type";
    //        }

    // nothing to disconnect
    //   printf("top acq disconnect\n");
}


gr::basic_block_sptr GalileoE1PcpsAmbiguousAcquisitionFpga::get_left_block()
{
    //   printf("top acq get left block start\n");
    //    if (item_type_.compare("gr_complex") == 0)
    //        {
    //            return stream_to_vector_;
    //        }
    //    else if (item_type_.compare("cshort") == 0)
    //        {
    //            return stream_to_vector_;
    //        }
    //    else if (item_type_.compare("cbyte") == 0)
    //        {
    //            return cbyte_to_float_x2_;
    //        }
    //    else
    //        {
    //            LOG(WARNING) << item_type_ << " unknown acquisition item type";
    return nullptr;
    //        }
    //         printf("top acq get left block end\n");
}


gr::basic_block_sptr GalileoE1PcpsAmbiguousAcquisitionFpga::get_right_block()
{
    //   printf("top acq get right block start\n");
    return acquisition_fpga_;
    //   printf("top acq get right block end\n");
}<|MERGE_RESOLUTION|>--- conflicted
+++ resolved
@@ -62,9 +62,8 @@
 
     //    item_type_ = configuration_->property(role + ".item_type", default_item_type);
 
-<<<<<<< HEAD
-    long fs_in_deprecated = configuration_->property("GNSS-SDR.internal_fs_hz", 4000000);
-    long fs_in = configuration_->property("GNSS-SDR.internal_fs_sps", fs_in_deprecated);
+	int64_t fs_in_deprecated = configuration_->property("GNSS-SDR.internal_fs_hz", 4000000);
+	int64_t fs_in = configuration_->property("GNSS-SDR.internal_fs_sps", fs_in_deprecated);
 
     float downsampling_factor = configuration_->property(role + ".downsampling_factor", 4.0);
     acq_parameters.downsampling_factor = downsampling_factor;
@@ -79,11 +78,6 @@
 
     //printf("fs_in post downsampling = %ld\n", fs_in);
 
-
-=======
-    int64_t fs_in_deprecated = configuration_->property("GNSS-SDR.internal_fs_hz", 4000000);
-    int64_t fs_in = configuration_->property("GNSS-SDR.internal_fs_sps", fs_in_deprecated);
->>>>>>> b6f0c92f
     acq_parameters.fs_in = fs_in;
     //if_ = configuration_->property(role + ".if", 0);
     //acq_parameters.freq = if_;
@@ -156,8 +150,6 @@
 
     for (unsigned int PRN = 1; PRN <= Galileo_E1_NUMBER_OF_CODES; PRN++)
         {
-<<<<<<< HEAD
-
 
         //code_ = new gr_complex[vector_length_];
 
@@ -293,133 +285,6 @@
 
 
 
-=======
-            //code_ = new gr_complex[vector_length_];
-
-            bool cboc = false;  // cboc is set to 0 when using the FPGA
-
-            //std::complex<float>* code = new std::complex<float>[code_length_];
-
-            if (acquire_pilot_ == true)
-                {
-                    //printf("yes acquiring pilot!!!!!!!!!!!!!!!!!!!!!!!!!!!!!!!!!!!!!!!!!!!!1\n");
-                    //set local signal generator to Galileo E1 pilot component (1C)
-                    char pilot_signal[3] = "1C";
-                    galileo_e1_code_gen_complex_sampled(code, pilot_signal,
-                        cboc, PRN, fs_in, 0, false);
-                }
-            else
-                {
-                    char data_signal[3] = "1B";
-                    galileo_e1_code_gen_complex_sampled(code, data_signal,
-                        cboc, PRN, fs_in, 0, false);
-                }
-
-            //        for (unsigned int i = 0; i < sampled_ms / 4; i++)
-            //            {
-            //                //memcpy(&(code_[i * code_length_]), code, sizeof(gr_complex) * code_length_);
-            //                memcpy(&(d_all_fft_codes_[i * code_length_]), code, sizeof(gr_complex) * code_length_);
-            //            }
-
-
-            //                // debug
-            //                char filename[25];
-            //                FILE *fid;
-            //                sprintf(filename,"gal_prn%d.txt", PRN);
-            //                fid = fopen(filename, "w");
-            //                for (unsigned int kk=0;kk< nsamples_total; kk++)
-            //                    {
-            //                        fprintf(fid, "%f\n", code[kk].real());
-            //                        fprintf(fid, "%f\n", code[kk].imag());
-            //                    }
-            //                fclose(fid);
-
-
-            //        // fill in zero padding
-            for (int s = code_length; s < nsamples_total; s++)
-                {
-                    code[s] = std::complex<float>(0.0, 0.0);
-                    //code[s] = 0;
-                }
-
-            memcpy(fft_if->get_inbuf(), code, sizeof(gr_complex) * nsamples_total);            // copy to FFT buffer
-            fft_if->execute();                                                                 // Run the FFT of local code
-            volk_32fc_conjugate_32fc(fft_codes_padded, fft_if->get_outbuf(), nsamples_total);  // conjugate values
-
-            //        // debug
-            //        char filename[25];
-            //        FILE *fid;
-            //        sprintf(filename,"fft_gal_prn%d.txt", PRN);
-            //        fid = fopen(filename, "w");
-            //        for (unsigned int kk=0;kk< nsamples_total; kk++)
-            //            {
-            //                fprintf(fid, "%f\n", fft_codes_padded[kk].real());
-            //                fprintf(fid, "%f\n", fft_codes_padded[kk].imag());
-            //            }
-            //        fclose(fid);
-
-
-            // normalize the code
-            max = 0;                                           // initialize maximum value
-            for (unsigned int i = 0; i < nsamples_total; i++)  // search for maxima
-                {
-                    if (std::abs(fft_codes_padded[i].real()) > max)
-                        {
-                            max = std::abs(fft_codes_padded[i].real());
-                        }
-                    if (std::abs(fft_codes_padded[i].imag()) > max)
-                        {
-                            max = std::abs(fft_codes_padded[i].imag());
-                        }
-                }
-            for (unsigned int i = 0; i < nsamples_total; i++)  // map the FFT to the dynamic range of the fixed point values an copy to buffer containing all FFTs
-                {
-                    //d_all_fft_codes_[i + nsamples_total * (PRN - 1)] = lv_16sc_t(static_cast<int>(floor(4096*fft_codes_padded[i].real() * (pow(2, 3) - 1) / max)),
-                    //    static_cast<int>(floor(4096*fft_codes_padded[i].imag() * (pow(2, 3) - 1) / max)));
-                    //                d_all_fft_codes_[i + nsamples_total * (PRN - 1)] = lv_16sc_t(static_cast<int>(floor(1024*fft_codes_padded[i].real() * (pow(2, 5) - 1) / max)),
-                    //                    static_cast<int>(floor(1024*fft_codes_padded[i].imag() * (pow(2, 5) - 1) / max)));
-                    //               d_all_fft_codes_[i + nsamples_total * (PRN - 1)] = lv_16sc_t(static_cast<int>(floor(256*fft_codes_padded[i].real() * (pow(2, 7) - 1) / max)),
-                    //                   static_cast<int>(floor(256*fft_codes_padded[i].imag() * (pow(2, 7) - 1) / max)));
-                    //                d_all_fft_codes_[i + nsamples_total * (PRN - 1)] = lv_16sc_t(static_cast<int>(floor(16*fft_codes_padded[i].real() * (pow(2, 11) - 1) / max)),
-                    //                    static_cast<int>(floor(16*fft_codes_padded[i].imag() * (pow(2, 11) - 1) / max)));
-                    d_all_fft_codes_[i + nsamples_total * (PRN - 1)] = lv_16sc_t(static_cast<int>(floor(fft_codes_padded[i].real() * (pow(2, 15) - 1) / max)),
-                        static_cast<int>(floor(fft_codes_padded[i].imag() * (pow(2, 15) - 1) / max)));
-
-                    //                tmp_re = static_cast<int>(floor(fft_codes_padded[i].real() * (pow(2, 7) - 1) / max));
-                    //                tmp_im = static_cast<int>(floor(fft_codes_padded[i].imag() * (pow(2, 7) - 1) / max));
-
-                    //                if (tmp_re > 127)
-                    //                    {
-                    //                        tmp_re = 127;
-                    //                    }
-                    //                if (tmp_re < -128)
-                    //                    {
-                    //                        tmp_re = -128;
-                    //                    }
-                    //                if (tmp_im > 127)
-                    //                    {
-                    //                        tmp_im = 127;
-                    //                    }
-                    //                if (tmp_im < -128)
-                    //                    {
-                    //                        tmp_im = -128;
-                    //                    }
-                    //                d_all_fft_codes_[i + nsamples_total * (PRN - 1)] = lv_16sc_t(static_cast<int>(tmp_re), static_cast<int>(tmp_im));
-                    //
-                }
-
-            //        // debug
-            //        char filename2[25];
-            //        FILE *fid2;
-            //        sprintf(filename2,"fft_gal_prn%d_norm.txt", PRN);
-            //        fid2 = fopen(filename2, "w");
-            //        for (unsigned int kk=0;kk< nsamples_total; kk++)
-            //            {
-            //                fprintf(fid2, "%d\n", d_all_fft_codes_[kk + nsamples_total * (PRN - 1)].real());
-            //                fprintf(fid2, "%d\n", d_all_fft_codes_[kk + nsamples_total * (PRN - 1)].imag());
-            //            }
-            //        fclose(fid2);
->>>>>>> b6f0c92f
         }
 
 
