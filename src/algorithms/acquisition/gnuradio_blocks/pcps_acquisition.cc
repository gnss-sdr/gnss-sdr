/*!
 * \file pcps_acquisition.cc
 * \brief This class implements a Parallel Code Phase Search Acquisition
 * \authors <ul>
 *          <li> Javier Arribas, 2011. jarribas(at)cttc.es
 *          <li> Luis Esteve, 2012. luis(at)epsilon-formacion.com
 *          <li> Marc Molina, 2013. marc.molina.pena@gmail.com
 *          <li> Cillian O'Driscoll, 2017. cillian(at)ieee.org
 *          </ul>
 *
 * -------------------------------------------------------------------------
 *
 * Copyright (C) 2010-2018  (see AUTHORS file for a list of contributors)
 *
 * GNSS-SDR is a software defined Global Navigation
 *          Satellite Systems receiver
 *
 * This file is part of GNSS-SDR.
 *
 * GNSS-SDR is free software: you can redistribute it and/or modify
 * it under the terms of the GNU General Public License as published by
 * the Free Software Foundation, either version 3 of the License, or
 * (at your option) any later version.
 *
 * GNSS-SDR is distributed in the hope that it will be useful,
 * but WITHOUT ANY WARRANTY; without even the implied warranty of
 * MERCHANTABILITY or FITNESS FOR A PARTICULAR PURPOSE.  See the
 * GNU General Public License for more details.
 *
 * You should have received a copy of the GNU General Public License
 * along with GNSS-SDR. If not, see <https://www.gnu.org/licenses/>.
 *
 * -------------------------------------------------------------------------
 */

#include "pcps_acquisition.h"
#include "GPS_L1_CA.h"         // for GPS_TWO_PI
#include "GLONASS_L1_L2_CA.h"  // for GLONASS_TWO_PI"
#include <glog/logging.h>
#include <gnuradio/io_signature.h>
#include <matio.h>
#include <volk_gnsssdr/volk_gnsssdr.h>
#include <cstring>


using google::LogMessage;

pcps_acquisition_sptr pcps_make_acquisition(const Acq_Conf& conf_)
{
    return pcps_acquisition_sptr(new pcps_acquisition(conf_));
}


pcps_acquisition::pcps_acquisition(const Acq_Conf& conf_) : gr::block("pcps_acquisition",
                                                                gr::io_signature::make(1, 1, conf_.it_size * conf_.sampled_ms * conf_.samples_per_ms * (conf_.bit_transition_flag ? 2 : 1)),
                                                                gr::io_signature::make(0, 0, conf_.it_size * conf_.sampled_ms * conf_.samples_per_ms * (conf_.bit_transition_flag ? 2 : 1)))
{
    this->message_port_register_out(pmt::mp("events"));

    acq_parameters = conf_;
    d_sample_counter = 0;  // SAMPLE COUNTER
    d_active = false;
    d_state = 0;
    d_old_freq = 0;
    d_well_count = 0;
    d_fft_size = acq_parameters.sampled_ms * acq_parameters.samples_per_ms;
    d_mag = 0;
    d_input_power = 0.0;
    d_num_doppler_bins = 0;
    d_threshold = 0.0;
    d_doppler_step = 0;
    d_doppler_center_step_two = 0.0;
    d_test_statistics = 0.0;
    d_channel = 0;
    if (conf_.it_size == sizeof(gr_complex))
        {
            d_cshort = false;
        }
    else
        {
            d_cshort = true;
        }

    // COD:
    // Experimenting with the overlap/save technique for handling bit trannsitions
    // The problem: Circular correlation is asynchronous with the received code.
    // In effect the first code phase used in the correlation is the current
    // estimate of the code phase at the start of the input buffer. If this is 1/2
    // of the code period a bit transition would move all the signal energy into
    // adjacent frequency bands at +/- 1/T where T is the integration time.
    //
    // We can avoid this by doing linear correlation, effectively doubling the
    // size of the input buffer and padding the code with zeros.
    if (acq_parameters.bit_transition_flag)
        {
            d_fft_size *= 2;
            acq_parameters.max_dwells = 1;  //Activation of acq_parameters.bit_transition_flag invalidates the value of acq_parameters.max_dwells
        }

    d_fft_codes = static_cast<gr_complex*>(volk_gnsssdr_malloc(d_fft_size * sizeof(gr_complex), volk_gnsssdr_get_alignment()));
    d_magnitude = static_cast<float*>(volk_gnsssdr_malloc(d_fft_size * sizeof(float), volk_gnsssdr_get_alignment()));

    // Direct FFT
    d_fft_if = new gr::fft::fft_complex(d_fft_size, true);

    // Inverse FFT
    d_ifft = new gr::fft::fft_complex(d_fft_size, false);

    d_gnss_synchro = 0;
    d_grid_doppler_wipeoffs = nullptr;
    d_grid_doppler_wipeoffs_step_two = nullptr;
    d_worker_active = false;
    d_data_buffer = static_cast<gr_complex*>(volk_gnsssdr_malloc(d_fft_size * sizeof(gr_complex), volk_gnsssdr_get_alignment()));
    if (d_cshort)
        {
            d_data_buffer_sc = static_cast<lv_16sc_t*>(volk_gnsssdr_malloc(d_fft_size * sizeof(lv_16sc_t), volk_gnsssdr_get_alignment()));
        }
    else
        {
            d_data_buffer_sc = nullptr;
        }
    grid_ = arma::fmat();
    d_step_two = false;
    d_dump_number = 0;
}


pcps_acquisition::~pcps_acquisition()
{
    if (d_num_doppler_bins > 0)
        {
            for (unsigned int i = 0; i < d_num_doppler_bins; i++)
                {
                    volk_gnsssdr_free(d_grid_doppler_wipeoffs[i]);
                }
            delete[] d_grid_doppler_wipeoffs;
        }
    if (acq_parameters.make_2_steps)
        {
            for (unsigned int i = 0; i < acq_parameters.num_doppler_bins_step2; i++)
                {
                    volk_gnsssdr_free(d_grid_doppler_wipeoffs_step_two[i]);
                }
            delete[] d_grid_doppler_wipeoffs_step_two;
        }
    volk_gnsssdr_free(d_fft_codes);
    volk_gnsssdr_free(d_magnitude);
    delete d_ifft;
    delete d_fft_if;
    volk_gnsssdr_free(d_data_buffer);
    if (d_cshort)
        {
            volk_gnsssdr_free(d_data_buffer_sc);
        }
}


void pcps_acquisition::set_local_code(std::complex<float>* code)
{
    // reset the intermediate frequency
    d_old_freq = 0;
    // This will check if it's fdma, if yes will update the intermediate frequency and the doppler grid
    if (is_fdma())
        {
            update_grid_doppler_wipeoffs();
        }
    // COD
    // Here we want to create a buffer that looks like this:
    // [ 0 0 0 ... 0 c_0 c_1 ... c_L]
    // where c_i is the local code and there are L zeros and L chips
    gr::thread::scoped_lock lock(d_setlock);  // require mutex with work function called by the scheduler
    if (acq_parameters.bit_transition_flag)
        {
            int offset = d_fft_size / 2;
            std::fill_n(d_fft_if->get_inbuf(), offset, gr_complex(0.0, 0.0));
            memcpy(d_fft_if->get_inbuf() + offset, code, sizeof(gr_complex) * offset);
        }
    else
        {
            memcpy(d_fft_if->get_inbuf(), code, sizeof(gr_complex) * d_fft_size);
        }

    d_fft_if->execute();  // We need the FFT of local code
    volk_32fc_conjugate_32fc(d_fft_codes, d_fft_if->get_outbuf(), d_fft_size);
}


bool pcps_acquisition::is_fdma()
{
    // Dealing with FDMA system
    if (strcmp(d_gnss_synchro->Signal, "1G") == 0)
        {
            d_old_freq += DFRQ1_GLO * GLONASS_PRN.at(d_gnss_synchro->PRN);
            LOG(INFO) << "Trying to acquire SV PRN " << d_gnss_synchro->PRN << " with freq " << d_old_freq << " in Glonass Channel " << GLONASS_PRN.at(d_gnss_synchro->PRN) << std::endl;
            return true;
        }
    else if (strcmp(d_gnss_synchro->Signal, "2G") == 0)
        {
            d_old_freq += DFRQ2_GLO * GLONASS_PRN.at(d_gnss_synchro->PRN);
            LOG(INFO) << "Trying to acquire SV PRN " << d_gnss_synchro->PRN << " with freq " << d_old_freq << " in Glonass Channel " << GLONASS_PRN.at(d_gnss_synchro->PRN) << std::endl;
            return true;
        }
    else
        {
            return false;
        }
}


void pcps_acquisition::update_local_carrier(gr_complex* carrier_vector, int correlator_length_samples, float freq)
{
    float phase_step_rad = GPS_TWO_PI * freq / static_cast<float>(acq_parameters.fs_in);
    float _phase[1];
    _phase[0] = 0;
    volk_gnsssdr_s32f_sincos_32fc(carrier_vector, -phase_step_rad, _phase, correlator_length_samples);
}


void pcps_acquisition::init()
{
    d_gnss_synchro->Flag_valid_acquisition = false;
    d_gnss_synchro->Flag_valid_symbol_output = false;
    d_gnss_synchro->Flag_valid_pseudorange = false;
    d_gnss_synchro->Flag_valid_word = false;

    d_gnss_synchro->Acq_delay_samples = 0.0;
    d_gnss_synchro->Acq_doppler_hz = 0.0;
    d_gnss_synchro->Acq_samplestamp_samples = 0;
    d_mag = 0.0;
    d_input_power = 0.0;

    d_num_doppler_bins = static_cast<unsigned int>(std::ceil(static_cast<double>(static_cast<int>(acq_parameters.doppler_max) - static_cast<int>(-acq_parameters.doppler_max)) / static_cast<double>(d_doppler_step)));

    // Create the carrier Doppler wipeoff signals
    d_grid_doppler_wipeoffs = new gr_complex*[d_num_doppler_bins];
    if (acq_parameters.make_2_steps)
        {
            d_grid_doppler_wipeoffs_step_two = new gr_complex*[acq_parameters.num_doppler_bins_step2];
            for (unsigned int doppler_index = 0; doppler_index < acq_parameters.num_doppler_bins_step2; doppler_index++)
                {
                    d_grid_doppler_wipeoffs_step_two[doppler_index] = static_cast<gr_complex*>(volk_gnsssdr_malloc(d_fft_size * sizeof(gr_complex), volk_gnsssdr_get_alignment()));
                }
        }
    for (unsigned int doppler_index = 0; doppler_index < d_num_doppler_bins; doppler_index++)
        {
            d_grid_doppler_wipeoffs[doppler_index] = static_cast<gr_complex*>(volk_gnsssdr_malloc(d_fft_size * sizeof(gr_complex), volk_gnsssdr_get_alignment()));
            int doppler = -static_cast<int>(acq_parameters.doppler_max) + d_doppler_step * doppler_index;
            update_local_carrier(d_grid_doppler_wipeoffs[doppler_index], d_fft_size, d_old_freq + doppler);
        }
    d_worker_active = false;

    if (acq_parameters.dump)
        {
            unsigned int effective_fft_size = (acq_parameters.bit_transition_flag ? (d_fft_size / 2) : d_fft_size);
            grid_ = arma::fmat(effective_fft_size, d_num_doppler_bins, arma::fill::zeros);
        }
}


void pcps_acquisition::update_grid_doppler_wipeoffs()
{
    for (unsigned int doppler_index = 0; doppler_index < d_num_doppler_bins; doppler_index++)
        {
            int doppler = -static_cast<int>(acq_parameters.doppler_max) + d_doppler_step * doppler_index;
            update_local_carrier(d_grid_doppler_wipeoffs[doppler_index], d_fft_size, d_old_freq + doppler);
        }
}

void pcps_acquisition::update_grid_doppler_wipeoffs_step2()
{
    for (unsigned int doppler_index = 0; doppler_index < acq_parameters.num_doppler_bins_step2; doppler_index++)
        {
            float doppler = (static_cast<float>(doppler_index) - static_cast<float>(acq_parameters.num_doppler_bins_step2) / 2.0) * acq_parameters.doppler_step2;
            update_local_carrier(d_grid_doppler_wipeoffs_step_two[doppler_index], d_fft_size, d_doppler_center_step_two + doppler);
        }
}

void pcps_acquisition::set_state(int state)
{
    gr::thread::scoped_lock lock(d_setlock);  // require mutex with work function called by the scheduler
    d_state = state;
    if (d_state == 1)
        {
            d_gnss_synchro->Acq_delay_samples = 0.0;
            d_gnss_synchro->Acq_doppler_hz = 0.0;
            d_gnss_synchro->Acq_samplestamp_samples = 0;
            d_well_count = 0;
            d_mag = 0.0;
            d_input_power = 0.0;
            d_test_statistics = 0.0;
            d_active = true;
        }
    else if (d_state == 0)
        {
        }
    else
        {
            LOG(ERROR) << "State can only be set to 0 or 1";
        }
}


void pcps_acquisition::send_positive_acquisition()
{
    // 6.1- Declare positive acquisition using a message port
    //0=STOP_CHANNEL 1=ACQ_SUCCEES 2=ACQ_FAIL
    DLOG(INFO) << "positive acquisition"
               << ", satellite " << d_gnss_synchro->System << " " << d_gnss_synchro->PRN
               << ", sample_stamp " << d_sample_counter
               << ", test statistics value " << d_test_statistics
               << ", test statistics threshold " << d_threshold
               << ", code phase " << d_gnss_synchro->Acq_delay_samples
               << ", doppler " << d_gnss_synchro->Acq_doppler_hz
               << ", magnitude " << d_mag
               << ", input signal power " << d_input_power;

    this->message_port_pub(pmt::mp("events"), pmt::from_long(1));
}


void pcps_acquisition::send_negative_acquisition()
{
    // 6.2- Declare negative acquisition using a message port
    //0=STOP_CHANNEL 1=ACQ_SUCCEES 2=ACQ_FAIL
    DLOG(INFO) << "negative acquisition"
               << ", satellite " << d_gnss_synchro->System << " " << d_gnss_synchro->PRN
               << ", sample_stamp " << d_sample_counter
               << ", test statistics value " << d_test_statistics
               << ", test statistics threshold " << d_threshold
               << ", code phase " << d_gnss_synchro->Acq_delay_samples
               << ", doppler " << d_gnss_synchro->Acq_doppler_hz
               << ", magnitude " << d_mag
               << ", input signal power " << d_input_power;

    this->message_port_pub(pmt::mp("events"), pmt::from_long(2));
}


<<<<<<< HEAD
void pcps_acquisition::dump_results(unsigned int doppler_index, int effective_fft_size)
{
    memcpy(grid_.colptr(doppler_index), d_magnitude, sizeof(float) * effective_fft_size);
    if (doppler_index == (d_num_doppler_bins - 1))
        {
            std::string filename = acq_parameters.dump_filename;
            filename.append("_");
            filename.append(1, d_gnss_synchro->System);
            filename.append("_");
            filename.append(1, d_gnss_synchro->Signal[0]);
            filename.append(1, d_gnss_synchro->Signal[1]);
            filename.append("_sat_");
            filename.append(std::to_string(d_gnss_synchro->PRN));
            filename.append(".mat");

            mat_t* matfp = Mat_CreateVer(filename.c_str(), NULL, MAT_FT_MAT73);
            if (matfp == NULL)
                {
                    std::cout << "Unable to create or open Acquisition dump file" << std::endl;
                    acq_parameters.dump = false;
                }
            else
                {
                    size_t dims[2] = {static_cast<size_t>(effective_fft_size), static_cast<size_t>(d_num_doppler_bins)};
                    matvar_t* matvar = Mat_VarCreate("grid", MAT_C_SINGLE, MAT_T_SINGLE, 2, dims, grid_.memptr(), 0);
                    Mat_VarWrite(matfp, matvar, MAT_COMPRESSION_ZLIB);  // or MAT_COMPRESSION_NONE
                    Mat_VarFree(matvar);

                    dims[0] = static_cast<size_t>(1);
                    dims[1] = static_cast<size_t>(1);
                    matvar = Mat_VarCreate("doppler_max", MAT_C_UINT32, MAT_T_UINT32, 1, dims, &acq_parameters.doppler_max, 0);
                    Mat_VarWrite(matfp, matvar, MAT_COMPRESSION_ZLIB);  // or MAT_COMPRESSION_NONE
                    Mat_VarFree(matvar);

                    matvar = Mat_VarCreate("doppler_step", MAT_C_UINT32, MAT_T_UINT32, 1, dims, &d_doppler_step, 0);
                    Mat_VarWrite(matfp, matvar, MAT_COMPRESSION_ZLIB);  // or MAT_COMPRESSION_NONE
                    Mat_VarFree(matvar);

                    Mat_Close(matfp);
                }
=======
void pcps_acquisition::dump_results(int effective_fft_size)
{
    d_dump_number++;
    std::string filename = acq_parameters.dump_filename;
    filename.append("_");
    filename.append(1, d_gnss_synchro->System);
    filename.append("_");
    filename.append(1, d_gnss_synchro->Signal[0]);
    filename.append(1, d_gnss_synchro->Signal[1]);
    filename.append("_ch_");
    filename.append(std::to_string(d_channel));
    filename.append("_");
    filename.append(std::to_string(d_dump_number));
    filename.append("_sat_");
    filename.append(std::to_string(d_gnss_synchro->PRN));
    filename.append(".mat");

    mat_t* matfp = Mat_CreateVer(filename.c_str(), NULL, MAT_FT_MAT73);
    if (matfp == NULL)
        {
            std::cout << "Unable to create or open Acquisition dump file" << std::endl;
            acq_parameters.dump = false;
        }
    else
        {
            size_t dims[2] = {static_cast<size_t>(effective_fft_size), static_cast<size_t>(d_num_doppler_bins)};
            matvar_t* matvar = Mat_VarCreate("grid", MAT_C_SINGLE, MAT_T_SINGLE, 2, dims, grid_.memptr(), 0);
            Mat_VarWrite(matfp, matvar, MAT_COMPRESSION_ZLIB);  // or MAT_COMPRESSION_NONE
            Mat_VarFree(matvar);

            dims[0] = static_cast<size_t>(1);
            dims[1] = static_cast<size_t>(1);
            matvar = Mat_VarCreate("doppler_max", MAT_C_UINT32, MAT_T_UINT32, 1, dims, &acq_parameters.doppler_max, 0);
            Mat_VarWrite(matfp, matvar, MAT_COMPRESSION_ZLIB);  // or MAT_COMPRESSION_NONE
            Mat_VarFree(matvar);

            matvar = Mat_VarCreate("doppler_step", MAT_C_UINT32, MAT_T_UINT32, 1, dims, &d_doppler_step, 0);
            Mat_VarWrite(matfp, matvar, MAT_COMPRESSION_ZLIB);  // or MAT_COMPRESSION_NONE
            Mat_VarFree(matvar);

            Mat_Close(matfp);
>>>>>>> 47c9ad01
        }
}


void pcps_acquisition::acquisition_core(unsigned long int samp_count)
{
    gr::thread::scoped_lock lk(d_setlock);

    // initialize acquisition algorithm
    uint32_t indext = 0;
    float magt = 0.0;
    const gr_complex* in = d_data_buffer;  // Get the input samples pointer
    int effective_fft_size = (acq_parameters.bit_transition_flag ? d_fft_size / 2 : d_fft_size);
    if (d_cshort)
        {
            volk_gnsssdr_16ic_convert_32fc(d_data_buffer, d_data_buffer_sc, d_fft_size);
        }
    float fft_normalization_factor = static_cast<float>(d_fft_size) * static_cast<float>(d_fft_size);

    d_input_power = 0.0;
    d_mag = 0.0;
    d_well_count++;

    DLOG(INFO) << "Channel: " << d_channel
               << " , doing acquisition of satellite: " << d_gnss_synchro->System << " " << d_gnss_synchro->PRN
               << " ,sample stamp: " << samp_count << ", threshold: "
               << d_threshold << ", doppler_max: " << acq_parameters.doppler_max
               << ", doppler_step: " << d_doppler_step
               << ", use_CFAR_algorithm_flag: " << (acq_parameters.use_CFAR_algorithm_flag ? "true" : "false");

    lk.unlock();
    if (acq_parameters.use_CFAR_algorithm_flag)
        {
            // 1- (optional) Compute the input signal power estimation
            volk_32fc_magnitude_squared_32f(d_magnitude, in, d_fft_size);
            volk_32f_accumulator_s32f(&d_input_power, d_magnitude, d_fft_size);
            d_input_power /= static_cast<float>(d_fft_size);
        }
    // 2- Doppler frequency search loop
    if (!d_step_two)
        {
            for (unsigned int doppler_index = 0; doppler_index < d_num_doppler_bins; doppler_index++)
                {
                    // doppler search steps
                    int doppler = -static_cast<int>(acq_parameters.doppler_max) + d_doppler_step * doppler_index;

                    volk_32fc_x2_multiply_32fc(d_fft_if->get_inbuf(), in, d_grid_doppler_wipeoffs[doppler_index], d_fft_size);

                    // 3- Perform the FFT-based convolution  (parallel time search)
                    // Compute the FFT of the carrier wiped--off incoming signal
                    d_fft_if->execute();

                    // Multiply carrier wiped--off, Fourier transformed incoming signal
                    // with the local FFT'd code reference using SIMD operations with VOLK library
                    volk_32fc_x2_multiply_32fc(d_ifft->get_inbuf(), d_fft_if->get_outbuf(), d_fft_codes, d_fft_size);

                    // compute the inverse FFT
                    d_ifft->execute();

                    // Search maximum
                    size_t offset = (acq_parameters.bit_transition_flag ? effective_fft_size : 0);
                    volk_32fc_magnitude_squared_32f(d_magnitude, d_ifft->get_outbuf() + offset, effective_fft_size);
                    volk_gnsssdr_32f_index_max_32u(&indext, d_magnitude, effective_fft_size);
                    magt = d_magnitude[indext];

                    if (acq_parameters.use_CFAR_algorithm_flag)
                        {
                            // Normalize the maximum value to correct the scale factor introduced by FFTW
                            magt = d_magnitude[indext] / (fft_normalization_factor * fft_normalization_factor);
                        }
                    // 4- record the maximum peak and the associated synchronization parameters
                    if (d_mag < magt)
                        {
                            d_mag = magt;

                            if (!acq_parameters.use_CFAR_algorithm_flag)
                                {
                                    // Search grid noise floor approximation for this doppler line
                                    volk_32f_accumulator_s32f(&d_input_power, d_magnitude, effective_fft_size);
                                    d_input_power = (d_input_power - d_mag) / (effective_fft_size - 1);
                                }

                            // In case that acq_parameters.bit_transition_flag = true, we compare the potentially
                            // new maximum test statistics (d_mag/d_input_power) with the value in
                            // d_test_statistics. When the second dwell is being processed, the value
                            // of d_mag/d_input_power could be lower than d_test_statistics (i.e,
                            // the maximum test statistics in the previous dwell is greater than
                            // current d_mag/d_input_power). Note that d_test_statistics is not
                            // restarted between consecutive dwells in multidwell operation.

                            if (d_test_statistics < (d_mag / d_input_power) or !acq_parameters.bit_transition_flag)
                                {
                                    d_gnss_synchro->Acq_delay_samples = static_cast<double>(indext % acq_parameters.samples_per_code);
                                    d_gnss_synchro->Acq_doppler_hz = static_cast<double>(doppler);
                                    d_gnss_synchro->Acq_samplestamp_samples = samp_count;

                                    // 5- Compute the test statistics and compare to the threshold
                                    //d_test_statistics = 2 * d_fft_size * d_mag / d_input_power;
                                    d_test_statistics = d_mag / d_input_power;
                                }
                        }
                    // Record results to file if required
                    if (acq_parameters.dump)
                        {
<<<<<<< HEAD
                            pcps_acquisition::dump_results(doppler_index, effective_fft_size);
=======
                            memcpy(grid_.colptr(doppler_index), d_magnitude, sizeof(float) * effective_fft_size);
>>>>>>> 47c9ad01
                        }
                }
        }
    else
        {
            for (unsigned int doppler_index = 0; doppler_index < acq_parameters.num_doppler_bins_step2; doppler_index++)
                {
                    // doppler search steps
                    float doppler = d_doppler_center_step_two + (static_cast<float>(doppler_index) - static_cast<float>(acq_parameters.num_doppler_bins_step2) / 2.0) * acq_parameters.doppler_step2;

                    volk_32fc_x2_multiply_32fc(d_fft_if->get_inbuf(), in, d_grid_doppler_wipeoffs_step_two[doppler_index], d_fft_size);

                    // 3- Perform the FFT-based convolution  (parallel time search)
                    // Compute the FFT of the carrier wiped--off incoming signal
                    d_fft_if->execute();

                    // Multiply carrier wiped--off, Fourier transformed incoming signal
                    // with the local FFT'd code reference using SIMD operations with VOLK library
                    volk_32fc_x2_multiply_32fc(d_ifft->get_inbuf(), d_fft_if->get_outbuf(), d_fft_codes, d_fft_size);

                    // compute the inverse FFT
                    d_ifft->execute();

                    // Search maximum
                    size_t offset = (acq_parameters.bit_transition_flag ? effective_fft_size : 0);
                    volk_32fc_magnitude_squared_32f(d_magnitude, d_ifft->get_outbuf() + offset, effective_fft_size);
                    volk_gnsssdr_32f_index_max_32u(&indext, d_magnitude, effective_fft_size);
                    magt = d_magnitude[indext];

                    if (acq_parameters.use_CFAR_algorithm_flag)
                        {
                            // Normalize the maximum value to correct the scale factor introduced by FFTW
                            magt = d_magnitude[indext] / (fft_normalization_factor * fft_normalization_factor);
                        }
                    // 4- record the maximum peak and the associated synchronization parameters
                    if (d_mag < magt)
                        {
                            d_mag = magt;

                            if (!acq_parameters.use_CFAR_algorithm_flag)
                                {
                                    // Search grid noise floor approximation for this doppler line
                                    volk_32f_accumulator_s32f(&d_input_power, d_magnitude, effective_fft_size);
                                    d_input_power = (d_input_power - d_mag) / (effective_fft_size - 1);
                                }

                            // In case that acq_parameters.bit_transition_flag = true, we compare the potentially
                            // new maximum test statistics (d_mag/d_input_power) with the value in
                            // d_test_statistics. When the second dwell is being processed, the value
                            // of d_mag/d_input_power could be lower than d_test_statistics (i.e,
                            // the maximum test statistics in the previous dwell is greater than
                            // current d_mag/d_input_power). Note that d_test_statistics is not
                            // restarted between consecutive dwells in multidwell operation.

                            if (d_test_statistics < (d_mag / d_input_power) or !acq_parameters.bit_transition_flag)
                                {
                                    d_gnss_synchro->Acq_delay_samples = static_cast<double>(indext % acq_parameters.samples_per_code);
                                    d_gnss_synchro->Acq_doppler_hz = static_cast<double>(doppler);
                                    d_gnss_synchro->Acq_samplestamp_samples = samp_count;

                                    // 5- Compute the test statistics and compare to the threshold
                                    //d_test_statistics = 2 * d_fft_size * d_mag / d_input_power;
                                    d_test_statistics = d_mag / d_input_power;
                                }
                        }
                    // Record results to file if required
                    if (acq_parameters.dump)
                        {
<<<<<<< HEAD
                            pcps_acquisition::dump_results(doppler_index, effective_fft_size);
=======
                            memcpy(grid_.colptr(doppler_index), d_magnitude, sizeof(float) * effective_fft_size);
>>>>>>> 47c9ad01
                        }
                }
        }
    // Record results to file if required
    if (acq_parameters.dump)
        {
            pcps_acquisition::dump_results(effective_fft_size);
        }
    lk.lock();
    if (!acq_parameters.bit_transition_flag)
        {
            if (d_test_statistics > d_threshold)
                {
                    d_active = false;
                    if (acq_parameters.make_2_steps)
                        {
                            if (d_step_two)
                                {
                                    send_positive_acquisition();
                                    d_step_two = false;
                                    d_state = 0;  // Positive acquisition
                                }
                            else
                                {
                                    d_step_two = true;  // Clear input buffer and make small grid acquisition
                                    d_state = 0;
                                }
                        }
                    else
                        {
                            send_positive_acquisition();
                            d_state = 0;  // Positive acquisition
                        }
                }
            else if (d_well_count == acq_parameters.max_dwells)
                {
                    d_state = 0;
                    d_active = false;
                    d_step_two = false;
                    send_negative_acquisition();
                }
        }
    else
        {
            d_active = false;
            if (d_test_statistics > d_threshold)
                {
                    if (acq_parameters.make_2_steps)
                        {
                            if (d_step_two)
                                {
                                    send_positive_acquisition();
                                    d_step_two = false;
                                    d_state = 0;  // Positive acquisition
                                }
                            else
                                {
                                    d_step_two = true;  // Clear input buffer and make small grid acquisition
                                    d_state = 0;
                                }
                        }
                    else
                        {
                            send_positive_acquisition();
                            d_state = 0;  // Positive acquisition
                        }
                }
            else
                {
                    d_state = 0;  // Negative acquisition
                    d_step_two = false;
                    send_negative_acquisition();
                }
        }
    d_worker_active = false;
}


int pcps_acquisition::general_work(int noutput_items __attribute__((unused)),
    gr_vector_int& ninput_items, gr_vector_const_void_star& input_items,
    gr_vector_void_star& output_items __attribute__((unused)))
{
    /*
     * By J.Arribas, L.Esteve and M.Molina
     * Acquisition strategy (Kay Borre book + CFAR threshold):
     * 1. Compute the input signal power estimation
     * 2. Doppler serial search loop
     * 3. Perform the FFT-based circular convolution (parallel time search)
     * 4. Record the maximum peak and the associated synchronization parameters
     * 5. Compute the test statistics and compare to the threshold
     * 6. Declare positive or negative acquisition using a message port
     */

    gr::thread::scoped_lock lk(d_setlock);
    if (!d_active or d_worker_active)
        {
            d_sample_counter += d_fft_size * ninput_items[0];
            consume_each(ninput_items[0]);
            if (d_step_two)
                {
                    d_doppler_center_step_two = static_cast<float>(d_gnss_synchro->Acq_doppler_hz);
                    update_grid_doppler_wipeoffs_step2();
                    d_state = 0;
                    d_active = true;
                }
            return 0;
        }

    switch (d_state)
        {
        case 0:
            {
                //restart acquisition variables
                d_gnss_synchro->Acq_delay_samples = 0.0;
                d_gnss_synchro->Acq_doppler_hz = 0.0;
                d_gnss_synchro->Acq_samplestamp_samples = 0;
                d_well_count = 0;
                d_mag = 0.0;
                d_input_power = 0.0;
                d_test_statistics = 0.0;
                d_state = 1;
                d_sample_counter += d_fft_size * ninput_items[0];  // sample counter
                consume_each(ninput_items[0]);
                break;
            }

        case 1:
            {
                // Copy the data to the core and let it know that new data is available
                if (d_cshort)
                    {
                        memcpy(d_data_buffer_sc, input_items[0], d_fft_size * sizeof(lv_16sc_t));
                    }
                else
                    {
                        memcpy(d_data_buffer, input_items[0], d_fft_size * sizeof(gr_complex));
                    }
                if (acq_parameters.blocking)
                    {
                        lk.unlock();
                        acquisition_core(d_sample_counter);
                    }
                else
                    {
                        gr::thread::thread d_worker(&pcps_acquisition::acquisition_core, this, d_sample_counter);
                        d_worker_active = true;
                    }
                d_sample_counter += d_fft_size;
                consume_each(1);
                break;
            }
        }
    return 0;
}<|MERGE_RESOLUTION|>--- conflicted
+++ resolved
@@ -336,48 +336,6 @@
 }
 
 
-<<<<<<< HEAD
-void pcps_acquisition::dump_results(unsigned int doppler_index, int effective_fft_size)
-{
-    memcpy(grid_.colptr(doppler_index), d_magnitude, sizeof(float) * effective_fft_size);
-    if (doppler_index == (d_num_doppler_bins - 1))
-        {
-            std::string filename = acq_parameters.dump_filename;
-            filename.append("_");
-            filename.append(1, d_gnss_synchro->System);
-            filename.append("_");
-            filename.append(1, d_gnss_synchro->Signal[0]);
-            filename.append(1, d_gnss_synchro->Signal[1]);
-            filename.append("_sat_");
-            filename.append(std::to_string(d_gnss_synchro->PRN));
-            filename.append(".mat");
-
-            mat_t* matfp = Mat_CreateVer(filename.c_str(), NULL, MAT_FT_MAT73);
-            if (matfp == NULL)
-                {
-                    std::cout << "Unable to create or open Acquisition dump file" << std::endl;
-                    acq_parameters.dump = false;
-                }
-            else
-                {
-                    size_t dims[2] = {static_cast<size_t>(effective_fft_size), static_cast<size_t>(d_num_doppler_bins)};
-                    matvar_t* matvar = Mat_VarCreate("grid", MAT_C_SINGLE, MAT_T_SINGLE, 2, dims, grid_.memptr(), 0);
-                    Mat_VarWrite(matfp, matvar, MAT_COMPRESSION_ZLIB);  // or MAT_COMPRESSION_NONE
-                    Mat_VarFree(matvar);
-
-                    dims[0] = static_cast<size_t>(1);
-                    dims[1] = static_cast<size_t>(1);
-                    matvar = Mat_VarCreate("doppler_max", MAT_C_UINT32, MAT_T_UINT32, 1, dims, &acq_parameters.doppler_max, 0);
-                    Mat_VarWrite(matfp, matvar, MAT_COMPRESSION_ZLIB);  // or MAT_COMPRESSION_NONE
-                    Mat_VarFree(matvar);
-
-                    matvar = Mat_VarCreate("doppler_step", MAT_C_UINT32, MAT_T_UINT32, 1, dims, &d_doppler_step, 0);
-                    Mat_VarWrite(matfp, matvar, MAT_COMPRESSION_ZLIB);  // or MAT_COMPRESSION_NONE
-                    Mat_VarFree(matvar);
-
-                    Mat_Close(matfp);
-                }
-=======
 void pcps_acquisition::dump_results(int effective_fft_size)
 {
     d_dump_number++;
@@ -419,7 +377,6 @@
             Mat_VarFree(matvar);
 
             Mat_Close(matfp);
->>>>>>> 47c9ad01
         }
 }
 
@@ -524,11 +481,7 @@
                     // Record results to file if required
                     if (acq_parameters.dump)
                         {
-<<<<<<< HEAD
-                            pcps_acquisition::dump_results(doppler_index, effective_fft_size);
-=======
                             memcpy(grid_.colptr(doppler_index), d_magnitude, sizeof(float) * effective_fft_size);
->>>>>>> 47c9ad01
                         }
                 }
         }
@@ -597,11 +550,7 @@
                     // Record results to file if required
                     if (acq_parameters.dump)
                         {
-<<<<<<< HEAD
-                            pcps_acquisition::dump_results(doppler_index, effective_fft_size);
-=======
                             memcpy(grid_.colptr(doppler_index), d_magnitude, sizeof(float) * effective_fft_size);
->>>>>>> 47c9ad01
                         }
                 }
         }
