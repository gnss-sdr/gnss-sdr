--- conflicted
+++ resolved
@@ -581,17 +581,6 @@
         endif()
     else()
         target_link_libraries(volk_gnsssdr PUBLIC ${volk_gnsssdr_libraries})
-<<<<<<< HEAD
-    endif()
-    target_include_directories(volk_gnsssdr
-        PUBLIC $<BUILD_INTERFACE:${PROJECT_BINARY_DIR}/include>
-        PUBLIC $<BUILD_INTERFACE:${PROJECT_SOURCE_DIR}/include>
-        PUBLIC $<BUILD_INTERFACE:${PROJECT_SOURCE_DIR}/kernels>
-        PRIVATE ${CMAKE_CURRENT_BINARY_DIR}
-        PRIVATE ${CMAKE_CURRENT_SOURCE_DIR}
-        PUBLIC $<INSTALL_INTERFACE:include>
-    )
-=======
     endif()
     target_include_directories(volk_gnsssdr
         PUBLIC $<BUILD_INTERFACE:${PROJECT_BINARY_DIR}/include>
@@ -606,7 +595,6 @@
             PUBLIC $<$<CONFIG:Release>:_FORTIFY_SOURCE=2>$<$<CONFIG:RelWithDebInfo>:_FORTIFY_SOURCE=2>
         )
     endif()
->>>>>>> 2cde7c0f
     if(USE_CPU_FEATURES)
         if(CPUFEATURES_FOUND)
             target_include_directories(volk_gnsssdr
@@ -620,6 +608,7 @@
             )
         endif()
     endif()
+
     # Configure target properties
     if(ORC_FOUND)
         target_link_libraries(volk_gnsssdr PRIVATE ${ORC_LIBRARIES})
