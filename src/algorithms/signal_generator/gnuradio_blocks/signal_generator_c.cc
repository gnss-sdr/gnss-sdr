--- conflicted
+++ resolved
@@ -98,15 +98,8 @@
             current_data_bit_int_.push_back(1);
             current_data_bits_.emplace_back(1, 0);
             ms_counter_.push_back(0);
-<<<<<<< HEAD
-            data_modulation_.push_back((GALILEO_E5A_I_SECONDARY_CODE.at(0) == '0' ? 1 : -1));
-            pilot_modulation_.push_back((GALILEO_E5A_Q_SECONDARY_CODE[PRN_[sat]].at(0) == '0' ? 1 : -1));
-            data_modulation_.push_back((GALILEO_E5B_I_SECONDARY_CODE.at(0) == '0' ? 1 : -1));
-            pilot_modulation_.push_back((GALILEO_E5B_Q_SECONDARY_CODE[PRN_[sat]].at(0) == '0' ? 1 : -1));
-=======
             data_modulation_.push_back((GALILEO_E5A_I_SECONDARY_CODE[0] == '0' ? 1 : -1));
             pilot_modulation_.push_back((GALILEO_E5A_Q_SECONDARY_CODE[PRN_[sat]][0] == '0' ? 1 : -1));
->>>>>>> e400df56
 
             if (system_[sat] == "G")
                 {
