# Copyright (C) 2012-2018  (see AUTHORS file for a list of contributors)
#
# This file is part of GNSS-SDR.
#
# GNSS-SDR is free software: you can redistribute it and/or modify
# it under the terms of the GNU General Public License as published by
# the Free Software Foundation, either version 3 of the License, or
# (at your option) any later version.
#
# GNSS-SDR is distributed in the hope that it will be useful,
# but WITHOUT ANY WARRANTY; without even the implied warranty of
# MERCHANTABILITY or FITNESS FOR A PARTICULAR PURPOSE.  See the
# GNU General Public License for more details.
#
# You should have received a copy of the GNU General Public License
# along with GNSS-SDR. If not, see <https://www.gnu.org/licenses/>.
#

if(ENABLE_CUDA)
     set(OPT_TRACKING_ADAPTERS_SOURCES ${OPT_TRACKING_ADAPTERS_SOURCES} gps_l1_ca_dll_pll_tracking_gpu.cc)
     set(OPT_TRACKING_ADAPTERS_HEADERS ${OPT_TRACKING_ADAPTERS_HEADERS} gps_l1_ca_dll_pll_tracking_gpu.h)
     set(OPT_TRACKING_INCLUDE_DIRS ${OPT_TRACKING_INCLUDE_DIRS} ${CUDA_INCLUDE_DIRS})
endif(ENABLE_CUDA)

if(ENABLE_FPGA)
     set(OPT_TRACKING_ADAPTERS_SOURCES ${OPT_TRACKING_ADAPTERS_SOURCES} 
                                       gps_l1_ca_dll_pll_tracking_fpga.cc
                                       gps_l2_m_dll_pll_tracking_fpga.cc
                                       galileo_e1_dll_pll_veml_tracking_fpga.cc
                                       galileo_e5a_dll_pll_tracking_fpga.cc
                                       gps_l5_dll_pll_tracking_fpga.cc)

     set(OPT_TRACKING_ADAPTERS_HEADERS ${OPT_TRACKING_ADAPTERS_HEADERS} 
                                       gps_l1_ca_dll_pll_tracking_fpga.h
                                       gps_l2_m_dll_pll_tracking_fpga.h
                                       galileo_e1_dll_pll_veml_tracking_fpga.h
                                       galileo_e5a_dll_pll_tracking_fpga.h
                                       gps_l5_dll_pll_tracking_fpga.h)                       
endif(ENABLE_FPGA)

set(TRACKING_ADAPTER_SOURCES
     galileo_e1_dll_pll_veml_tracking.cc
     galileo_e1_tcp_connector_tracking.cc
     gps_l1_ca_dll_pll_tracking.cc
     gps_l1_ca_dll_pll_c_aid_tracking.cc
     gps_l1_ca_tcp_connector_tracking.cc
     galileo_e5a_dll_pll_tracking.cc
     gps_l2_m_dll_pll_tracking.cc
     glonass_l1_ca_dll_pll_tracking.cc
     glonass_l1_ca_dll_pll_c_aid_tracking.cc
     gps_l1_ca_kf_tracking.cc
     gps_l5_dll_pll_tracking.cc
     glonass_l2_ca_dll_pll_tracking.cc
     glonass_l2_ca_dll_pll_c_aid_tracking.cc
<<<<<<< HEAD
     ${OPT_TRACKING_ADAPTERS_SOURCES}
)

set(TRACKING_ADAPTER_HEADERS
     galileo_e1_dll_pll_veml_tracking.h
     galileo_e1_tcp_connector_tracking.h
     gps_l1_ca_dll_pll_tracking.h
     gps_l1_ca_dll_pll_c_aid_tracking.h
     gps_l1_ca_tcp_connector_tracking.h
     galileo_e5a_dll_pll_tracking.h
     gps_l2_m_dll_pll_tracking.h
     glonass_l1_ca_dll_pll_tracking.h
     glonass_l1_ca_dll_pll_c_aid_tracking.h
     gps_l1_ca_kf_tracking.h
     gps_l5_dll_pll_tracking.h
     glonass_l2_ca_dll_pll_tracking.h
     glonass_l2_ca_dll_pll_c_aid_tracking.h
     ${OPT_TRACKING_ADAPTERS_HEADERS}
=======
     beidou_b1i_dll_pll_tracking.cc
     ${OPT_TRACKING_ADAPTERS}
>>>>>>> fc98fa6a
)

include_directories(
     ${CMAKE_CURRENT_SOURCE_DIR}
     ${CMAKE_SOURCE_DIR}/src/core/system_parameters
     ${CMAKE_SOURCE_DIR}/src/core/interfaces
     ${CMAKE_SOURCE_DIR}/src/core/receiver
     ${CMAKE_SOURCE_DIR}/src/algorithms/tracking/gnuradio_blocks
     ${CMAKE_SOURCE_DIR}/src/algorithms/tracking/libs
     ${CMAKE_SOURCE_DIR}/src/algorithms/libs
     ${ARMADILLO_INCLUDE_DIRS}
     ${GLOG_INCLUDE_DIRS}
     ${GFlags_INCLUDE_DIRS}
     ${GNURADIO_RUNTIME_INCLUDE_DIRS}
     ${VOLK_GNSSSDR_INCLUDE_DIRS}
     ${OPT_TRACKING_INCLUDE_DIRS}
)

list(SORT TRACKING_ADAPTER_HEADERS)
list(SORT TRACKING_ADAPTER_SOURCES)

add_library(tracking_adapters ${TRACKING_ADAPTER_SOURCES} ${TRACKING_ADAPTER_HEADERS})
source_group(Headers FILES ${TRACKING_ADAPTER_HEADERS})
target_link_libraries(tracking_adapters tracking_gr_blocks gnss_sp_libs gnss_sdr_flags)<|MERGE_RESOLUTION|>--- conflicted
+++ resolved
@@ -52,7 +52,7 @@
      gps_l5_dll_pll_tracking.cc
      glonass_l2_ca_dll_pll_tracking.cc
      glonass_l2_ca_dll_pll_c_aid_tracking.cc
-<<<<<<< HEAD
+     beidou_b1i_dll_pll_tracking.cc
      ${OPT_TRACKING_ADAPTERS_SOURCES}
 )
 
@@ -70,11 +70,8 @@
      gps_l5_dll_pll_tracking.h
      glonass_l2_ca_dll_pll_tracking.h
      glonass_l2_ca_dll_pll_c_aid_tracking.h
+     beidou_b1i_dll_pll_tracking.h
      ${OPT_TRACKING_ADAPTERS_HEADERS}
-=======
-     beidou_b1i_dll_pll_tracking.cc
-     ${OPT_TRACKING_ADAPTERS}
->>>>>>> fc98fa6a
 )
 
 include_directories(
