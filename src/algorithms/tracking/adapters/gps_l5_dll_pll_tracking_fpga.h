/*!
 * \file gps_l5_dll_pll_tracking_fpga.h
 * \brief  Interface of an adapter of a DLL+PLL tracking loop block
<<<<<<< HEAD
 * for GPS L5 to a TrackingInterface
 * \author Marc Majoral, 2019. mmajoral(at)cttc.cat
 * \author Javier Arribas, 2017. jarribas(at)cttc.es
=======
 * for GPS L5 to a TrackingInterface for the FPGA
 * \author Marc Majoral, 2019. mmajoral(at)cttc.cat
 *         Javier Arribas, 2019. jarribas(at)cttc.es
>>>>>>> b409f1c1
 *
 * Code DLL + carrier PLL according to the algorithms described in:
 * K.Borre, D.M.Akos, N.Bertelsen, P.Rinder, and S.H.Jensen,
 * A Software-Defined GPS and Galileo Receiver. A Single-Frequency
 * Approach, Birkhauser, 2007
 *
 * -------------------------------------------------------------------------
 *
 * Copyright (C) 2010-2019  (see AUTHORS file for a list of contributors)
 *
 * GNSS-SDR is a software defined Global Navigation
 *          Satellite Systems receiver
 *
 * This file is part of GNSS-SDR.
 *
 * GNSS-SDR is free software: you can redistribute it and/or modify
 * it under the terms of the GNU General Public License as published by
 * the Free Software Foundation, either version 3 of the License, or
 * (at your option) any later version.
 *
 * GNSS-SDR is distributed in the hope that it will be useful,
 * but WITHOUT ANY WARRANTY; without even the implied warranty of
 * MERCHANTABILITY or FITNESS FOR A PARTICULAR PURPOSE.  See the
 * GNU General Public License for more details.
 *
 * You should have received a copy of the GNU General Public License
 * along with GNSS-SDR. If not, see <http://www.gnu.org/licenses/>.
 *
 * -------------------------------------------------------------------------
 */

#ifndef GNSS_SDR_GPS_L5_DLL_PLL_TRACKING_FPGA_H_
#define GNSS_SDR_GPS_L5_DLL_PLL_TRACKING_FPGA_H_

#include "dll_pll_veml_tracking_fpga.h"
#include "tracking_interface.h"
#include <gnuradio/runtime_types.h>
#include <cstddef>
#include <cstdint>
#include <string>

class Gnss_Synchro;
class ConfigurationInterface;

/*!
 * \brief This class implements a code DLL + carrier PLL tracking loop
 */
class GpsL5DllPllTrackingFpga : public TrackingInterface
{
public:
    GpsL5DllPllTrackingFpga(ConfigurationInterface* configuration,
        const std::string& role,
        unsigned int in_streams,
        unsigned int out_streams);

    virtual ~GpsL5DllPllTrackingFpga();

    inline std::string role() override
    {
        return role_;
    }

    //! Returns "GPS_L5_DLL_PLL_Tracking_Fpga"
    inline std::string implementation() override
    {
        return "GPS_L5_DLL_PLL_Tracking_Fpga";
    }

    inline size_t item_size() override
    {
        return sizeof(int);
    }

    void connect(gr::top_block_sptr top_block) override;
    void disconnect(gr::top_block_sptr top_block) override;
    gr::basic_block_sptr get_left_block() override;
    gr::basic_block_sptr get_right_block() override;

    /*!
     * \brief Set tracking channel unique ID
     */
    void set_channel(unsigned int channel) override;

    /*!
     * \brief Set acquisition/tracking common Gnss_Synchro object pointer
     * to efficiently exchange synchronization data between acquisition and tracking blocks
     */
    void set_gnss_synchro(Gnss_Synchro* p_gnss_synchro) override;

    void start_tracking() override;

    /*!
     * \brief Stop running tracking
     */
    void stop_tracking() override;

private:
    dll_pll_veml_tracking_fpga_sptr tracking_fpga_sc;
<<<<<<< HEAD
    size_t item_size_;
=======
>>>>>>> b409f1c1
    uint32_t channel_;
    std::string role_;
    uint32_t in_streams_;
    uint32_t out_streams_;
    bool d_track_pilot;
    int32_t* d_ca_codes;
    int32_t* d_data_codes;
};

#endif  // GNSS_SDR_GPS_L5_DLL_PLL_TRACKING_FPGA_H_<|MERGE_RESOLUTION|>--- conflicted
+++ resolved
@@ -1,15 +1,9 @@
 /*!
  * \file gps_l5_dll_pll_tracking_fpga.h
  * \brief  Interface of an adapter of a DLL+PLL tracking loop block
-<<<<<<< HEAD
- * for GPS L5 to a TrackingInterface
- * \author Marc Majoral, 2019. mmajoral(at)cttc.cat
- * \author Javier Arribas, 2017. jarribas(at)cttc.es
-=======
  * for GPS L5 to a TrackingInterface for the FPGA
  * \author Marc Majoral, 2019. mmajoral(at)cttc.cat
  *         Javier Arribas, 2019. jarribas(at)cttc.es
->>>>>>> b409f1c1
  *
  * Code DLL + carrier PLL according to the algorithms described in:
  * K.Borre, D.M.Akos, N.Bertelsen, P.Rinder, and S.H.Jensen,
@@ -108,10 +102,6 @@
 
 private:
     dll_pll_veml_tracking_fpga_sptr tracking_fpga_sc;
-<<<<<<< HEAD
-    size_t item_size_;
-=======
->>>>>>> b409f1c1
     uint32_t channel_;
     std::string role_;
     uint32_t in_streams_;
