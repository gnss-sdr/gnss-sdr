--- conflicted
+++ resolved
@@ -56,7 +56,7 @@
 //{
 //    /* DLL/PLL tracking configuration */
 //    double fs_in;
-//    unsigned int vector_length;
+//    uint32_t  vector_length;
 //    bool dump;
 //    std::string dump_filename;
 //    float pll_bw_hz;
@@ -67,19 +67,19 @@
 //    float very_early_late_space_chips;
 //    float early_late_space_narrow_chips;
 //    float very_early_late_space_narrow_chips;
-//    int extend_correlation_symbols;
-//    int cn0_samples;
-//    int cn0_min;
-//    int max_lock_fail;
+//    int32_t extend_correlation_symbols;
+//    int32_t cn0_samples;
+//    int32_t cn0_min;
+//    int32_t max_lock_fail;
 //    double carrier_lock_th;
 //    bool track_pilot;
 //    char system;
 //    char signal[3];
 //    std::string device_name;
-//    unsigned int device_base;
-//    unsigned int multicorr_type;
-//    unsigned int code_length_chips;
-//    unsigned int code_samples_per_chip;
+//    uint32_t  device_base;
+//    uint32_t  multicorr_type;
+//    uint32_t  code_length_chips;
+//    uint32_t  code_samples_per_chip;
 //    int* ca_codes;
 //    int* data_codes;
 //} dllpllconf_fpga_t;
@@ -87,7 +87,7 @@
 class dll_pll_veml_tracking_fpga;
 
 typedef boost::shared_ptr<dll_pll_veml_tracking_fpga>
-dll_pll_veml_tracking_fpga_sptr;
+    dll_pll_veml_tracking_fpga_sptr;
 
 //dll_pll_veml_tracking_fpga_sptr dll_pll_veml_make_tracking_fpga(const dllpllconf_fpga_t &conf_);
 dll_pll_veml_tracking_fpga_sptr dll_pll_veml_make_tracking_fpga(const Dll_Pll_Conf_Fpga &conf_);
@@ -101,7 +101,7 @@
 public:
     ~dll_pll_veml_tracking_fpga();
 
-    void set_channel(unsigned int channel);
+    void set_channel(uint32_t channel);
     void set_gnss_synchro(Gnss_Synchro *p_gnss_synchro);
     void start_tracking();
 
@@ -123,14 +123,14 @@
     void clear_tracking_vars();
     void save_correlation_results();
     void log_data(bool integrating);
-    int save_matfile();
+    int32_t save_matfile();
 
     // tracking configuration vars
     Dll_Pll_Conf_Fpga trk_parameters;
     //dllpllconf_fpga_t trk_parameters;
     bool d_veml;
     bool d_cloop;
-    unsigned int d_channel;
+    uint32_t d_channel;
     Gnss_Synchro *d_acquisition_gnss_synchro;
 
     //Signal parameters
@@ -139,24 +139,24 @@
     double d_signal_carrier_freq;
     double d_code_period;
     double d_code_chip_rate;
-    unsigned int d_secondary_code_length;
-    unsigned int d_code_length_chips;
-    unsigned int d_code_samples_per_chip;  // All signals have 1 sample per chip code except Gal. E1 which has 2 (CBOC disabled) or 12 (CBOC enabled)
-    int d_symbols_per_bit;
+    uint32_t d_secondary_code_length;
+    uint32_t d_code_length_chips;
+    uint32_t d_code_samples_per_chip;  // All signals have 1 sample per chip code except Gal. E1 which has 2 (CBOC disabled) or 12 (CBOC enabled)
+    int32_t d_symbols_per_bit;
     std::string systemName;
     std::string signal_type;
     std::string *d_secondary_code_string;
     std::string signal_pretty_name;
 
-    int *d_gps_l1ca_preambles_symbols;
+    int32_t *d_gps_l1ca_preambles_symbols;
     boost::circular_buffer<float> d_symbol_history;
 
     //tracking state machine
-    int d_state;
+    int32_t d_state;
     bool d_synchonizing;
     //Integration period in samples
-    int d_correlation_length_ms;
-    int d_n_correlator_taps;
+    int32_t d_correlation_length_ms;
+    int32_t d_n_correlator_taps;
     float *d_local_code_shift_chips;
     float *d_prompt_data_shift;
     std::shared_ptr<fpga_multicorrelator_8sc> multicorrelator_fpga;
@@ -169,8 +169,8 @@
     gr_complex *d_Very_Late;
 
     bool d_enable_extended_integration;
-    int d_extend_correlation_symbols_count;
-    int d_current_symbol;
+    int32_t d_extend_correlation_symbols_count;
+    int32_t d_current_symbol;
 
     gr_complex d_VE_accu;
     gr_complex d_E_accu;
@@ -211,20 +211,15 @@
     double T_prn_samples;
     double K_blk_samples;
     // PRN period in samples
-    int d_current_prn_length_samples;
+    int32_t d_current_prn_length_samples;
     // processing samples counters
-<<<<<<< HEAD
     uint64_t d_sample_counter;
     uint64_t d_acq_sample_stamp;
-=======
-    unsigned long long int d_sample_counter;
-    unsigned long long int d_acq_sample_stamp;
-    unsigned long long int d_absolute_samples_offset;
->>>>>>> f14ad930
+    uint64_t d_absolute_samples_offset;
 
     // CN0 estimation and lock detector
-    int d_cn0_estimation_counter;
-    int d_carrier_lock_fail_counter;
+    int32_t d_cn0_estimation_counter;
+    int32_t d_carrier_lock_fail_counter;
     double d_carrier_lock_test;
     double d_CN0_SNV_dB_Hz;
     double d_carrier_lock_threshold;
@@ -235,16 +230,10 @@
     std::ofstream d_dump_file;
 
     // extra
-    int d_correlation_length_samples;
-    int d_next_prn_length_samples;
-<<<<<<< HEAD
+    int32_t d_correlation_length_samples;
+    int32_t d_next_prn_length_samples;
     uint64_t d_sample_counter_next;
-=======
-    unsigned long long int d_sample_counter_next;
->>>>>>> f14ad930
-    unsigned int d_pull_in = 0;
-    
-
+    uint32_t d_pull_in = 0;
 };
 
-#endif //GNSS_SDR_DLL_PLL_VEML_TRACKING_FPGA_H+#endif  //GNSS_SDR_DLL_PLL_VEML_TRACKING_FPGA_H