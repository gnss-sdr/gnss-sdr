/*!
 * \file gps_l1_ca_dll_pll_tracking_cc.cc
 * \brief Implementation of a code DLL + carrier PLL tracking block
 * \author Carlos Aviles, 2010. carlos.avilesr(at)googlemail.com
 *         Javier Arribas, 2011. jarribas(at)cttc.es
 *
 * Code DLL + carrier PLL according to the algorithms described in:
 * [1] K.Borre, D.M.Akos, N.Bertelsen, P.Rinder, and S.H.Jensen,
 * A Software-Defined GPS and Galileo Receiver. A Single-Frequency
 * Approach, Birkhauser, 2007
 *
 * -------------------------------------------------------------------------
 *
 * Copyright (C) 2010-2015  (see AUTHORS file for a list of contributors)
 *
 * GNSS-SDR is a software defined Global Navigation
 *          Satellite Systems receiver
 *
 * This file is part of GNSS-SDR.
 *
 * GNSS-SDR is free software: you can redistribute it and/or modify
 * it under the terms of the GNU General Public License as published by
 * the Free Software Foundation, either version 3 of the License, or
 * (at your option) any later version.
 *
 * GNSS-SDR is distributed in the hope that it will be useful,
 * but WITHOUT ANY WARRANTY; without even the implied warranty of
 * MERCHANTABILITY or FITNESS FOR A PARTICULAR PURPOSE.  See the
 * GNU General Public License for more details.
 *
 * You should have received a copy of the GNU General Public License
 * along with GNSS-SDR. If not, see <http://www.gnu.org/licenses/>.
 *
 * -------------------------------------------------------------------------
 */

#include "gps_l1_ca_dll_pll_tracking_cc.h"
#include <cmath>
#include <iostream>
#include <memory>
#include <sstream>
#include <boost/lexical_cast.hpp>
#include <gnuradio/io_signature.h>
#include <gnuradio/fxpt.h>  // fixed point sine and cosine
#include <glog/logging.h>
#include "gnss_synchro.h"
#include "gps_sdr_signal_processing.h"
#include "tracking_discriminators.h"
#include "lock_detectors.h"
#include "GPS_L1_CA.h"
#include "control_message_factory.h"


/*!
 * \todo Include in definition header file
 */
#define CN0_ESTIMATION_SAMPLES 20
#define MINIMUM_VALID_CN0 25
#define MAXIMUM_LOCK_FAIL_COUNTER 50
#define CARRIER_LOCK_THRESHOLD 0.85


using google::LogMessage;

gps_l1_ca_dll_pll_tracking_cc_sptr
gps_l1_ca_dll_pll_make_tracking_cc(
        long if_freq,
        long fs_in,
        unsigned int vector_length,
        boost::shared_ptr<gr::msg_queue> queue,
        bool dump,
        std::string dump_filename,
        float pll_bw_hz,
        float dll_bw_hz,
        float early_late_space_chips)
{
    return gps_l1_ca_dll_pll_tracking_cc_sptr(new Gps_L1_Ca_Dll_Pll_Tracking_cc(if_freq,
            fs_in, vector_length, queue, dump, dump_filename, pll_bw_hz, dll_bw_hz, early_late_space_chips));
}



void Gps_L1_Ca_Dll_Pll_Tracking_cc::forecast (int noutput_items,
        gr_vector_int &ninput_items_required)
{
    ninput_items_required[0] = static_cast<int>(d_vector_length) * 2; //set the required available samples in each call
}



Gps_L1_Ca_Dll_Pll_Tracking_cc::Gps_L1_Ca_Dll_Pll_Tracking_cc(
        long if_freq,
        long fs_in,
        unsigned int vector_length,
        boost::shared_ptr<gr::msg_queue> queue,
        bool dump,
        std::string dump_filename,
        float pll_bw_hz,
        float dll_bw_hz,
        float early_late_space_chips) :
        gr::block("Gps_L1_Ca_Dll_Pll_Tracking_cc", gr::io_signature::make(1, 1, sizeof(gr_complex)),
                gr::io_signature::make(1, 1, sizeof(Gnss_Synchro)))
{
    // initialize internal vars
    d_queue = queue;
    d_dump = dump;
    d_if_freq = if_freq;
    d_fs_in = fs_in;
    d_vector_length = vector_length;
    d_dump_filename = dump_filename;

    // Initialize tracking  ==========================================
    d_code_loop_filter.set_DLL_BW(dll_bw_hz);
    d_carrier_loop_filter.set_PLL_BW(pll_bw_hz);

    //--- DLL variables --------------------------------------------------------
    d_early_late_spc_chips = early_late_space_chips; // Define early-late offset (in chips)

    // Initialization of local code replica
    // Get space for a vector with the C/A code replica sampled 1x/chip
    d_ca_code = static_cast<gr_complex*>(volk_malloc((GPS_L1_CA_CODE_LENGTH_CHIPS + 2) * sizeof(gr_complex), volk_get_alignment()));

    // Get space for the resampled early / prompt / late local replicas
    d_early_code = static_cast<gr_complex*>(volk_malloc(2 * d_vector_length * sizeof(gr_complex), volk_get_alignment()));
    d_prompt_code = static_cast<gr_complex*>(volk_malloc(2 * d_vector_length * sizeof(gr_complex), volk_get_alignment()));
    d_late_code = static_cast<gr_complex*>(volk_malloc(2 * d_vector_length * sizeof(gr_complex), volk_get_alignment()));

    // space for carrier wipeoff and signal baseband vectors
    d_carr_sign = static_cast<gr_complex*>(volk_malloc(2 * d_vector_length * sizeof(gr_complex), volk_get_alignment()));

    // correlator outputs (scalar)
    d_Early = static_cast<gr_complex*>(volk_malloc(sizeof(gr_complex), volk_get_alignment()));
    d_Prompt = static_cast<gr_complex*>(volk_malloc(sizeof(gr_complex), volk_get_alignment()));
    d_Late = static_cast<gr_complex*>(volk_malloc(sizeof(gr_complex), volk_get_alignment()));


    //--- Perform initializations ------------------------------
    // define initial code frequency basis of NCO
    d_code_freq_chips = GPS_L1_CA_CODE_RATE_HZ;
    // define residual code phase (in chips)
    d_rem_code_phase_samples = 0.0;
    // define residual carrier phase
    d_rem_carr_phase_rad = 0.0;

    // sample synchronization
    d_sample_counter = 0;
    //d_sample_counter_seconds = 0;
    d_acq_sample_stamp = 0;

    d_enable_tracking = false;
    d_pull_in = false;
    d_last_seg = 0;

    d_current_prn_length_samples = static_cast<int>(d_vector_length);

    // CN0 estimation and lock detector buffers
    d_cn0_estimation_counter = 0;
    d_Prompt_buffer = new gr_complex[CN0_ESTIMATION_SAMPLES];
    d_carrier_lock_test = 1;
    d_CN0_SNV_dB_Hz = 0;
    d_carrier_lock_fail_counter = 0;
    d_carrier_lock_threshold = CARRIER_LOCK_THRESHOLD;

    systemName["G"] = std::string("GPS");
    systemName["S"] = std::string("SBAS");


    set_relative_rate(1.0/((double)d_vector_length*2));

    //set_min_output_buffer((long int)300);
}


void Gps_L1_Ca_Dll_Pll_Tracking_cc::start_tracking()
{
    /*
     *  correct the code phase according to the delay between acq and trk
     */
    d_acq_code_phase_samples = d_acquisition_gnss_synchro->Acq_delay_samples;
    d_acq_carrier_doppler_hz = d_acquisition_gnss_synchro->Acq_doppler_hz;
    d_acq_sample_stamp =  d_acquisition_gnss_synchro->Acq_samplestamp_samples;

    long int acq_trk_diff_samples;
    float acq_trk_diff_seconds;
    acq_trk_diff_samples = static_cast<long int>(d_sample_counter) - static_cast<long int>(d_acq_sample_stamp);//-d_vector_length;
    DLOG(INFO) << "Number of samples between Acquisition and Tracking =" << acq_trk_diff_samples;
    acq_trk_diff_seconds = static_cast<float>(acq_trk_diff_samples) / static_cast<float>(d_fs_in);
    //doppler effect
    // Fd=(C/(C+Vr))*F
    float radial_velocity = (GPS_L1_FREQ_HZ + d_acq_carrier_doppler_hz) / GPS_L1_FREQ_HZ;
    // new chip and prn sequence periods based on acq Doppler
    float T_chip_mod_seconds;
    float T_prn_mod_seconds;
    float T_prn_mod_samples;
    d_code_freq_chips = radial_velocity * GPS_L1_CA_CODE_RATE_HZ;
    T_chip_mod_seconds = 1/d_code_freq_chips;
    T_prn_mod_seconds = T_chip_mod_seconds * GPS_L1_CA_CODE_LENGTH_CHIPS;
    T_prn_mod_samples = T_prn_mod_seconds * static_cast<float>(d_fs_in);

    d_current_prn_length_samples = round(T_prn_mod_samples);

    float T_prn_true_seconds = GPS_L1_CA_CODE_LENGTH_CHIPS / GPS_L1_CA_CODE_RATE_HZ;
    float T_prn_true_samples = T_prn_true_seconds * static_cast<float>(d_fs_in);
    float T_prn_diff_seconds=  T_prn_true_seconds - T_prn_mod_seconds;
    float N_prn_diff = acq_trk_diff_seconds / T_prn_true_seconds;
    float corrected_acq_phase_samples, delay_correction_samples;
    corrected_acq_phase_samples = fmod((d_acq_code_phase_samples + T_prn_diff_seconds * N_prn_diff * static_cast<float>(d_fs_in)), T_prn_true_samples);
    if (corrected_acq_phase_samples < 0)
        {
            corrected_acq_phase_samples = T_prn_mod_samples + corrected_acq_phase_samples;
        }
    delay_correction_samples = d_acq_code_phase_samples - corrected_acq_phase_samples;

    d_acq_code_phase_samples = corrected_acq_phase_samples;

    d_carrier_doppler_hz = d_acq_carrier_doppler_hz;

    // DLL/PLL filter initialization
    d_carrier_loop_filter.initialize(); // initialize the carrier filter
    d_code_loop_filter.initialize();    // initialize the code filter

    // generate local reference ALWAYS starting at chip 1 (1 sample per chip)
    gps_l1_ca_code_gen_complex(&d_ca_code[1], d_acquisition_gnss_synchro->PRN, 0);
    d_ca_code[0] = d_ca_code[static_cast<int>(GPS_L1_CA_CODE_LENGTH_CHIPS)];
    d_ca_code[static_cast<int>(GPS_L1_CA_CODE_LENGTH_CHIPS) + 1] = d_ca_code[1];

    d_carrier_lock_fail_counter = 0;
    d_rem_code_phase_samples = 0;
    d_rem_carr_phase_rad = 0;
    d_acc_carrier_phase_rad = 0;
    d_acc_code_phase_secs = 0;

    d_code_phase_samples = d_acq_code_phase_samples;

    std::string sys_ = &d_acquisition_gnss_synchro->System;
    sys = sys_.substr(0,1);

    // DEBUG OUTPUT
    std::cout << "Tracking start on channel " << d_channel << " for satellite " << Gnss_Satellite(systemName[sys], d_acquisition_gnss_synchro->PRN) << std::endl;
    LOG(INFO) << "Starting tracking of satellite " << Gnss_Satellite(systemName[sys], d_acquisition_gnss_synchro->PRN) << " on channel " << d_channel;


    // enable tracking
    d_pull_in = true;
    d_enable_tracking = true;

    LOG(INFO) << "PULL-IN Doppler [Hz]=" << d_carrier_doppler_hz
            << " Code Phase correction [samples]=" << delay_correction_samples
            << " PULL-IN Code Phase [samples]=" << d_acq_code_phase_samples;
}





void Gps_L1_Ca_Dll_Pll_Tracking_cc::update_local_code()
{
    double tcode_chips;
    double rem_code_phase_chips;
    int associated_chip_index;
    int code_length_chips = static_cast<int>(GPS_L1_CA_CODE_LENGTH_CHIPS);
    double code_phase_step_chips;
    int early_late_spc_samples;
    int epl_loop_length_samples;

    // unified loop for E, P, L code vectors
    code_phase_step_chips = static_cast<double>(d_code_freq_chips) / static_cast<double>(d_fs_in);
    rem_code_phase_chips = d_rem_code_phase_samples * (d_code_freq_chips / d_fs_in);
    tcode_chips = -rem_code_phase_chips;

    // Alternative EPL code generation (40% of speed improvement!)
    early_late_spc_samples = round(d_early_late_spc_chips / code_phase_step_chips);
    epl_loop_length_samples = d_current_prn_length_samples + early_late_spc_samples * 2;
    for (int i = 0; i < epl_loop_length_samples; i++)
        {
            associated_chip_index = 1 + round(fmod(tcode_chips - d_early_late_spc_chips, code_length_chips));
            d_early_code[i] = d_ca_code[associated_chip_index];
            tcode_chips = tcode_chips + code_phase_step_chips;
        }

    memcpy(d_prompt_code, &d_early_code[early_late_spc_samples], d_current_prn_length_samples * sizeof(gr_complex));
    memcpy(d_late_code, &d_early_code[early_late_spc_samples * 2], d_current_prn_length_samples * sizeof(gr_complex));
}




void Gps_L1_Ca_Dll_Pll_Tracking_cc::update_local_carrier()
{
    float sin_f, cos_f;
    float phase_step_rad = static_cast<float>(GPS_TWO_PI) * d_carrier_doppler_hz / static_cast<float>(d_fs_in);
    int phase_step_rad_i = gr::fxpt::float_to_fixed(phase_step_rad);
    int phase_rad_i = gr::fxpt::float_to_fixed(d_rem_carr_phase_rad);

    for(int i = 0; i < d_current_prn_length_samples; i++)
        {
            gr::fxpt::sincos(phase_rad_i, &sin_f, &cos_f);
            d_carr_sign[i] = std::complex<float>(cos_f, -sin_f);
            phase_rad_i += phase_step_rad_i;
        }
    //d_rem_carr_phase_rad = fmod(phase_rad, GPS_TWO_PI);
    //d_acc_carrier_phase_rad = d_acc_carrier_phase_rad + d_rem_carr_phase_rad;
}




Gps_L1_Ca_Dll_Pll_Tracking_cc::~Gps_L1_Ca_Dll_Pll_Tracking_cc()
{
    d_dump_file.close();

    volk_free(d_prompt_code);
    volk_free(d_late_code);
    volk_free(d_early_code);
    volk_free(d_carr_sign);
    volk_free(d_Early);
    volk_free(d_Prompt);
    volk_free(d_Late);
    volk_free(d_ca_code);

    delete[] d_Prompt_buffer;
}



int Gps_L1_Ca_Dll_Pll_Tracking_cc::general_work (int noutput_items, gr_vector_int &ninput_items,
        gr_vector_const_void_star &input_items, gr_vector_void_star &output_items)
{
    // process vars
    float carr_error_hz;
    float carr_error_filt_hz;
    float code_error_chips;
    float code_error_filt_chips;

    // Block input data and block output stream pointers
    const gr_complex* in = (gr_complex*) input_items[0]; //PRN start block alignment
    Gnss_Synchro **out = (Gnss_Synchro **) &output_items[0];

    // GNSS_SYNCHRO OBJECT to interchange data between tracking->telemetry_decoder
    Gnss_Synchro current_synchro_data;


    if (d_enable_tracking == true)
        {
            // Receiver signal alignment
            if (d_pull_in == true)
                {
                    int samples_offset;
                    float acq_trk_shif_correction_samples;
                    int acq_to_trk_delay_samples;
                    acq_to_trk_delay_samples = d_sample_counter - d_acq_sample_stamp;
                    acq_trk_shif_correction_samples = d_current_prn_length_samples - fmod(static_cast<float>(acq_to_trk_delay_samples), static_cast<float>(d_current_prn_length_samples));
                    samples_offset = round(d_acq_code_phase_samples + acq_trk_shif_correction_samples);
                    // /todo: Check if the sample counter sent to the next block as a time reference should be incremented AFTER sended or BEFORE
                    //d_sample_counter_seconds = d_sample_counter_seconds + (((double)samples_offset) / static_cast<double>(d_fs_in));
                    d_sample_counter = d_sample_counter + samples_offset; //count for the processed samples
                    d_pull_in = false;
                    //std::cout<<" samples_offset="<<samples_offset<<"\r\n";
                    // Fill the acquisition data
                    current_synchro_data = *d_acquisition_gnss_synchro;
                    *out[0] = current_synchro_data;
                    consume_each(samples_offset); //shift input to perform alignment with local replica
                    return 1;
                }

            // Fill the acquisition data
            current_synchro_data = *d_acquisition_gnss_synchro;

            // Generate local code and carrier replicas (using \hat{f}_d(k-1))
            update_local_code();
            update_local_carrier();

            // perform carrier wipe-off and compute Early, Prompt and Late correlation
            d_correlator.Carrier_wipeoff_and_EPL_volk(d_current_prn_length_samples,
                    in,
                    d_carr_sign,
                    d_early_code,
                    d_prompt_code,
                    d_late_code,
                    d_Early,
                    d_Prompt,
                    d_Late);

            // check for samples consistency (this should be done before in the receiver / here only if the source is a file)
            if (std::isnan((*d_Prompt).real()) == true or std::isnan((*d_Prompt).imag()) == true ) // or std::isinf(in[i].real())==true or std::isinf(in[i].imag())==true)
                {
                    const int samples_available = ninput_items[0];
                    d_sample_counter = d_sample_counter + samples_available;
                    LOG(WARNING) << "Detected NaN samples at sample number " << d_sample_counter;
                    consume_each(samples_available);

                    // make an output to not stop the rest of the processing blocks
                    current_synchro_data.Prompt_I = 0.0;
                    current_synchro_data.Prompt_Q = 0.0;
                    current_synchro_data.Tracking_timestamp_secs = static_cast<double>(d_sample_counter) / static_cast<double>(d_fs_in);
                    current_synchro_data.Carrier_phase_rads = 0.0;
                    current_synchro_data.Code_phase_secs = 0.0;
                    current_synchro_data.CN0_dB_hz = 0.0;
                    current_synchro_data.Flag_valid_tracking = false;
                    current_synchro_data.Flag_valid_pseudorange = false;

                    *out[0] = current_synchro_data;
                    return 1;
                }

            // ################## PLL ##########################################################
            // PLL discriminator
            carr_error_hz = pll_cloop_two_quadrant_atan(*d_Prompt) / static_cast<float>(GPS_TWO_PI);
            // Carrier discriminator filter
            carr_error_filt_hz = d_carrier_loop_filter.get_carrier_nco(carr_error_hz);
            // New carrier Doppler frequency estimation
            d_carrier_doppler_hz = d_acq_carrier_doppler_hz + carr_error_filt_hz;
            // New code Doppler frequency estimation
            d_code_freq_chips = GPS_L1_CA_CODE_RATE_HZ + ((d_carrier_doppler_hz * GPS_L1_CA_CODE_RATE_HZ) / GPS_L1_FREQ_HZ);
            //carrier phase accumulator for (K) doppler estimation
            d_acc_carrier_phase_rad = d_acc_carrier_phase_rad + GPS_TWO_PI * d_carrier_doppler_hz * GPS_L1_CA_CODE_PERIOD;
            //remanent carrier phase to prevent overflow in the code NCO
            d_rem_carr_phase_rad = d_rem_carr_phase_rad + GPS_TWO_PI * d_carrier_doppler_hz * GPS_L1_CA_CODE_PERIOD;
            d_rem_carr_phase_rad = fmod(d_rem_carr_phase_rad, GPS_TWO_PI);

            // ################## DLL ##########################################################
            // DLL discriminator
            code_error_chips = dll_nc_e_minus_l_normalized(*d_Early, *d_Late); //[chips/Ti]
            // Code discriminator filter
            code_error_filt_chips = d_code_loop_filter.get_code_nco(code_error_chips); //[chips/second]
            //Code phase accumulator
            float code_error_filt_secs;
            code_error_filt_secs = (GPS_L1_CA_CODE_PERIOD * code_error_filt_chips) / GPS_L1_CA_CODE_RATE_HZ; //[seconds]
            d_acc_code_phase_secs = d_acc_code_phase_secs + code_error_filt_secs;

            // ################## CARRIER AND CODE NCO BUFFER ALIGNEMENT #######################
            // keep alignment parameters for the next input buffer
            double T_chip_seconds;
            double T_prn_seconds;
            double T_prn_samples;
            double K_blk_samples;
            // Compute the next buffer length based in the new period of the PRN sequence and the code phase error estimation
            T_chip_seconds = 1 / static_cast<double>(d_code_freq_chips);
            T_prn_seconds = T_chip_seconds * GPS_L1_CA_CODE_LENGTH_CHIPS;
            T_prn_samples = T_prn_seconds * static_cast<double>(d_fs_in);
            K_blk_samples = T_prn_samples + d_rem_code_phase_samples + code_error_filt_secs * static_cast<double>(d_fs_in);
            d_current_prn_length_samples = round(K_blk_samples); //round to a discrete samples
            //d_rem_code_phase_samples = K_blk_samples - d_current_prn_length_samples; //rounding error < 1 sample

            // ####### CN0 ESTIMATION AND LOCK DETECTORS ######
            if (d_cn0_estimation_counter < CN0_ESTIMATION_SAMPLES)
                {
                    // fill buffer with prompt correlator output values
                    d_Prompt_buffer[d_cn0_estimation_counter] = *d_Prompt;
                    d_cn0_estimation_counter++;
                }
            else
                {
                    d_cn0_estimation_counter = 0;
                    // Code lock indicator
                    d_CN0_SNV_dB_Hz = cn0_svn_estimator(d_Prompt_buffer, CN0_ESTIMATION_SAMPLES, d_fs_in, GPS_L1_CA_CODE_LENGTH_CHIPS);
                    // Carrier lock indicator
                    d_carrier_lock_test = carrier_lock_detector(d_Prompt_buffer, CN0_ESTIMATION_SAMPLES);
                    // Loss of lock detection
                    if (d_carrier_lock_test < d_carrier_lock_threshold or d_CN0_SNV_dB_Hz < MINIMUM_VALID_CN0)
                        {
                            d_carrier_lock_fail_counter++;
                        }
                    else
                        {
                            if (d_carrier_lock_fail_counter > 0) d_carrier_lock_fail_counter--;
                        }
                    if (d_carrier_lock_fail_counter > MAXIMUM_LOCK_FAIL_COUNTER)
                        {
                            std::cout << "Loss of lock in channel " << d_channel << "!" << std::endl;
                            LOG(INFO) << "Loss of lock in channel " << d_channel << "!";
                            std::unique_ptr<ControlMessageFactory> cmf(new ControlMessageFactory());
                            if (d_queue != gr::msg_queue::sptr())
                                {
                                    d_queue->handle(cmf->GetQueueMessage(d_channel, 2));
                                }
                            d_carrier_lock_fail_counter = 0;
                            d_enable_tracking = false; // TODO: check if disabling tracking is consistent with the channel state machine
                        }
                }
            // ########### Output the tracking data to navigation and PVT ##########
            current_synchro_data.Prompt_I = static_cast<double>((*d_Prompt).real());
            current_synchro_data.Prompt_Q = static_cast<double>((*d_Prompt).imag());

            // Tracking_timestamp_secs is aligned with the NEXT PRN start sample (Hybridization problem!)
            //compute remnant code phase samples BEFORE the Tracking timestamp
            //d_rem_code_phase_samples = K_blk_samples - d_current_prn_length_samples; //rounding error < 1 sample
            //current_synchro_data.Tracking_timestamp_secs = ((double)d_sample_counter + (double)d_current_prn_length_samples + (double)d_rem_code_phase_samples)/static_cast<double>(d_fs_in);

            // Tracking_timestamp_secs is aligned with the CURRENT PRN start sample (Hybridization OK!, but some glitches??)
            current_synchro_data.Tracking_timestamp_secs = (static_cast<double>(d_sample_counter) + static_cast<double>(d_rem_code_phase_samples)) / static_cast<double>(d_fs_in);
            //compute remnant code phase samples AFTER the Tracking timestamp
            d_rem_code_phase_samples = K_blk_samples - d_current_prn_length_samples; //rounding error < 1 sample

            //current_synchro_data.Tracking_timestamp_secs = ((double)d_sample_counter)/static_cast<double>(d_fs_in);
            // This tracking block aligns the Tracking_timestamp_secs with the start sample of the PRN, thus, Code_phase_secs=0
            current_synchro_data.Code_phase_secs = 0;
            current_synchro_data.Carrier_phase_rads = static_cast<double>(d_acc_carrier_phase_rad);
            current_synchro_data.Carrier_Doppler_hz = static_cast<double>(d_carrier_doppler_hz);
            current_synchro_data.CN0_dB_hz = static_cast<double>(d_CN0_SNV_dB_Hz);
            current_synchro_data.Flag_valid_pseudorange = false;
            *out[0] = current_synchro_data;

            // ########## DEBUG OUTPUT
            /*!
             *  \todo The stop timer has to be moved to the signal source!
             */
            // debug: Second counter in channel 0
            if (d_channel == 0)
                {
                    if (floor(d_sample_counter / d_fs_in) != d_last_seg)
                        {
                            d_last_seg = floor(d_sample_counter / d_fs_in);
                            std::cout << "Current input signal time = " << d_last_seg << " [s]" << std::endl;
                            DLOG(INFO) << "GPS L1 C/A Tracking CH " << d_channel <<  ": Satellite " << Gnss_Satellite(systemName[sys], d_acquisition_gnss_synchro->PRN)
                                      << ", CN0 = " << d_CN0_SNV_dB_Hz << " [dB-Hz]" << std::endl;
                            //if (d_last_seg==5) d_carrier_lock_fail_counter=500; //DEBUG: force unlock!
                        }
                }
            else
                {
                    if (floor(d_sample_counter / d_fs_in) != d_last_seg)
                        {
                            d_last_seg = floor(d_sample_counter / d_fs_in);
<<<<<<< HEAD
                            DLOG(INFO) << "GPS L1 C/A Tracking CH " << d_channel <<  ": Satellite " << Gnss_Satellite(systemName[sys], d_acquisition_gnss_synchro->PRN)
                                                    << ", CN0 = " << d_CN0_SNV_dB_Hz << " [dB-Hz]"<< std::endl;
                            //std::cout<<"TRK CH "<<d_channel<<" Carrier_lock_test="<<d_carrier_lock_test<< std::endl;
=======
                            DLOG(INFO) << "Tracking CH " << d_channel <<  ": Satellite " << Gnss_Satellite(systemName[sys], d_acquisition_gnss_synchro->PRN)
                                       << ", CN0 = " << d_CN0_SNV_dB_Hz << " [dB-Hz]";
>>>>>>> ec7c514a
                        }
                }
        }
    else
        {
            // ########## DEBUG OUTPUT (TIME ONLY for channel 0 when tracking is disabled)
            /*!
             *  \todo The stop timer has to be moved to the signal source!
             */
            // stream to collect cout calls to improve thread safety
            std::stringstream tmp_str_stream;
            if (floor(d_sample_counter / d_fs_in) != d_last_seg)
                {
                    d_last_seg = floor(d_sample_counter / d_fs_in);

                    if (d_channel == 0)
                        {
                            // debug: Second counter in channel 0
                            tmp_str_stream << "Current input signal time = " << d_last_seg << " [s]" << std::endl << std::flush;
                            std::cout << tmp_str_stream.rdbuf() << std::flush;
                        }
                }
            *d_Early = gr_complex(0,0);
            *d_Prompt = gr_complex(0,0);
            *d_Late = gr_complex(0,0);

            current_synchro_data.Flag_valid_pseudorange = false;
            *out[0] = current_synchro_data;
        }

    if(d_dump)
        {
            // MULTIPLEXED FILE RECORDING - Record results to file
            float prompt_I;
            float prompt_Q;
            float tmp_E, tmp_P, tmp_L;
            float tmp_float;
            double tmp_double;
            prompt_I = (*d_Prompt).real();
            prompt_Q = (*d_Prompt).imag();
            tmp_E = std::abs<float>(*d_Early);
            tmp_P = std::abs<float>(*d_Prompt);
            tmp_L = std::abs<float>(*d_Late);
            try
            {
                    // EPR
                    d_dump_file.write(reinterpret_cast<char*>(&tmp_E), sizeof(float));
                    d_dump_file.write(reinterpret_cast<char*>(&tmp_P), sizeof(float));
                    d_dump_file.write(reinterpret_cast<char*>(&tmp_L), sizeof(float));
                    // PROMPT I and Q (to analyze navigation symbols)
                    d_dump_file.write(reinterpret_cast<char*>(&prompt_I), sizeof(float));
                    d_dump_file.write(reinterpret_cast<char*>(&prompt_Q), sizeof(float));
                    // PRN start sample stamp
                    //tmp_float=(float)d_sample_counter;
                    d_dump_file.write(reinterpret_cast<char*>(&d_sample_counter), sizeof(unsigned long int));
                    // accumulated carrier phase
                    d_dump_file.write(reinterpret_cast<char*>(&d_acc_carrier_phase_rad), sizeof(float));

                    // carrier and code frequency
                    d_dump_file.write(reinterpret_cast<char*>(&d_carrier_doppler_hz), sizeof(float));
                    d_dump_file.write(reinterpret_cast<char*>(&d_code_freq_chips), sizeof(float));

                    //PLL commands
                    d_dump_file.write(reinterpret_cast<char*>(&carr_error_hz), sizeof(float));
                    d_dump_file.write(reinterpret_cast<char*>(&carr_error_filt_hz), sizeof(float));

                    //DLL commands
                    d_dump_file.write(reinterpret_cast<char*>(&code_error_chips), sizeof(float));
                    d_dump_file.write(reinterpret_cast<char*>(&code_error_filt_chips), sizeof(float));

                    // CN0 and carrier lock test
                    d_dump_file.write(reinterpret_cast<char*>(&d_CN0_SNV_dB_Hz), sizeof(float));
                    d_dump_file.write(reinterpret_cast<char*>(&d_carrier_lock_test), sizeof(float));

                    // AUX vars (for debug purposes)
                    tmp_float = d_rem_code_phase_samples;
                    d_dump_file.write(reinterpret_cast<char*>(&tmp_float), sizeof(float));
                    tmp_double = static_cast<double>(d_sample_counter + d_current_prn_length_samples);
                    d_dump_file.write(reinterpret_cast<char*>(&tmp_double), sizeof(double));
            }
            catch (std::ifstream::failure e)
            {
                    LOG(WARNING) << "Exception writing trk dump file " << e.what();
            }
        }

    consume_each(d_current_prn_length_samples); // this is necessary in gr::block derivates
    d_sample_counter += d_current_prn_length_samples; //count for the processed samples
    //LOG(INFO)<<"GPS tracking output end on CH="<<this->d_channel << " SAMPLE STAMP="<<d_sample_counter<<std::endl;
    return 1; //output tracking result ALWAYS even in the case of d_enable_tracking==false
}



void Gps_L1_Ca_Dll_Pll_Tracking_cc::set_channel(unsigned int channel)
{
    d_channel = channel;
    LOG(INFO) << "Tracking Channel set to " << d_channel;
    // ############# ENABLE DATA FILE LOG #################
    if (d_dump == true)
        {
            if (d_dump_file.is_open() == false)
                {
                    try
                    {
                            d_dump_filename.append(boost::lexical_cast<std::string>(d_channel));
                            d_dump_filename.append(".dat");
                            d_dump_file.exceptions (std::ifstream::failbit | std::ifstream::badbit);
                            d_dump_file.open(d_dump_filename.c_str(), std::ios::out | std::ios::binary);
                            LOG(INFO) << "Tracking dump enabled on channel " << d_channel << " Log file: " << d_dump_filename.c_str() << std::endl;
                    }
                    catch (std::ifstream::failure e)
                    {
                            LOG(WARNING) << "channel " << d_channel << " Exception opening trk dump file " << e.what() << std::endl;
                    }
                }
        }
}



void Gps_L1_Ca_Dll_Pll_Tracking_cc::set_channel_queue(concurrent_queue<int> *channel_internal_queue)
{
    d_channel_internal_queue = channel_internal_queue;
}


void Gps_L1_Ca_Dll_Pll_Tracking_cc::set_gnss_synchro(Gnss_Synchro* p_gnss_synchro)
{
    d_acquisition_gnss_synchro = p_gnss_synchro;
}<|MERGE_RESOLUTION|>--- conflicted
+++ resolved
@@ -522,14 +522,8 @@
                     if (floor(d_sample_counter / d_fs_in) != d_last_seg)
                         {
                             d_last_seg = floor(d_sample_counter / d_fs_in);
-<<<<<<< HEAD
-                            DLOG(INFO) << "GPS L1 C/A Tracking CH " << d_channel <<  ": Satellite " << Gnss_Satellite(systemName[sys], d_acquisition_gnss_synchro->PRN)
-                                                    << ", CN0 = " << d_CN0_SNV_dB_Hz << " [dB-Hz]"<< std::endl;
-                            //std::cout<<"TRK CH "<<d_channel<<" Carrier_lock_test="<<d_carrier_lock_test<< std::endl;
-=======
                             DLOG(INFO) << "Tracking CH " << d_channel <<  ": Satellite " << Gnss_Satellite(systemName[sys], d_acquisition_gnss_synchro->PRN)
                                        << ", CN0 = " << d_CN0_SNV_dB_Hz << " [dB-Hz]";
->>>>>>> ec7c514a
                         }
                 }
         }
