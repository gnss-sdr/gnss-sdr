--- conflicted
+++ resolved
@@ -678,23 +678,7 @@
                                     //d_x_old_old(2) = tmp_x(2);  //replace DOPPLER
                                     // d_x_old_old(3) = tmp_x(3);  //replace DOPPLER RATE
                                 }
-
-<<<<<<< HEAD
-                            if(abs(d_x_old_old(2) - tmp_x(2))>50){
-                                //  std::cout  << " tracking_cmd TOO FAR: "
-                                //             << abs(d_x_old_old(2) - tmp_x(2))<< "Hz"
-                                //             << " \n";
-                            }else{
-                                // std::cout  << " tracking_cmd NEAR: "
-                                //             << abs(d_x_old_old(2) - tmp_x(2))<< "Hz"
-                                //             << " \n";
-                                //d_x_old_old(2) = tmp_x(2);  //replace the Code Phase state
-=======
-                            }else{
-                                // not 0.5 seg yet
->>>>>>> 1a3df78b
                             }
-
 
                             // set vtl corrections flag to inform VTL from gnss_synchro object
                             d_vtl_cmd_applied_now = true;
