--- conflicted
+++ resolved
@@ -2126,16 +2126,12 @@
         {
             current_synchro_data.fs = static_cast<int64_t>(d_trk_parameters.fs_in);
             current_synchro_data.Tracking_sample_counter = d_sample_counter;
-<<<<<<< HEAD
             if (d_vtl_cmd_applied_now == true)
                 {
                     d_vtl_cmd_applied_now = false;
                 }
             current_synchro_data.last_vtl_cmd_sample_counter = d_vtl_cmd_samplestamp;
-            *out[0] = current_synchro_data;
-=======
             *out[0] = std::move(current_synchro_data);
->>>>>>> df999a45
             return 1;
         }
     return 0;
