/*!
 * \file gnss_block_factory.cc
 * \brief  This class implements a factory that returns instances of GNSS blocks.
 * \author Carlos Aviles, 2010. carlos.avilesr(at)googlemail.com
 *         Luis Esteve, 2012. luis(at)epsilon-formacion.com
 *         Javier Arribas, 2011. jarribas(at)cttc.es
 *
 * This class encapsulates the complexity behind the instantiation
 * of GNSS blocks.
 *
 * -------------------------------------------------------------------------
 *
 * Copyright (C) 2010-2015  (see AUTHORS file for a list of contributors)
 *
 * GNSS-SDR is a software defined Global Navigation
 *          Satellite Systems receiver
 *
 * This file is part of GNSS-SDR.
 *
 * GNSS-SDR is free software: you can redistribute it and/or modify
 * it under the terms of the GNU General Public License as published by
 * the Free Software Foundation, either version 3 of the License, or
 * (at your option) any later version.
 *
 * GNSS-SDR is distributed in the hope that it will be useful,
 * but WITHOUT ANY WARRANTY; without even the implied warranty of
 * MERCHANTABILITY or FITNESS FOR A PARTICULAR PURPOSE.  See the
 * GNU General Public License for more details.
 *
 * You should have received a copy of the GNU General Public License
 * along with GNSS-SDR. If not, see <http://www.gnu.org/licenses/>.
 *
 * -------------------------------------------------------------------------
 */


#include "gnss_block_factory.h"
#include "configuration_interface.h"
#include "in_memory_configuration.h"
#include "gnss_block_interface.h"
#include "pass_through.h"
#include "file_signal_source.h"
#include "nsr_file_signal_source.h"
#include "two_bit_cpx_file_signal_source.h"
#include "spir_file_signal_source.h"
#include "spir_gss6450_file_signal_source.h"
#include "rtl_tcp_signal_source.h"
#include "two_bit_packed_file_signal_source.h"
#include "labsat_signal_source.h"
#include "channel.h"
#include "signal_conditioner.h"
#include "array_signal_conditioner.h"
#include "byte_to_short.h"
#include "ibyte_to_cbyte.h"
#include "ibyte_to_cshort.h"
#include "ibyte_to_complex.h"
#include "ishort_to_cshort.h"
#include "ishort_to_complex.h"
#include "direct_resampler_conditioner.h"
#include "mmse_resampler_conditioner.h"
#include "fir_filter.h"
#include "freq_xlating_fir_filter.h"
#include "beamformer_filter.h"
#include "pulse_blanking_filter.h"
#include "notch_filter.h"
#include "notch_filter_lite.h"
#include "gps_l1_ca_pcps_acquisition.h"
#include "gps_l2_m_pcps_acquisition.h"
#include "gps_l5i_pcps_acquisition.h"
#include "gps_l1_ca_pcps_tong_acquisition.h"
#include "gps_l1_ca_pcps_assisted_acquisition.h"
#include "gps_l1_ca_pcps_acquisition_fine_doppler.h"
#include "gps_l1_ca_pcps_quicksync_acquisition.h"
#include "galileo_e1_pcps_ambiguous_acquisition.h"
#include "galileo_e1_pcps_8ms_ambiguous_acquisition.h"
#include "galileo_e1_pcps_tong_ambiguous_acquisition.h"
#include "galileo_e1_pcps_cccwsr_ambiguous_acquisition.h"
#include "galileo_e1_pcps_quicksync_ambiguous_acquisition.h"
#include "galileo_e5a_noncoherent_iq_acquisition_caf.h"
#include "galileo_e5a_pcps_acquisition.h"
#include "glonass_l1_ca_pcps_acquisition.h"
#include "glonass_l2_ca_pcps_acquisition.h"
#include "gps_l1_ca_dll_pll_tracking.h"
#include "gps_l1_ca_dll_pll_c_aid_tracking.h"
#include "gps_l1_ca_tcp_connector_tracking.h"
#include "galileo_e1_dll_pll_veml_tracking.h"
#include "galileo_e1_tcp_connector_tracking.h"
#include "galileo_e5a_dll_pll_tracking.h"
#include "gps_l2_m_dll_pll_tracking.h"
#include "glonass_l1_ca_dll_pll_tracking.h"
#include "glonass_l1_ca_dll_pll_c_aid_tracking.h"
#include "glonass_l2_ca_dll_pll_tracking.h"
#include "glonass_l2_ca_dll_pll_c_aid_tracking.h"
#include "gps_l5i_dll_pll_tracking.h"
#include "gps_l1_ca_telemetry_decoder.h"
#include "gps_l2c_telemetry_decoder.h"
#include "gps_l5_telemetry_decoder.h"
#include "galileo_e1b_telemetry_decoder.h"
#include "galileo_e5a_telemetry_decoder.h"
#include "glonass_l1_ca_telemetry_decoder.h"
#include "glonass_l2_ca_telemetry_decoder.h"
#include "sbas_l1_telemetry_decoder.h"
#include "hybrid_observables.h"
#include "rtklib_pvt.h"

#if ENABLE_FPGA
#include "gps_l1_ca_pcps_acquisition_fpga.h"
#include "gps_l1_ca_dll_pll_tracking_fpga.h"
#endif

#if OPENCL_BLOCKS
#include "gps_l1_ca_pcps_opencl_acquisition.h"
#endif

#if GN3S_DRIVER
#include "gn3s_signal_source.h"
#endif

#if RAW_ARRAY_DRIVER
#include "raw_array_signal_source.h"
#endif

#if OSMOSDR_DRIVER
#include "osmosdr_signal_source.h"
#endif

#if UHD_DRIVER
#include "uhd_signal_source.h"
#endif

#if PLUTOSDR_DRIVER
#include "plutosdr_signal_source.h"
#endif

#if FMCOMMS2_DRIVER
#include "fmcomms2_signal_source.h"
#endif

#if AD9361_DRIVER
#include "ad9361_fpga_signal_source.h"
#endif

#if FLEXIBAND_DRIVER
#include "flexiband_signal_source.h"
#endif

#if CUDA_GPU_ACCEL
#include "gps_l1_ca_dll_pll_tracking_gpu.h"
#endif

#include <boost/lexical_cast.hpp>
#include <glog/logging.h>
#include <string>
#include <sstream>
#include <iostream>


using google::LogMessage;


GNSSBlockFactory::GNSSBlockFactory()
{}


GNSSBlockFactory::~GNSSBlockFactory()
{}


std::unique_ptr<GNSSBlockInterface> GNSSBlockFactory::GetSignalSource(
        std::shared_ptr<ConfigurationInterface> configuration, gr::msg_queue::sptr queue, int ID)
{
    std::string default_implementation = "File_Signal_Source";
    std::string role = "SignalSource"; //backwards compatibility for old conf files
    if (ID != -1)
        {
            role = "SignalSource" + boost::lexical_cast<std::string>(ID);
        }
    std::string implementation = configuration->property(role + ".implementation", default_implementation);
    LOG(INFO) << "Getting SignalSource with implementation " << implementation;
    return GetBlock(configuration, role, implementation, 0, 1, queue);
}



std::unique_ptr<GNSSBlockInterface> GNSSBlockFactory::GetSignalConditioner(
        std::shared_ptr<ConfigurationInterface> configuration, int ID)
{
    std::string default_implementation = "Pass_Through";
    //backwards compatibility for old conf files
    std::string role_conditioner = "SignalConditioner" ;
    std::string role_datatypeadapter = "DataTypeAdapter";
    std::string role_inputfilter = "InputFilter";
    std::string role_resampler = "Resampler";

    if (ID != -1)
        {
            role_conditioner = "SignalConditioner" + boost::lexical_cast<std::string>(ID);
            role_datatypeadapter = "DataTypeAdapter" + boost::lexical_cast<std::string>(ID);
            role_inputfilter = "InputFilter" + boost::lexical_cast<std::string>(ID);
            role_resampler = "Resampler" + boost::lexical_cast<std::string>(ID);
        }

    std::string signal_conditioner = configuration->property(role_conditioner + ".implementation", default_implementation);

    std::string data_type_adapter;
    std::string input_filter;
    std::string resampler;
    if(signal_conditioner.compare("Pass_Through") == 0)
        {
            data_type_adapter = "Pass_Through";
            input_filter = "Pass_Through";
            resampler = "Pass_Through";
        }
    else
        {
            data_type_adapter = configuration->property(role_datatypeadapter + ".implementation", default_implementation);
            input_filter = configuration->property(role_inputfilter + ".implementation", default_implementation);
            resampler = configuration->property(role_resampler + ".implementation", default_implementation);
        }

    LOG(INFO) << "Getting SignalConditioner with DataTypeAdapter implementation: "
            << data_type_adapter << ", InputFilter implementation: "
            << input_filter << ", and Resampler implementation: "
            << resampler;

    if(signal_conditioner.compare("Array_Signal_Conditioner") == 0)
        {
            //instantiate the array version
            std::unique_ptr<GNSSBlockInterface> conditioner_(new ArraySignalConditioner(configuration.get(),
                std::move(GetBlock(configuration, role_datatypeadapter, data_type_adapter, 1, 1)),
                std::move(GetBlock(configuration, role_inputfilter, input_filter, 1, 1)),
                std::move(GetBlock(configuration, role_resampler, resampler, 1, 1)),
                role_conditioner, "Signal_Conditioner"));
            return conditioner_;
        }
    else
        {
            //single-antenna version
            std::unique_ptr<GNSSBlockInterface> conditioner_(new SignalConditioner(configuration.get(),
                std::move(GetBlock(configuration, role_datatypeadapter, data_type_adapter, 1, 1)),
                std::move(GetBlock(configuration, role_inputfilter, input_filter, 1, 1)),
                std::move(GetBlock(configuration, role_resampler, resampler, 1, 1)),
                role_conditioner, "Signal_Conditioner"));
            return conditioner_;
        }
}


std::unique_ptr<GNSSBlockInterface> GNSSBlockFactory::GetObservables(std::shared_ptr<ConfigurationInterface> configuration)
{
    std::string default_implementation = "Hybrid_Observables";
    std::string implementation = configuration->property("Observables.implementation", default_implementation);
    LOG(INFO) << "Getting Observables with implementation " << implementation;
    unsigned int Galileo_channels = configuration->property("Channels_1B.count", 0);
    Galileo_channels += configuration->property("Channels_5X.count", 0);
    unsigned int GPS_channels = configuration->property("Channels_1C.count", 0);
    GPS_channels += configuration->property("Channels_2S.count", 0);
    GPS_channels += configuration->property("Channels_L5.count", 0);
    unsigned int Glonass_channels = configuration->property("Channels_1G.count", 0);
    unsigned int extra_channels = 1; // For monitor channel sample counter
    return GetBlock(configuration, "Observables", implementation,
            Galileo_channels +
            GPS_channels +
            Glonass_channels +
            extra_channels,
            Galileo_channels +
            GPS_channels +
            Glonass_channels);
}


std::unique_ptr<GNSSBlockInterface> GNSSBlockFactory::GetPVT(std::shared_ptr<ConfigurationInterface> configuration)
{
    std::string default_implementation = "RTKLIB_PVT";
    std::string implementation = configuration->property("PVT.implementation", default_implementation);
    LOG(INFO) << "Getting PVT with implementation " << implementation;
    unsigned int Galileo_channels = configuration->property("Channels_1B.count", 0);
    Galileo_channels += configuration->property("Channels_5X.count", 0);
    unsigned int GPS_channels = configuration->property("Channels_1C.count", 0);
    GPS_channels += configuration->property("Channels_2S.count", 0);
    GPS_channels += configuration->property("Channels_L5.count", 0);
    unsigned int Glonass_channels = configuration->property("Channels_1G.count", 0);
    Glonass_channels += configuration->property("Channels_2G.count", 0);
    return GetBlock(configuration, "PVT", implementation, Galileo_channels + GPS_channels + Glonass_channels, 0);
}


//********* GPS L1 C/A CHANNEL *****************
std::unique_ptr<GNSSBlockInterface> GNSSBlockFactory::GetChannel_1C(
        std::shared_ptr<ConfigurationInterface> configuration,
        std::string acq, std::string trk, std::string tlm, int channel,
        gr::msg_queue::sptr queue)
{
    //"appendix" is added to the "role" with the aim of Acquisition, Tracking and Telemetry Decoder adapters
    //can find their specific configurations when they read the config
    //TODO: REMOVE APPENDIX!! AND CHECK ALTERNATIVE MECHANISM TO GET PARTICULARIZED PARAMETERS
    LOG(INFO) << "Instantiating Channel " << channel << " with Acquisition Implementation: "
              << acq << ", Tracking Implementation: " << trk  << ", Telemetry Decoder implementation: " << tlm;

    std::string aux = configuration->property("Acquisition_1C" + boost::lexical_cast<std::string>(channel) + ".implementation", std::string("W"));
    std::string appendix1;
    if(aux.compare("W") != 0)
        {
            appendix1 = boost::lexical_cast<std::string>(channel);
        }
    else
        {
            appendix1 = "";
        }
    aux = configuration->property("Tracking_1C" + boost::lexical_cast<std::string>(channel) + ".implementation", std::string("W"));
    std::string appendix2;
    if(aux.compare("W") != 0)
        {
            appendix2 = boost::lexical_cast<std::string>(channel);
        }
    else
        {
            appendix2 = "";
        }
    aux = configuration->property("TelemetryDecoder_1C" + boost::lexical_cast<std::string>(channel) + ".implementation", std::string("W"));
    std::string appendix3;
    if(aux.compare("W") != 0)
        {
            appendix3 = boost::lexical_cast<std::string>(channel);
        }
    else
        {
            appendix3 = "";
        }
    // Automatically detect input data type
    std::shared_ptr<InMemoryConfiguration> config;
    config = std::make_shared<InMemoryConfiguration>();
    std::string default_item_type = "gr_complex";
    std::string acq_item_type = configuration->property("Acquisition_1C" + appendix1 + ".item_type", default_item_type);
    std::string trk_item_type = configuration->property("Tracking_1C" + appendix2 + ".item_type", default_item_type);
    if(acq_item_type.compare(trk_item_type))
        {
            LOG(ERROR) << "Acquisition and Tracking blocks must have the same input data type!";
        }
    config->set_property("Channel.item_type", acq_item_type);

    std::unique_ptr<GNSSBlockInterface> pass_through_ = GetBlock(config, "Channel", "Pass_Through", 1, 1, queue);
    std::unique_ptr<AcquisitionInterface> acq_ = GetAcqBlock(configuration, "Acquisition_1C" + appendix1, acq, 1, 0);
    std::unique_ptr<TrackingInterface> trk_ = GetTrkBlock(configuration, "Tracking_1C"+ appendix2, trk, 1, 1);
    std::unique_ptr<TelemetryDecoderInterface> tlm_ = GetTlmBlock(configuration, "TelemetryDecoder_1C" + appendix3, tlm, 1, 1);

    std::unique_ptr<GNSSBlockInterface> channel_(new Channel(configuration.get(), channel, std::move(pass_through_),
            std::move(acq_),
            std::move(trk_),
            std::move(tlm_),
            "Channel", "1C", queue));

    return channel_;
}


//********* GPS L2C (M) CHANNEL *****************
std::unique_ptr<GNSSBlockInterface> GNSSBlockFactory::GetChannel_2S(
        std::shared_ptr<ConfigurationInterface> configuration,
        std::string acq, std::string trk, std::string tlm, int channel,
        gr::msg_queue::sptr queue)
{
    LOG(INFO) << "Instantiating Channel " << channel << " with Acquisition Implementation: "
              << acq << ", Tracking Implementation: " << trk  << ", Telemetry Decoder implementation: " << tlm;
    std::string aux = configuration->property("Acquisition_2S" + boost::lexical_cast<std::string>(channel) + ".implementation", std::string("W"));
    std::string appendix1;
    if(aux.compare("W") != 0)
        {
            appendix1 = boost::lexical_cast<std::string>(channel);
        }
    else
        {
            appendix1 = "";
        }
    aux = configuration->property("Tracking_2S" + boost::lexical_cast<std::string>(channel) + ".implementation", std::string("W"));
    std::string appendix2;
    if(aux.compare("W") != 0)
        {
            appendix2 = boost::lexical_cast<std::string>(channel);
        }
    else
        {
            appendix2 = "";
        }
    aux = configuration->property("TelemetryDecoder_2S" + boost::lexical_cast<std::string>(channel) + ".implementation", std::string("W"));
    std::string appendix3;
    if(aux.compare("W") != 0)
        {
            appendix3 = boost::lexical_cast<std::string>(channel);
        }
    else
        {
            appendix3 = "";
        }
    // Automatically detect input data type
    std::shared_ptr<InMemoryConfiguration> config;
    config = std::make_shared<InMemoryConfiguration>();
    std::string default_item_type = "gr_complex";
    std::string acq_item_type = configuration->property("Acquisition_2S" + appendix1 + ".item_type", default_item_type);
    std::string trk_item_type = configuration->property("Tracking_2S" + appendix2 + ".item_type", default_item_type);
    if(acq_item_type.compare(trk_item_type))
        {
            LOG(ERROR) << "Acquisition and Tracking blocks must have the same input data type!";
        }
    config->set_property("Channel.item_type", acq_item_type);

    std::unique_ptr<GNSSBlockInterface> pass_through_ = GetBlock(configuration, "Channel", "Pass_Through", 1, 1, queue);
    std::unique_ptr<AcquisitionInterface> acq_ = GetAcqBlock(configuration, "Acquisition_2S" + appendix1 , acq, 1, 0);
    std::unique_ptr<TrackingInterface> trk_ = GetTrkBlock(configuration, "Tracking_2S" + appendix2, trk, 1, 1);
    std::unique_ptr<TelemetryDecoderInterface> tlm_ = GetTlmBlock(configuration, "TelemetryDecoder_2S" + appendix3, tlm, 1, 1);

    std::unique_ptr<GNSSBlockInterface> channel_(new Channel(configuration.get(), channel, std::move(pass_through_),
            std::move(acq_),
            std::move(trk_),
            std::move(tlm_),
            "Channel", "2S", queue));

    return channel_;
}


//********* GALILEO E1 B CHANNEL *****************
std::unique_ptr<GNSSBlockInterface> GNSSBlockFactory::GetChannel_1B(
        std::shared_ptr<ConfigurationInterface> configuration,
        std::string acq, std::string trk, std::string tlm, int channel,
        gr::msg_queue::sptr queue)
{
    std::stringstream stream;
    stream << channel;
    std::string id = stream.str();
    LOG(INFO) << "Instantiating Channel " << id << " with Acquisition Implementation: "
              << acq << ", Tracking Implementation: " << trk  << ", Telemetry Decoder implementation: " << tlm;
    std::string aux = configuration->property("Acquisition_1B" + boost::lexical_cast<std::string>(channel) + ".implementation", std::string("W"));
    std::string appendix1;
    if(aux.compare("W") != 0)
        {
            appendix1 = boost::lexical_cast<std::string>(channel);
        }
    else
        {
            appendix1 = "";
        }
    aux = configuration->property("Tracking_1B" + boost::lexical_cast<std::string>(channel) + ".implementation", std::string("W"));
    std::string appendix2;
    if(aux.compare("W") != 0)
        {
            appendix2 = boost::lexical_cast<std::string>(channel);
        }
    else
        {
            appendix2 = "";
        }
    aux = configuration->property("TelemetryDecoder_1B" + boost::lexical_cast<std::string>(channel) + ".implementation", std::string("W"));
    std::string appendix3;
    if(aux.compare("W") != 0)
        {
            appendix3 = boost::lexical_cast<std::string>(channel);
        }
    else
        {
            appendix3 = "";
        }
    // Automatically detect input data type
    std::shared_ptr<InMemoryConfiguration> config;
    config = std::make_shared<InMemoryConfiguration>();
    std::string default_item_type = "gr_complex";
    std::string acq_item_type = configuration->property("Acquisition_1B" + appendix1 + ".item_type", default_item_type);
    std::string trk_item_type = configuration->property("Tracking_1B" + appendix2 + ".item_type", default_item_type);
    if(acq_item_type.compare(trk_item_type))
        {
            LOG(ERROR) << "Acquisition and Tracking blocks must have the same input data type!";
        }
    config->set_property("Channel.item_type", acq_item_type);

    std::unique_ptr<GNSSBlockInterface> pass_through_ = GetBlock(configuration, "Channel", "Pass_Through", 1, 1, queue);
    std::unique_ptr<AcquisitionInterface> acq_ = GetAcqBlock(configuration, "Acquisition_1B" + appendix1, acq, 1, 0);
    std::unique_ptr<TrackingInterface> trk_ = GetTrkBlock(configuration, "Tracking_1B" + appendix2, trk, 1, 1);
    std::unique_ptr<TelemetryDecoderInterface> tlm_ = GetTlmBlock(configuration, "TelemetryDecoder_1B" + appendix3, tlm, 1, 1);

    std::unique_ptr<GNSSBlockInterface> channel_(new Channel(configuration.get(), channel, std::move(pass_through_),
            std::move(acq_),
            std::move(trk_),
            std::move(tlm_),
            "Channel", "1B", queue));

    return channel_;
}


//********* GALILEO E5a  CHANNEL *****************
std::unique_ptr<GNSSBlockInterface> GNSSBlockFactory::GetChannel_5X(
        std::shared_ptr<ConfigurationInterface> configuration,
        std::string acq, std::string trk, std::string tlm, int channel,
        gr::msg_queue::sptr queue)
{
    std::stringstream stream;
    stream << channel;
    std::string id = stream.str();
    LOG(INFO) << "Instantiating Channel " << id << " with Acquisition Implementation: "
              << acq << ", Tracking Implementation: " << trk  << ", Telemetry Decoder implementation: " << tlm;
    std::string aux = configuration->property("Acquisition_5X" + boost::lexical_cast<std::string>(channel) + ".implementation", std::string("W"));
    std::string appendix1;
    if(aux.compare("W") != 0)
        {
            appendix1 = boost::lexical_cast<std::string>(channel);
        }
    else
        {
            appendix1 = "";
        }
    aux = configuration->property("Tracking_5X" + boost::lexical_cast<std::string>(channel) + ".implementation", std::string("W"));
    std::string appendix2;
    if(aux.compare("W") != 0)
        {
            appendix2 = boost::lexical_cast<std::string>(channel);
        }
    else
        {
            appendix2 = "";
        }
    aux = configuration->property("TelemetryDecoder_5X" + boost::lexical_cast<std::string>(channel) + ".implementation", std::string("W"));
    std::string appendix3;
    if(aux.compare("W") != 0)
        {
            appendix3 = boost::lexical_cast<std::string>(channel);
        }
    else
        {
            appendix3 = "";
        }
    // Automatically detect input data type
    std::shared_ptr<InMemoryConfiguration> config;
    config = std::make_shared<InMemoryConfiguration>();
    std::string default_item_type = "gr_complex";
    std::string acq_item_type = configuration->property("Acquisition_5X" + appendix1 + ".item_type", default_item_type);
    std::string trk_item_type = configuration->property("Tracking_5X" + appendix2 + ".item_type", default_item_type);
    if(acq_item_type.compare(trk_item_type))
        {
            LOG(ERROR) << "Acquisition and Tracking blocks must have the same input data type!";
        }
    config->set_property("Channel.item_type", acq_item_type);

    std::unique_ptr<GNSSBlockInterface> pass_through_ = GetBlock(configuration, "Channel", "Pass_Through", 1, 1, queue);
    std::unique_ptr<AcquisitionInterface> acq_ = GetAcqBlock(configuration, "Acquisition_5X" + appendix1, acq, 1, 0);
    std::unique_ptr<TrackingInterface> trk_ = GetTrkBlock(configuration, "Tracking_5X" + appendix2, trk, 1, 1);
    std::unique_ptr<TelemetryDecoderInterface> tlm_ = GetTlmBlock(configuration, "TelemetryDecoder_5X" + appendix3, tlm, 1, 1);

    std::unique_ptr<GNSSBlockInterface> channel_(new Channel(configuration.get(), channel, std::move(pass_through_),
            std::move(acq_),
            std::move(trk_),
            std::move(tlm_),
            "Channel", "5X", queue));

    return channel_;
}


//********* GLONASS L1 C/A CHANNEL *****************
std::unique_ptr<GNSSBlockInterface> GNSSBlockFactory::GetChannel_1G(
        std::shared_ptr<ConfigurationInterface> configuration,
        std::string acq, std::string trk, std::string tlm, int channel,
        boost::shared_ptr<gr::msg_queue> queue)
{
    std::stringstream stream;
    stream << channel;
    std::string id = stream.str();
    LOG(INFO) << "Instantiating Channel " << channel << " with Acquisition Implementation: "
              << acq << ", Tracking Implementation: " << trk  << ", Telemetry Decoder Implementation: " << tlm;

    std::string aux = configuration->property("Acquisition_1G" + boost::lexical_cast<std::string>(channel) + ".implementation", std::string("W"));
    std::string appendix1;
    if(aux.compare("W") != 0)
        {
            appendix1 = boost::lexical_cast<std::string>(channel);
        }
    else
        {
            appendix1 = "";
        }
    aux = configuration->property("Tracking_1G" + boost::lexical_cast<std::string>(channel) + ".implementation", std::string("W"));
    std::string appendix2;
    if(aux.compare("W") != 0)
        {
            appendix2 = boost::lexical_cast<std::string>(channel);
        }
    else
        {
            appendix2 = "";
        }
    aux = configuration->property("TelemetryDecoder_1G" + boost::lexical_cast<std::string>(channel) + ".implementation", std::string("W"));
    std::string appendix3;
    if(aux.compare("W") != 0)
        {
            appendix3 = boost::lexical_cast<std::string>(channel);
        }
    else
        {
            appendix3 = "";
        }
    // Automatically detect input data type
    std::shared_ptr<InMemoryConfiguration> config;
    config = std::make_shared<InMemoryConfiguration>();
    std::string default_item_type = "gr_complex";
    std::string acq_item_type = configuration->property("Acquisition_1G" + appendix1 + ".item_type", default_item_type);
    std::string trk_item_type = configuration->property("Tracking_1G" + appendix2 + ".item_type", default_item_type);
    if(acq_item_type.compare(trk_item_type))
        {
            LOG(ERROR) << "Acquisition and Tracking blocks must have the same input data type!";
        }
    config->set_property("Channel.item_type", acq_item_type);

    std::unique_ptr<GNSSBlockInterface> pass_through_ = GetBlock(config, "Channel", "Pass_Through", 1, 1, queue);
    std::unique_ptr<AcquisitionInterface> acq_ = GetAcqBlock(configuration, "Acquisition_1G" + appendix1, acq, 1, 0);
    std::unique_ptr<TrackingInterface> trk_ = GetTrkBlock(configuration, "Tracking_1G"+ appendix2, trk, 1, 1);
    std::unique_ptr<TelemetryDecoderInterface> tlm_ = GetTlmBlock(configuration, "TelemetryDecoder_1G" + appendix3, tlm, 1, 1);

    std::unique_ptr<GNSSBlockInterface> channel_(new Channel(configuration.get(), channel, std::move(pass_through_),
            std::move(acq_),
            std::move(trk_),
            std::move(tlm_),
            "Channel", "1G", queue));

    return channel_;
}



//********* GLONASS L2 C/A CHANNEL *****************
std::unique_ptr<GNSSBlockInterface> GNSSBlockFactory::GetChannel_2G(
    std::shared_ptr<ConfigurationInterface> configuration,
    std::string acq, std::string trk, std::string tlm, int channel,
    boost::shared_ptr<gr::msg_queue> queue)
{
    std::stringstream stream;
    stream << channel;
    std::string id = stream.str();
    LOG(INFO) << "Instantiating Channel " << channel << " with Acquisition Implementation: "
              << acq << ", Tracking Implementation: " << trk << ", Telemetry Decoder Implementation: " << tlm;

    std::string aux = configuration->property("Acquisition_2G" + boost::lexical_cast<std::string>(channel) + ".implementation", std::string("W"));
    std::string appendix1;
    if (aux.compare("W") != 0)
        {
            appendix1 = boost::lexical_cast<std::string>(channel);
        }
    else
        {
            appendix1 = "";
        }
    aux = configuration->property("Tracking_2G" + boost::lexical_cast<std::string>(channel) + ".implementation", std::string("W"));
    std::string appendix2;
    if (aux.compare("W") != 0)
        {
            appendix2 = boost::lexical_cast<std::string>(channel);
        }
    else
        {
            appendix2 = "";
        }
    aux = configuration->property("TelemetryDecoder_2G" + boost::lexical_cast<std::string>(channel) + ".implementation", std::string("W"));
    std::string appendix3;
    if (aux.compare("W") != 0)
        {
            appendix3 = boost::lexical_cast<std::string>(channel);
        }
    else
        {
            appendix3 = "";
        }
    // Automatically detect input data type
    std::shared_ptr<InMemoryConfiguration> config;
    config = std::make_shared<InMemoryConfiguration>();
    std::string default_item_type = "gr_complex";
    std::string acq_item_type = configuration->property("Acquisition_2G" + appendix1 + ".item_type", default_item_type);
    std::string trk_item_type = configuration->property("Tracking_2G" + appendix2 + ".item_type", default_item_type);
    if (acq_item_type.compare(trk_item_type))
        {
            LOG(ERROR) << "Acquisition and Tracking blocks must have the same input data type!";
        }
    config->set_property("Channel.item_type", acq_item_type);

    std::unique_ptr<GNSSBlockInterface> pass_through_ = GetBlock(config, "Channel", "Pass_Through", 1, 1, queue);
    std::unique_ptr<AcquisitionInterface> acq_ = GetAcqBlock(configuration, "Acquisition_2G" + appendix1, acq, 1, 0);
    std::unique_ptr<TrackingInterface> trk_ = GetTrkBlock(configuration, "Tracking_2G" + appendix2, trk, 1, 1);
    std::unique_ptr<TelemetryDecoderInterface> tlm_ = GetTlmBlock(configuration, "TelemetryDecoder_2G" + appendix3, tlm, 1, 1);

    std::unique_ptr<GNSSBlockInterface> channel_(new Channel(configuration.get(), channel, std::move(pass_through_),
        std::move(acq_),
        std::move(trk_),
        std::move(tlm_),
        "Channel", "2G", queue));

    return channel_;
}



//********* GPS L5  CHANNEL *****************
std::unique_ptr<GNSSBlockInterface> GNSSBlockFactory::GetChannel_L5(
        std::shared_ptr<ConfigurationInterface> configuration,
        std::string acq, std::string trk, std::string tlm, int channel,
        gr::msg_queue::sptr queue)
{
    std::stringstream stream;
    stream << channel;
    std::string id = stream.str();
    LOG(INFO) << "Instantiating Channel " << id << " with Acquisition Implementation: "
              << acq << ", Tracking Implementation: " << trk  << ", Telemetry Decoder implementation: " << tlm;
    std::string aux = configuration->property("Acquisition_L5" + boost::lexical_cast<std::string>(channel) + ".implementation", std::string("W"));
    std::string appendix1;
    if(aux.compare("W") != 0)
        {
            appendix1 = boost::lexical_cast<std::string>(channel);
        }
    else
        {
            appendix1 = "";
        }
    aux = configuration->property("Tracking_L5" + boost::lexical_cast<std::string>(channel) + ".implementation", std::string("W"));
    std::string appendix2;
    if(aux.compare("W") != 0)
        {
            appendix2 = boost::lexical_cast<std::string>(channel);
        }
    else
        {
            appendix2 = "";
        }
    aux = configuration->property("TelemetryDecoder_L5" + boost::lexical_cast<std::string>(channel) + ".implementation", std::string("W"));
    std::string appendix3;
    if(aux.compare("W") != 0)
        {
            appendix3 = boost::lexical_cast<std::string>(channel);
        }
    else
        {
            appendix3 = "";
        }
    // Automatically detect input data type
    std::shared_ptr<InMemoryConfiguration> config;
    config = std::make_shared<InMemoryConfiguration>();
    std::string default_item_type = "gr_complex";
    std::string acq_item_type = configuration->property("Acquisition_L5" + appendix1 + ".item_type", default_item_type);
    std::string trk_item_type = configuration->property("Tracking_L5" + appendix2 + ".item_type", default_item_type);
    if(acq_item_type.compare(trk_item_type))
        {
            LOG(ERROR) << "Acquisition and Tracking blocks must have the same input data type!";
        }
    config->set_property("Channel.item_type", acq_item_type);

    std::unique_ptr<GNSSBlockInterface> pass_through_ = GetBlock(configuration, "Channel", "Pass_Through", 1, 1, queue);
    std::unique_ptr<AcquisitionInterface> acq_ = GetAcqBlock(configuration, "Acquisition_L5" + appendix1, acq, 1, 0);
    std::unique_ptr<TrackingInterface> trk_ = GetTrkBlock(configuration, "Tracking_L5" + appendix2, trk, 1, 1);
    std::unique_ptr<TelemetryDecoderInterface> tlm_ = GetTlmBlock(configuration, "TelemetryDecoder_L5" + appendix3, tlm, 1, 1);

    std::unique_ptr<GNSSBlockInterface> channel_(new Channel(configuration.get(), channel, std::move(pass_through_),
            std::move(acq_),
            std::move(trk_),
            std::move(tlm_),
            "Channel", "L5", queue));

    return channel_;
}


std::unique_ptr<std::vector<std::unique_ptr<GNSSBlockInterface>>> GNSSBlockFactory::GetChannels(
        std::shared_ptr<ConfigurationInterface> configuration, gr::msg_queue::sptr queue)
{
    std::string default_implementation = "Pass_Through";
    std::string tracking_implementation;
    std::string telemetry_decoder_implementation;
    std::string acquisition_implementation;

    unsigned int channel_absolute_id = 0;

    unsigned int Channels_1C_count = configuration->property("Channels_1C.count", 0);
    unsigned int Channels_2S_count = configuration->property("Channels_2S.count", 0);
    unsigned int Channels_1B_count = configuration->property("Channels_1B.count", 0);
    unsigned int Channels_5X_count = configuration->property("Channels_5X.count", 0);
    unsigned int Channels_1G_count = configuration->property("Channels_1G.count", 0);
    unsigned int Channels_2G_count = configuration->property("Channels_2G.count", 0);
    unsigned int Channels_L5_count = configuration->property("Channels_L5.count", 0);

    unsigned int total_channels = Channels_1C_count +
<<<<<<< HEAD
            Channels_2S_count +
            Channels_1B_count +
            Channels_5X_count +
            Channels_1G_count +
            Channels_L5_count;
=======
                                  Channels_2S_count +
                                  Channels_1B_count +
                                  Channels_5X_count +
                                  Channels_1G_count +
								  Channels_2G_count +
                                  Channels_L5_count;
>>>>>>> 04e400ff

    std::unique_ptr<std::vector<std::unique_ptr<GNSSBlockInterface>>> channels(new std::vector<std::unique_ptr<GNSSBlockInterface>>(total_channels));

    //**************** GPS L1 C/A  CHANNELS **********************
    LOG(INFO) << "Getting " << Channels_1C_count << " GPS L1 C/A channels";
    acquisition_implementation = configuration->property("Acquisition_1C.implementation", default_implementation);
    tracking_implementation  = configuration->property("Tracking_1C.implementation", default_implementation);
    telemetry_decoder_implementation = configuration->property("TelemetryDecoder_1C.implementation", default_implementation);

    for (unsigned int i = 0; i < Channels_1C_count; i++)
        {
            //(i.e. Acquisition_1C0.implementation=xxxx)
            std::string acquisition_implementation_specific = configuration->property(
                    "Acquisition_1C" + boost::lexical_cast<std::string>(channel_absolute_id) + ".implementation",
                    acquisition_implementation);
            //(i.e. Tracking_1C0.implementation=xxxx)
            std::string tracking_implementation_specific  = configuration->property(
                    "Tracking_1C" + boost::lexical_cast<std::string>(channel_absolute_id) + ".implementation",
                    tracking_implementation);
            std::string  telemetry_decoder_implementation_specific = configuration->property(
                    "TelemetryDecoder_1C" + boost::lexical_cast<std::string>(channel_absolute_id) + ".implementation",
                    telemetry_decoder_implementation);

            // Push back the channel to the vector of channels
            channels->at(channel_absolute_id) = std::move(GetChannel_1C(configuration,
                    acquisition_implementation_specific,
                    tracking_implementation_specific,
                    telemetry_decoder_implementation_specific,
                    channel_absolute_id,
                    queue));
            channel_absolute_id++;
        }

    //**************** GPS L2C (M)  CHANNELS **********************
    LOG(INFO)<< "Getting " << Channels_2S_count << " GPS L2C (M) channels";
    tracking_implementation  = configuration->property("Tracking_2S.implementation", default_implementation);
    telemetry_decoder_implementation = configuration->property("TelemetryDecoder_2S.implementation", default_implementation);
    acquisition_implementation = configuration->property("Acquisition_2S.implementation", default_implementation);
    for (unsigned int i = 0; i < Channels_2S_count; i++)
        {
            //(i.e. Acquisition_1C0.implementation=xxxx)
            std::string acquisition_implementation_specific = configuration->property(
                    "Acquisition_2S" + boost::lexical_cast<std::string>(channel_absolute_id) + ".implementation",
                    acquisition_implementation);
            //(i.e. Tracking_1C0.implementation=xxxx)
            std::string tracking_implementation_specific  = configuration->property(
                    "Tracking_2S" + boost::lexical_cast<std::string>(channel_absolute_id) + ".implementation",
                    tracking_implementation);
            std::string  telemetry_decoder_implementation_specific = configuration->property(
                    "TelemetryDecoder_2S" + boost::lexical_cast<std::string>(channel_absolute_id) + ".implementation",
                    telemetry_decoder_implementation);

            // Push back the channel to the vector of channels
            channels->at(channel_absolute_id) = std::move(GetChannel_2S(configuration,
                    acquisition_implementation_specific,
                    tracking_implementation_specific,
                    telemetry_decoder_implementation_specific,
                    channel_absolute_id,
                    queue));
            channel_absolute_id++;
        }

    //**************** GPS L5  CHANNELS **********************
    LOG(INFO)<< "Getting " << Channels_L5_count << " GPS L5 channels";
    tracking_implementation  = configuration->property("Tracking_L5.implementation", default_implementation);
    telemetry_decoder_implementation = configuration->property("TelemetryDecoder_L5.implementation", default_implementation);
    acquisition_implementation = configuration->property("Acquisition_L5.implementation", default_implementation);
    for (unsigned int i = 0; i < Channels_L5_count; i++)
        {
            //(i.e. Acquisition_1C0.implementation=xxxx)
            std::string acquisition_implementation_specific = configuration->property(
                    "Acquisition_L5" + boost::lexical_cast<std::string>(channel_absolute_id) + ".implementation",
                    acquisition_implementation);
            //(i.e. Tracking_1C0.implementation=xxxx)
            std::string tracking_implementation_specific  = configuration->property(
                    "Tracking_L5" + boost::lexical_cast<std::string>(channel_absolute_id) + ".implementation",
                    tracking_implementation);
            std::string  telemetry_decoder_implementation_specific = configuration->property(
                    "TelemetryDecoder_L5" + boost::lexical_cast<std::string>(channel_absolute_id) + ".implementation",
                    telemetry_decoder_implementation);

            // Push back the channel to the vector of channels
            channels->at(channel_absolute_id) = std::move(GetChannel_L5(configuration,
                    acquisition_implementation_specific,
                    tracking_implementation_specific,
                    telemetry_decoder_implementation_specific,
                    channel_absolute_id,
                    queue));
            channel_absolute_id++;
        }

    //**************** GALILEO E1 B (I/NAV OS) CHANNELS **********************
    LOG(INFO) << "Getting " << Channels_1B_count << " GALILEO E1 B (I/NAV OS) channels";
    tracking_implementation  = configuration->property("Tracking_1B.implementation", default_implementation);
    telemetry_decoder_implementation = configuration->property("TelemetryDecoder_1B.implementation", default_implementation);
    acquisition_implementation = configuration->property("Acquisition_1B.implementation", default_implementation);
    for (unsigned int i = 0; i < Channels_1B_count; i++)
        {
            //(i.e. Acquisition_1C0.implementation=xxxx)
            std::string acquisition_implementation_specific = configuration->property(
                    "Acquisition_1B" + boost::lexical_cast<std::string>(channel_absolute_id) + ".implementation",
                    acquisition_implementation);
            //(i.e. Tracking_1C0.implementation=xxxx)
            std::string tracking_implementation_specific  = configuration->property(
                    "Tracking_1B" + boost::lexical_cast<std::string>(channel_absolute_id) + ".implementation",
                    tracking_implementation);
            std::string  telemetry_decoder_implementation_specific = configuration->property(
                    "TelemetryDecoder_1B" + boost::lexical_cast<std::string>(channel_absolute_id) + ".implementation",
                    telemetry_decoder_implementation);

            // Push back the channel to the vector of channels
            channels->at(channel_absolute_id) = std::move(GetChannel_1B(configuration,
                    acquisition_implementation_specific,
                    tracking_implementation_specific,
                    telemetry_decoder_implementation_specific,
                    channel_absolute_id,
                    queue));
            channel_absolute_id++;
        }

    //**************** GALILEO E5a I (F/NAV OS)  CHANNELS **********************
    LOG(INFO) << "Getting " << Channels_5X_count << " GALILEO E5a I (F/NAV OS) channels";
    tracking_implementation  = configuration->property("Tracking_5X.implementation", default_implementation);
    telemetry_decoder_implementation = configuration->property("TelemetryDecoder_5X.implementation", default_implementation);
    acquisition_implementation = configuration->property("Acquisition_5X.implementation", default_implementation);
    for (unsigned int i = 0; i < Channels_5X_count; i++)
        {
            //(i.e. Acquisition_1C0.implementation=xxxx)
            std::string acquisition_implementation_specific = configuration->property(
                    "Acquisition_5X" + boost::lexical_cast<std::string>(channel_absolute_id) + ".implementation",
                    acquisition_implementation);
            //(i.e. Tracking_1C0.implementation=xxxx)
            std::string tracking_implementation_specific  = configuration->property(
                    "Tracking_5X" + boost::lexical_cast<std::string>(channel_absolute_id) + ".implementation",
                    tracking_implementation);
            std::string  telemetry_decoder_implementation_specific = configuration->property(
                    "TelemetryDecoder_5X" + boost::lexical_cast<std::string>(channel_absolute_id) + ".implementation",
                    telemetry_decoder_implementation);

            // Push back the channel to the vector of channels
            channels->at(channel_absolute_id) = std::move(GetChannel_5X(configuration,
                    acquisition_implementation_specific,
                    tracking_implementation_specific,
                    telemetry_decoder_implementation_specific,
                    channel_absolute_id,
                    queue));
            channel_absolute_id++;
        }

    //**************** GLONASS L1 C/A  CHANNELS **********************
    LOG(INFO) << "Getting " << Channels_1G_count << " GLONASS L1 C/A channels";
    acquisition_implementation = configuration->property("Acquisition_1G.implementation", default_implementation);
    tracking_implementation  = configuration->property("Tracking_1G.implementation", default_implementation);
    telemetry_decoder_implementation = configuration->property("TelemetryDecoder_1G.implementation", default_implementation);

    for (unsigned int i = 0; i < Channels_1G_count; i++)
        {
            //(i.e. Acquisition_1G0.implementation=xxxx)
            std::string acquisition_implementation_specific = configuration->property(
                    "Acquisition_1G" + boost::lexical_cast<std::string>(channel_absolute_id) + ".implementation",
                    acquisition_implementation);
            //(i.e. Tracking_1G0.implementation=xxxx)
            std::string tracking_implementation_specific  = configuration->property(
                    "Tracking_1G" + boost::lexical_cast<std::string>(channel_absolute_id) + ".implementation",
                    tracking_implementation);
            std::string  telemetry_decoder_implementation_specific = configuration->property(
                    "TelemetryDecoder_1G" + boost::lexical_cast<std::string>(channel_absolute_id) + ".implementation",
                    telemetry_decoder_implementation);

            // Push back the channel to the vector of channels
            channels->at(channel_absolute_id) = std::move(GetChannel_1G(configuration,
                    acquisition_implementation_specific,
                    tracking_implementation_specific,
                    telemetry_decoder_implementation_specific,
                    channel_absolute_id,
                    queue));
            channel_absolute_id++;
        }

    //**************** GLONASS L2 C/A  CHANNELS **********************
    LOG(INFO) << "Getting " << Channels_2G_count << " GLONASS L2 C/A channels";
    acquisition_implementation = configuration->property("Acquisition_2G.implementation", default_implementation);
    tracking_implementation = configuration->property("Tracking_2G.implementation", default_implementation);
    telemetry_decoder_implementation = configuration->property("TelemetryDecoder_2G.implementation", default_implementation);

    for (unsigned int i = 0; i < Channels_2G_count; i++)
        {
            //(i.e. Acquisition_2G0.implementation=xxxx)
            std::string acquisition_implementation_specific = configuration->property(
                "Acquisition_2G" + boost::lexical_cast<std::string>(channel_absolute_id) + ".implementation",
                acquisition_implementation);
            //(i.e. Tracking_2G0.implementation=xxxx)
            std::string tracking_implementation_specific = configuration->property(
                "Tracking_2G" + boost::lexical_cast<std::string>(channel_absolute_id) + ".implementation",
                tracking_implementation);
            std::string telemetry_decoder_implementation_specific = configuration->property(
                "TelemetryDecoder_2G" + boost::lexical_cast<std::string>(channel_absolute_id) + ".implementation",
                telemetry_decoder_implementation);

            // Push back the channel to the vector of channels
            channels->at(channel_absolute_id) = std::move(GetChannel_2G(configuration,
                acquisition_implementation_specific,
                tracking_implementation_specific,
                telemetry_decoder_implementation_specific,
                channel_absolute_id,
                queue));
            channel_absolute_id++;
        }

    return channels;
}


/*
 * Returns the block with the required configuration and implementation
 *
 * PLEASE ADD YOUR NEW BLOCK HERE!!
 *
 * IMPORTANT NOTE: Acquisition, Tracking and telemetry blocks are only included here for testing purposes.
 * To be included in a channel they must be also be included in GetAcqBlock(), GetTrkBlock() and GetTlmBlock()
 * (see below)
 */
std::unique_ptr<GNSSBlockInterface> GNSSBlockFactory::GetBlock(
        std::shared_ptr<ConfigurationInterface> configuration,
        std::string role,
        std::string implementation, unsigned int in_streams,
        unsigned int out_streams, gr::msg_queue::sptr queue)
{
    std::unique_ptr<GNSSBlockInterface> block;

    //PASS THROUGH ----------------------------------------------------------------
    if (implementation.compare("Pass_Through") == 0)
        {
            std::unique_ptr<GNSSBlockInterface> block_(new Pass_Through(configuration.get(), role, in_streams, out_streams));
            block = std::move(block_);
        }

    // SIGNAL SOURCES -------------------------------------------------------------
    else if (implementation.compare("File_Signal_Source") == 0)
        {
            try
            {
                    std::unique_ptr<GNSSBlockInterface> block_(new FileSignalSource(configuration.get(), role, in_streams,
                            out_streams, queue));
                    block = std::move(block_);
            }

            catch (const std::exception &e)
            {
                    std::cout << "GNSS-SDR program ended." << std::endl;
                    exit(1);
            }
        }
    else if (implementation.compare("Nsr_File_Signal_Source") == 0)
        {
            try
            {
                    std::unique_ptr<GNSSBlockInterface> block_(new NsrFileSignalSource(configuration.get(), role, in_streams,
                            out_streams, queue));
                    block = std::move(block_);

            }
            catch (const std::exception &e)
            {
                    std::cout << "GNSS-SDR program ended." << std::endl;
                    exit(1);
            }
        }
#if MODERN_GNURADIO
    else if (implementation.compare("Two_Bit_Cpx_File_Signal_Source") == 0)
        {
            try
            {
                    std::unique_ptr<GNSSBlockInterface> block_(new TwoBitCpxFileSignalSource(configuration.get(), role, in_streams,
                            out_streams, queue));
                    block = std::move(block_);

            }
            catch (const std::exception &e)
            {
                    std::cout << "GNSS-SDR program ended." << std::endl;
                    exit(1);
            }
        }
    else if(implementation.compare("Two_Bit_Packed_File_Signal_Source") == 0 )
        {
            try
            {
                std::unique_ptr<GNSSBlockInterface> block_(new TwoBitPackedFileSignalSource(configuration.get(), role, in_streams,
                            out_streams, queue));
                block = std::move(block_);
            }
            catch(const std::exception &e)
            {
                std::cout << "GNSS-SDR program ended." << std::endl;
                exit(1);
            }
        }
#endif
    else if (implementation.compare("Spir_File_Signal_Source") == 0)
        {
            try
            {
                    std::unique_ptr<GNSSBlockInterface> block_(new SpirFileSignalSource(configuration.get(), role, in_streams,
                            out_streams, queue));
                    block = std::move(block_);

            }
            catch (const std::exception &e)
            {
                    std::cout << "GNSS-SDR program ended." << std::endl;
                    exit(1);
            }
        }
    else if (implementation.compare("Spir_GSS6450_File_Signal_Source") == 0)
        {
            try
            {
                    std::unique_ptr<GNSSBlockInterface> block_(new SpirGSS6450FileSignalSource(configuration.get(), role, in_streams,
                            out_streams, queue));
                    block = std::move(block_);

            }
            catch (const std::exception &e)
            {
                    std::cout << "GNSS-SDR program ended." << std::endl;
                    exit(1);
            }
        }
    else if (implementation.compare("RtlTcp_Signal_Source") == 0)
        {
            try
            {
                    std::unique_ptr<GNSSBlockInterface> block_(new RtlTcpSignalSource(configuration.get(), role, in_streams,
                            out_streams, queue));
                    block = std::move(block_);

            }
            catch (const std::exception &e)
            {
                    std::cout << "GNSS-SDR program ended." << std::endl;
                    exit(1);
            }
        }
    else if (implementation.compare("Labsat_Signal_Source") == 0)
        {
            try
            {
                    std::unique_ptr<GNSSBlockInterface> block_(new LabsatSignalSource(configuration.get(), role, in_streams,
                            out_streams, queue));
                    block = std::move(block_);
            }

            catch (const std::exception &e)
            {
                    std::cout << "GNSS-SDR program ended." << std::endl;
                    exit(1);
            }
        }
#if UHD_DRIVER
    else if (implementation.compare("UHD_Signal_Source") == 0)
        {
            std::unique_ptr<GNSSBlockInterface> block_(new UhdSignalSource(configuration.get(), role, in_streams,
                    out_streams, queue));
            block = std::move(block_);
        }
#endif
#if GN3S_DRIVER
    else if (implementation.compare("GN3S_Signal_Source") == 0)
        {
            std::unique_ptr<GNSSBlockInterface> block_(new Gn3sSignalSource(configuration.get(), role, in_streams,
                    out_streams, queue));
            block = std::move(block_);
        }
#endif

#if RAW_ARRAY_DRIVER
    else if (implementation.compare("Raw_Array_Signal_Source") == 0)
        {
            std::unique_ptr<GNSSBlockInterface> block_(new RawArraySignalSource(configuration.get(), role, in_streams,
                    out_streams, queue));
            block = std::move(block_);
        }
#endif

#if OSMOSDR_DRIVER
    else if (implementation.compare("Osmosdr_Signal_Source") == 0)
        {
            std::unique_ptr<GNSSBlockInterface> block_(new OsmosdrSignalSource(configuration.get(), role, in_streams,
                    out_streams, queue));
            block = std::move(block_);
        }
#endif

#if PLUTOSDR_DRIVER
    else if (implementation.compare("Plutosdr_Signal_Source") == 0)
        {
            std::unique_ptr<GNSSBlockInterface> block_(new PlutosdrSignalSource(configuration.get(), role, in_streams,
                    out_streams, queue));
            block = std::move(block_);
        }
#endif

#if FMCOMMS2_DRIVER
    else if (implementation.compare("Fmcomms2_Signal_Source") == 0)
        {
            std::unique_ptr<GNSSBlockInterface> block_(new Fmcomms2SignalSource(configuration.get(), role, in_streams,
                    out_streams, queue));
            block = std::move(block_);
        }
#endif

#if AD9361_DRIVER
    else if (implementation.compare("Ad9361_Fpga_Signal_Source") == 0)
        {
            std::unique_ptr<GNSSBlockInterface> block_(new Ad9361FpgaSignalSource(configuration.get(), role, in_streams,
                    out_streams, queue));
            block = std::move(block_);
        }
#endif

#if FLEXIBAND_DRIVER
    else if (implementation.compare("Flexiband_Signal_Source") == 0)
        {
            std::unique_ptr<GNSSBlockInterface> block_(new FlexibandSignalSource(configuration.get(), role, in_streams,
                    out_streams, queue));
            block = std::move(block_);
        }
#endif

    // DATA TYPE ADAPTER -----------------------------------------------------------
    else if (implementation.compare("Byte_To_Short") == 0)
        {
            std::unique_ptr<GNSSBlockInterface>block_(new ByteToShort(configuration.get(), role, in_streams,
                    out_streams));
            block = std::move(block_);
        }
    else if (implementation.compare("Ibyte_To_Cbyte") == 0)
        {
            std::unique_ptr<GNSSBlockInterface>block_(new IbyteToCbyte(configuration.get(), role, in_streams,
                    out_streams));
            block = std::move(block_);
        }
    else if (implementation.compare("Ibyte_To_Cshort") == 0)
        {
            std::unique_ptr<GNSSBlockInterface>block_(new IbyteToCshort(configuration.get(), role, in_streams,
                    out_streams));
            block = std::move(block_);
        }
    else if (implementation.compare("Ibyte_To_Complex") == 0)
        {
            std::unique_ptr<GNSSBlockInterface>block_(new IbyteToComplex(configuration.get(), role, in_streams,
                    out_streams));
            block = std::move(block_);
        }
    else if (implementation.compare("Ishort_To_Cshort") == 0)
        {
            std::unique_ptr<GNSSBlockInterface>block_(new IshortToCshort(configuration.get(), role, in_streams,
                    out_streams));
            block = std::move(block_);
        }
    else if (implementation.compare("Ishort_To_Complex") == 0)
        {
            std::unique_ptr<GNSSBlockInterface>block_(new IshortToComplex(configuration.get(), role, in_streams,
                    out_streams));
            block = std::move(block_);
        }

    // INPUT FILTER ----------------------------------------------------------------
    else if (implementation.compare("Fir_Filter") == 0)
        {
            std::unique_ptr<GNSSBlockInterface> block_(new FirFilter(configuration.get(), role, in_streams,
                    out_streams));
            block = std::move(block_);
        }
    else if (implementation.compare("Freq_Xlating_Fir_Filter") == 0)
        {
            std::unique_ptr<GNSSBlockInterface> block_(new FreqXlatingFirFilter(configuration.get(), role, in_streams,
                    out_streams));
            block = std::move(block_);
        }
    else if (implementation.compare("Beamformer_Filter") == 0)
        {
            std::unique_ptr<GNSSBlockInterface> block_(new BeamformerFilter(configuration.get(), role, in_streams,
                    out_streams));
            block = std::move(block_);
        }
    else if (implementation.compare("Pulse_Blanking_Filter") == 0)
        {
            std::unique_ptr<GNSSBlockInterface> block_(new PulseBlankingFilter(configuration.get(), role, in_streams,
                    out_streams));
            block = std::move(block_);
        }
    else if (implementation.compare("Notch_Filter") == 0)
        {
            std::unique_ptr<GNSSBlockInterface> block_(new NotchFilter(configuration.get(), role, in_streams,
                    out_streams));
            block = std::move(block_);
        }
    else if (implementation.compare("Notch_Filter_Lite") == 0)
        {
            std::unique_ptr<GNSSBlockInterface> block_(new NotchFilterLite(configuration.get(), role, in_streams,
                    out_streams));
            block = std::move(block_);
        }

    // RESAMPLER -------------------------------------------------------------------
    else if (implementation.compare("Direct_Resampler") == 0)
        {
            std::unique_ptr<GNSSBlockInterface> block_(new DirectResamplerConditioner(configuration.get(), role,
                    in_streams, out_streams));
            block = std::move(block_);
        }

    else if ((implementation.compare("Fractional_Resampler") == 0) || (implementation.compare("Mmse_Resampler") == 0))
        {
            std::unique_ptr<GNSSBlockInterface> block_(new MmseResamplerConditioner(configuration.get(), role,
                    in_streams, out_streams));
            block = std::move(block_);
        }

    // ACQUISITION BLOCKS ---------------------------------------------------------
    else if (implementation.compare("GPS_L1_CA_PCPS_Acquisition") == 0)
        {
            std::unique_ptr<GNSSBlockInterface> block_(new GpsL1CaPcpsAcquisition(configuration.get(), role, in_streams,
                    out_streams));
            block = std::move(block_);
        }

#if ENABLE_FPGA
    else if (implementation.compare("GPS_L1_CA_PCPS_Acquisition_Fpga") == 0)
        {
            std::unique_ptr<GNSSBlockInterface> block_(new GpsL1CaPcpsAcquisitionFpga(configuration.get(), role, in_streams,
                    out_streams));
            block = std::move(block_);
        }
#endif
    else if (implementation.compare("GPS_L1_CA_PCPS_Assisted_Acquisition") == 0)
        {
            std::unique_ptr<GNSSBlockInterface> block_(new GpsL1CaPcpsAssistedAcquisition(configuration.get(), role, in_streams,
                    out_streams));
            block = std::move(block_);
        }
    else if (implementation.compare("GPS_L1_CA_PCPS_Tong_Acquisition") == 0)
        {
            std::unique_ptr<GNSSBlockInterface> block_(new GpsL1CaPcpsTongAcquisition(configuration.get(), role, in_streams,
                    out_streams));
            block = std::move(block_);
        }

#if OPENCL_BLOCKS
    else if (implementation.compare("GPS_L1_CA_PCPS_OpenCl_Acquisition") == 0)
        {
            std::unique_ptr<GNSSBlockInterface> block_(new GpsL1CaPcpsOpenClAcquisition(configuration.get(), role, in_streams,
                    out_streams));
            block = std::move(block_);
        }
#endif

    else if (implementation.compare("GPS_L1_CA_PCPS_Acquisition_Fine_Doppler") == 0)
        {
            std::unique_ptr<GNSSBlockInterface> block_(new GpsL1CaPcpsAcquisitionFineDoppler(configuration.get(), role, in_streams,
                    out_streams));
            block = std::move(block_);
        }
    else if (implementation.compare("GPS_L1_CA_PCPS_QuickSync_Acquisition") == 0)
        {
            std::unique_ptr<GNSSBlockInterface> block_( new GpsL1CaPcpsQuickSyncAcquisition(configuration.get(), role, in_streams,
                    out_streams));
            block = std::move(block_);
        }
    else if (implementation.compare("GPS_L2_M_PCPS_Acquisition") == 0)
        {
            std::unique_ptr<AcquisitionInterface> block_(new GpsL2MPcpsAcquisition(configuration.get(), role, in_streams,
                    out_streams));
            block = std::move(block_);
        }
    else if (implementation.compare("GPS_L5i_PCPS_Acquisition") == 0)
        {
            std::unique_ptr<AcquisitionInterface> block_(new GpsL5iPcpsAcquisition(configuration.get(), role, in_streams,
                    out_streams));
            block = std::move(block_);
        }
    else if (implementation.compare("Galileo_E1_PCPS_Ambiguous_Acquisition") == 0)
        {
            std::unique_ptr<GNSSBlockInterface> block_(new GalileoE1PcpsAmbiguousAcquisition(configuration.get(), role, in_streams,
                    out_streams));
            block = std::move(block_);
        }
    else if (implementation.compare("Galileo_E1_PCPS_8ms_Ambiguous_Acquisition") == 0)
        {
            std::unique_ptr<GNSSBlockInterface> block_(new GalileoE1Pcps8msAmbiguousAcquisition(configuration.get(), role, in_streams,
                    out_streams));
            block = std::move(block_);
        }
    else if (implementation.compare("Galileo_E1_PCPS_Tong_Ambiguous_Acquisition") == 0)
        {
            std::unique_ptr<GNSSBlockInterface> block_(new GalileoE1PcpsTongAmbiguousAcquisition(configuration.get(), role, in_streams,
                    out_streams));
            block = std::move(block_);
        }
    else if (implementation.compare("Galileo_E1_PCPS_CCCWSR_Ambiguous_Acquisition") == 0)
        {
            std::unique_ptr<GNSSBlockInterface> block_(new GalileoE1PcpsCccwsrAmbiguousAcquisition(configuration.get(), role, in_streams,
                    out_streams));
            block = std::move(block_);
        }
    else if (implementation.compare("Galileo_E5a_Noncoherent_IQ_Acquisition_CAF") == 0)
        {
            std::unique_ptr<GNSSBlockInterface> block_(new GalileoE5aNoncoherentIQAcquisitionCaf(configuration.get(), role, in_streams,
                    out_streams));
            block = std::move(block_);
        }
    else if (implementation.compare("Galileo_E5a_Pcps_Acquisition") == 0)
        {
            std::unique_ptr<GNSSBlockInterface> block_(new GalileoE5aPcpsAcquisition(configuration.get(), role, in_streams,
                    out_streams));
            block = std::move(block_);
        }
    else if (implementation.compare("Galileo_E1_PCPS_QuickSync_Ambiguous_Acquisition") == 0)
        {
            std::unique_ptr<GNSSBlockInterface> block_( new GalileoE1PcpsQuickSyncAmbiguousAcquisition(configuration.get(), role, in_streams,
                    out_streams));
            block = std::move(block_);
        }
    else if (implementation.compare("GLONASS_L1_CA_PCPS_Acquisition") == 0)
        {
            std::unique_ptr<AcquisitionInterface> block_(new GlonassL1CaPcpsAcquisition(configuration.get(), role, in_streams,
                    out_streams));
            block = std::move(block_);
        }
    else if (implementation.compare("GLONASS_L2_CA_PCPS_Acquisition") == 0)
        {
            std::unique_ptr<AcquisitionInterface> block_(new GlonassL2CaPcpsAcquisition(configuration.get(), role, in_streams,
                out_streams));
            block = std::move(block_);
        }
    // TRACKING BLOCKS -------------------------------------------------------------
    else if (implementation.compare("GPS_L1_CA_DLL_PLL_Tracking") == 0)
        {
            std::unique_ptr<GNSSBlockInterface> block_(new GpsL1CaDllPllTracking(configuration.get(), role, in_streams,
                    out_streams));
            block = std::move(block_);
        }
    else if (implementation.compare("GPS_L1_CA_DLL_PLL_C_Aid_Tracking") == 0)
        {
            std::unique_ptr<TrackingInterface> block_(new GpsL1CaDllPllCAidTracking(configuration.get(), role, in_streams,
                    out_streams));
            block = std::move(block_);
        }
#if ENABLE_FPGA
    else if (implementation.compare("GPS_L1_CA_DLL_PLL_Tracking_Fpga") == 0)
        {
            std::unique_ptr<TrackingInterface> block_(new GpsL1CaDllPllTrackingFpga(configuration.get(), role, in_streams,
                    out_streams));
            block = std::move(block_);
        }
#endif
    else if (implementation.compare("GPS_L1_CA_TCP_CONNECTOR_Tracking") == 0)
        {
            std::unique_ptr<GNSSBlockInterface> block_(new GpsL1CaTcpConnectorTracking(configuration.get(), role, in_streams,
                    out_streams));
            block = std::move(block_);
        }
    else if (implementation.compare("GPS_L2_M_DLL_PLL_Tracking") == 0)
        {
            std::unique_ptr<GNSSBlockInterface> block_(new GpsL2MDllPllTracking(configuration.get(), role, in_streams,
                    out_streams));
            block = std::move(block_);
        }
    else if (implementation.compare("GPS_L5i_DLL_PLL_Tracking") == 0)
        {
            std::unique_ptr<GNSSBlockInterface> block_(new GpsL5iDllPllTracking(configuration.get(), role, in_streams,
                    out_streams));
            block = std::move(block_);
        }
#if CUDA_GPU_ACCEL
    else if (implementation.compare("GPS_L1_CA_DLL_PLL_Tracking_GPU") == 0)
        {
            std::unique_ptr<GNSSBlockInterface> block_(new GpsL1CaDllPllTrackingGPU(configuration.get(), role, in_streams,
                    out_streams));
            block = std::move(block_);
        }
#endif
    else if (implementation.compare("Galileo_E1_DLL_PLL_VEML_Tracking") == 0)
        {
            std::unique_ptr<GNSSBlockInterface> block_(new GalileoE1DllPllVemlTracking(configuration.get(), role, in_streams,
                    out_streams));
            block = std::move(block_);
        }
    else if (implementation.compare("Galileo_E1_TCP_CONNECTOR_Tracking") == 0)
        {
            std::unique_ptr<GNSSBlockInterface> block_(new GalileoE1TcpConnectorTracking(configuration.get(), role, in_streams,
                    out_streams));
            block = std::move(block_);
        }
    else if (implementation.compare("Galileo_E5a_DLL_PLL_Tracking") == 0)
        {
            std::unique_ptr<GNSSBlockInterface> block_(new GalileoE5aDllPllTracking(configuration.get(), role, in_streams,
                    out_streams));
            block = std::move(block_);
        }
    else if (implementation.compare("GLONASS_L1_CA_DLL_PLL_Tracking") == 0)
        {
            std::unique_ptr<GNSSBlockInterface> block_(new GlonassL1CaDllPllTracking(configuration.get(), role, in_streams,
                    out_streams));
            block = std::move(block_);
        }
    else if (implementation.compare("GLONASS_L1_CA_DLL_PLL_C_Aid_Tracking") == 0)
        {
            std::unique_ptr<GNSSBlockInterface> block_(new GlonassL1CaDllPllCAidTracking(configuration.get(), role, in_streams,
                    out_streams));
            block = std::move(block_);
        }
    else if (implementation.compare("GLONASS_L2_CA_DLL_PLL_Tracking") == 0)
        {
            std::unique_ptr<GNSSBlockInterface> block_(new GlonassL2CaDllPllTracking(configuration.get(), role, in_streams,
                out_streams));
            block = std::move(block_);
        }
    else if (implementation.compare("GLONASS_L2_CA_DLL_PLL_C_Aid_Tracking") == 0)
        {
            std::unique_ptr<GNSSBlockInterface> block_(new GlonassL2CaDllPllCAidTracking(configuration.get(), role, in_streams,
                out_streams));
            block = std::move(block_);
        }
    // TELEMETRY DECODERS ----------------------------------------------------------
    else if (implementation.compare("GPS_L1_CA_Telemetry_Decoder") == 0)
        {
            std::unique_ptr<GNSSBlockInterface> block_(new GpsL1CaTelemetryDecoder(configuration.get(), role, in_streams,
                    out_streams));
            block = std::move(block_);
        }
    else if (implementation.compare("GPS_L2C_Telemetry_Decoder") == 0)
        {
            std::unique_ptr<GNSSBlockInterface> block_(new GpsL2CTelemetryDecoder(configuration.get(), role, in_streams,
                    out_streams));
            block = std::move(block_);
        }
    else if (implementation.compare("GPS_L5_Telemetry_Decoder") == 0)
        {
            std::unique_ptr<GNSSBlockInterface> block_(new GpsL5TelemetryDecoder(configuration.get(), role, in_streams,
                    out_streams));
            block = std::move(block_);
        }
    else if (implementation.compare("Galileo_E1B_Telemetry_Decoder") == 0)
        {
            std::unique_ptr<GNSSBlockInterface> block_(new GalileoE1BTelemetryDecoder(configuration.get(), role, in_streams,
                    out_streams));
            block = std::move(block_);
        }
    else if (implementation.compare("SBAS_L1_Telemetry_Decoder") == 0)
        {
            std::unique_ptr<GNSSBlockInterface> block_(new SbasL1TelemetryDecoder(configuration.get(), role, in_streams,
                    out_streams));
            block = std::move(block_);
        }
    else if (implementation.compare("Galileo_E5a_Telemetry_Decoder") == 0)
        {
            std::unique_ptr<GNSSBlockInterface> block_(new GalileoE5aTelemetryDecoder(configuration.get(), role, in_streams,
                    out_streams));
            block = std::move(block_);
        }
    else if (implementation.compare("GLONASS_L1_CA_Telemetry_Decoder") == 0)
        {
            std::unique_ptr<GNSSBlockInterface> block_(new GlonassL1CaTelemetryDecoder(configuration.get(), role, in_streams,
                    out_streams));
            block = std::move(block_);
        }
    else if (implementation.compare("GLONASS_L2_CA_Telemetry_Decoder") == 0)
        {
            std::unique_ptr<GNSSBlockInterface> block_(new GlonassL2CaTelemetryDecoder(configuration.get(), role, in_streams,
                out_streams));
            block = std::move(block_);
        }
    // OBSERVABLES -----------------------------------------------------------------
    else if ((implementation.compare("Hybrid_Observables") == 0) || (implementation.compare("GPS_L1_CA_Observables") == 0) || (implementation.compare("GPS_L2C_Observables") == 0) ||
    (implementation.compare("Galileo_E5A_Observables") == 0))
        {
            std::unique_ptr<GNSSBlockInterface> block_(new HybridObservables(configuration.get(), role, in_streams,
                    out_streams));
            block = std::move(block_);
        }

    // PVT -------------------------------------------------------------------------
    else if ((implementation.compare("RTKLIB_PVT") == 0) || (implementation.compare("GPS_L1_CA_PVT") == 0) || (implementation.compare("Galileo_E1_PVT") == 0) || (implementation.compare("Hybrid_PVT") == 0))
        {
            std::unique_ptr<GNSSBlockInterface> block_(new RtklibPvt(configuration.get(), role, in_streams,
                    out_streams));
            block = std::move(block_);
        }
    else
        {
            // Log fatal. This causes execution to stop.
            LOG(ERROR) << role << "." << implementation << ": Undefined implementation for block";
        }
    return std::move(block);
}


/*
 *
 * PLEASE ADD YOUR NEW BLOCK HERE!!
 *
 * Not very elegant, Acq, Trk and Tlm blocks must be added here, too.
 * To be improved!
 */

std::unique_ptr<AcquisitionInterface> GNSSBlockFactory::GetAcqBlock(
        std::shared_ptr<ConfigurationInterface> configuration,
        std::string role,
        std::string implementation, unsigned int in_streams,
        unsigned int out_streams)
{
    std::unique_ptr<AcquisitionInterface> block;
    // ACQUISITION BLOCKS ---------------------------------------------------------
    if (implementation.compare("GPS_L1_CA_PCPS_Acquisition") == 0)
        {
            std::unique_ptr<AcquisitionInterface> block_(new GpsL1CaPcpsAcquisition(configuration.get(), role, in_streams,
                    out_streams));
            block = std::move(block_);
        }
#if ENABLE_FPGA
    else if (implementation.compare("GPS_L1_CA_PCPS_Acquisition_Fpga") == 0)
        {
        std::unique_ptr<AcquisitionInterface>  block_(new GpsL1CaPcpsAcquisitionFpga(configuration.get(), role, in_streams,
                    out_streams));
            block = std::move(block_);
        }
#endif
    else if (implementation.compare("GPS_L1_CA_PCPS_Assisted_Acquisition") == 0)
        {
            std::unique_ptr<AcquisitionInterface> block_(new GpsL1CaPcpsAssistedAcquisition(configuration.get(), role, in_streams,
                    out_streams));
            block = std::move(block_);
        }
    else if (implementation.compare("GPS_L1_CA_PCPS_Tong_Acquisition") == 0)
        {
            std::unique_ptr<AcquisitionInterface> block_(new GpsL1CaPcpsTongAcquisition(configuration.get(), role, in_streams,
                    out_streams));
            block = std::move(block_);
        }

#if OPENCL_BLOCKS
    else if (implementation.compare("GPS_L1_CA_PCPS_OpenCl_Acquisition") == 0)
        {
            std::unique_ptr<AcquisitionInterface> block_(new GpsL1CaPcpsOpenClAcquisition(configuration.get(), role, in_streams,
                    out_streams));
            block = std::move(block_);
        }
#endif

    else if (implementation.compare("GPS_L1_CA_PCPS_Acquisition_Fine_Doppler") == 0)
        {
            std::unique_ptr<AcquisitionInterface> block_(new GpsL1CaPcpsAcquisitionFineDoppler(configuration.get(), role, in_streams,
                    out_streams));
            block = std::move(block_);
        }
    else if (implementation.compare("GPS_L1_CA_PCPS_QuickSync_Acquisition") == 0)
        {
            std::unique_ptr<AcquisitionInterface> block_( new GpsL1CaPcpsQuickSyncAcquisition(configuration.get(), role, in_streams,
                    out_streams));
            block = std::move(block_);
        }
    else if (implementation.compare("GPS_L2_M_PCPS_Acquisition") == 0)
        {
            std::unique_ptr<AcquisitionInterface> block_(new GpsL2MPcpsAcquisition(configuration.get(), role, in_streams,
                    out_streams));
            block = std::move(block_);
        }
    else if (implementation.compare("GPS_L5i_PCPS_Acquisition") == 0)
        {
            std::unique_ptr<AcquisitionInterface> block_(new GpsL5iPcpsAcquisition(configuration.get(), role, in_streams,
                    out_streams));
            block = std::move(block_);
        }
    else if (implementation.compare("Galileo_E1_PCPS_Ambiguous_Acquisition") == 0)
        {
            std::unique_ptr<AcquisitionInterface> block_(new GalileoE1PcpsAmbiguousAcquisition(configuration.get(), role, in_streams,
                    out_streams));
            block = std::move(block_);
        }
    else if (implementation.compare("Galileo_E1_PCPS_8ms_Ambiguous_Acquisition") == 0)
        {
            std::unique_ptr<AcquisitionInterface> block_(new GalileoE1Pcps8msAmbiguousAcquisition(configuration.get(), role, in_streams,
                    out_streams));
            block = std::move(block_);
        }
    else if (implementation.compare("Galileo_E1_PCPS_Tong_Ambiguous_Acquisition") == 0)
        {
            std::unique_ptr<AcquisitionInterface> block_(new GalileoE1PcpsTongAmbiguousAcquisition(configuration.get(), role, in_streams,
                    out_streams));
            block = std::move(block_);
        }
    else if (implementation.compare("Galileo_E1_PCPS_CCCWSR_Ambiguous_Acquisition") == 0)
        {
            std::unique_ptr<AcquisitionInterface> block_(new GalileoE1PcpsCccwsrAmbiguousAcquisition(configuration.get(), role, in_streams,
                    out_streams));
            block = std::move(block_);
        }

    else if (implementation.compare("Galileo_E1_PCPS_QuickSync_Ambiguous_Acquisition") == 0)
        {
            std::unique_ptr<AcquisitionInterface> block_( new GalileoE1PcpsQuickSyncAmbiguousAcquisition(configuration.get(), role, in_streams,
                    out_streams));
            block = std::move(block_);
        }
    else if (implementation.compare("Galileo_E5a_Noncoherent_IQ_Acquisition_CAF") == 0)
        {
            std::unique_ptr<AcquisitionInterface> block_(new GalileoE5aNoncoherentIQAcquisitionCaf(configuration.get(), role, in_streams,
                    out_streams));
            block = std::move(block_);
        }
    else if (implementation.compare("Galileo_E5a_Pcps_Acquisition") == 0)
        {
            std::unique_ptr<AcquisitionInterface> block_(new GalileoE5aPcpsAcquisition(configuration.get(), role, in_streams,
                    out_streams));
            block = std::move(block_);
        }
    else if (implementation.compare("GLONASS_L1_CA_PCPS_Acquisition") == 0)
        {
            std::unique_ptr<AcquisitionInterface> block_(new GlonassL1CaPcpsAcquisition(configuration.get(), role, in_streams,
                    out_streams));
            block = std::move(block_);
        }
    else if (implementation.compare("GLONASS_L2_CA_PCPS_Acquisition") == 0)
        {
            std::unique_ptr<AcquisitionInterface> block_(new GlonassL2CaPcpsAcquisition(configuration.get(), role, in_streams,
                out_streams));
            block = std::move(block_);
        }
    else
        {
            // Log fatal. This causes execution to stop.
            LOG(ERROR) << role << "." << implementation << ": Undefined implementation for block";
        }
    return std::move(block);
}


std::unique_ptr<TrackingInterface> GNSSBlockFactory::GetTrkBlock(
        std::shared_ptr<ConfigurationInterface> configuration,
        std::string role,
        std::string implementation, unsigned int in_streams,
        unsigned int out_streams)
{
    std::unique_ptr<TrackingInterface> block;

    // TRACKING BLOCKS -------------------------------------------------------------
    if (implementation.compare("GPS_L1_CA_DLL_PLL_Tracking") == 0)
        {
            std::unique_ptr<TrackingInterface> block_(new GpsL1CaDllPllTracking(configuration.get(), role, in_streams,
                    out_streams));
            block = std::move(block_);
        }
    else if (implementation.compare("GPS_L1_CA_DLL_PLL_C_Aid_Tracking") == 0)
        {
            std::unique_ptr<TrackingInterface> block_(new GpsL1CaDllPllCAidTracking(configuration.get(), role, in_streams,
                    out_streams));
            block = std::move(block_);
        }
#if ENABLE_FPGA
    else if (implementation.compare("GPS_L1_CA_DLL_PLL_Tracking_Fpga") == 0)
        {
        std::unique_ptr<TrackingInterface> block_(new GpsL1CaDllPllTrackingFpga(configuration.get(), role, in_streams,
                    out_streams));
            block = std::move(block_);
        }
#endif
    else if (implementation.compare("GPS_L1_CA_TCP_CONNECTOR_Tracking") == 0)
        {
            std::unique_ptr<TrackingInterface> block_(new GpsL1CaTcpConnectorTracking(configuration.get(), role, in_streams,
                    out_streams));
            block = std::move(block_);
        }
    else if (implementation.compare("Galileo_E1_DLL_PLL_VEML_Tracking") == 0)
        {
            std::unique_ptr<TrackingInterface> block_(new GalileoE1DllPllVemlTracking(configuration.get(), role, in_streams,
                    out_streams));
            block = std::move(block_);
        }
    else if (implementation.compare("Galileo_E1_TCP_CONNECTOR_Tracking") == 0)
        {
            std::unique_ptr<TrackingInterface> block_(new GalileoE1TcpConnectorTracking(configuration.get(), role, in_streams,
                    out_streams));
            block = std::move(block_);
        }
    else if (implementation.compare("Galileo_E5a_DLL_PLL_Tracking") == 0)
        {
            std::unique_ptr<TrackingInterface> block_(new GalileoE5aDllPllTracking(configuration.get(), role, in_streams,
                    out_streams));
            block = std::move(block_);
        }
    else if (implementation.compare("GPS_L2_M_DLL_PLL_Tracking") == 0)
        {
            std::unique_ptr<TrackingInterface> block_(new GpsL2MDllPllTracking(configuration.get(), role, in_streams,
                    out_streams));
            block = std::move(block_);
        }
    else if (implementation.compare("GPS_L5i_DLL_PLL_Tracking") == 0)
        {
            std::unique_ptr<TrackingInterface> block_(new GpsL5iDllPllTracking(configuration.get(), role, in_streams,
                    out_streams));
            block = std::move(block_);
        }
#if CUDA_GPU_ACCEL
    else if (implementation.compare("GPS_L1_CA_DLL_PLL_Tracking_GPU") == 0)
        {
            std::unique_ptr<TrackingInterface> block_(new GpsL1CaDllPllTrackingGPU(configuration.get(), role, in_streams,
                    out_streams));
            block = std::move(block_);
        }
#endif
    else if (implementation.compare("GLONASS_L1_CA_DLL_PLL_Tracking") == 0)
        {
            std::unique_ptr<TrackingInterface> block_(new GlonassL1CaDllPllTracking(configuration.get(), role, in_streams,
                    out_streams));
            block = std::move(block_);
        }
    else if (implementation.compare("GLONASS_L1_CA_DLL_PLL_C_Aid_Tracking") == 0)
        {
            std::unique_ptr<TrackingInterface> block_(new GlonassL1CaDllPllCAidTracking(configuration.get(), role, in_streams,
                    out_streams));
            block = std::move(block_);
        }
    else if (implementation.compare("GLONASS_L2_CA_DLL_PLL_Tracking") == 0)
        {
            std::unique_ptr<TrackingInterface> block_(new GlonassL2CaDllPllTracking(configuration.get(), role, in_streams,
                out_streams));
            block = std::move(block_);
        }
    else if (implementation.compare("GLONASS_L2_CA_DLL_PLL_C_Aid_Tracking") == 0)
        {
            std::unique_ptr<TrackingInterface> block_(new GlonassL2CaDllPllCAidTracking(configuration.get(), role, in_streams,
                out_streams));
            block = std::move(block_);
        }
    else
        {
            // Log fatal. This causes execution to stop.
            LOG(ERROR) << role << "." << implementation << ": Undefined implementation for block";
        }
    return std::move(block);
}


std::unique_ptr<TelemetryDecoderInterface> GNSSBlockFactory::GetTlmBlock(
        std::shared_ptr<ConfigurationInterface> configuration,
        std::string role,
        std::string implementation, unsigned int in_streams,
        unsigned int out_streams)
{
    std::unique_ptr<TelemetryDecoderInterface> block;

    // TELEMETRY DECODERS ----------------------------------------------------------
    if (implementation.compare("GPS_L1_CA_Telemetry_Decoder") == 0)
        {
            std::unique_ptr<TelemetryDecoderInterface> block_(new GpsL1CaTelemetryDecoder(configuration.get(), role, in_streams,
                    out_streams));
            block = std::move(block_);
        }
    else if (implementation.compare("Galileo_E1B_Telemetry_Decoder") == 0)
        {
            std::unique_ptr<TelemetryDecoderInterface> block_(new GalileoE1BTelemetryDecoder(configuration.get(), role, in_streams,
                    out_streams));
            block = std::move(block_);
        }
    else if (implementation.compare("SBAS_L1_Telemetry_Decoder") == 0)
        {
            std::unique_ptr<TelemetryDecoderInterface> block_(new SbasL1TelemetryDecoder(configuration.get(), role, in_streams,
                    out_streams));
            block = std::move(block_);
        }
    else if (implementation.compare("Galileo_E5a_Telemetry_Decoder") == 0)
        {
            std::unique_ptr<TelemetryDecoderInterface> block_(new GalileoE5aTelemetryDecoder(configuration.get(), role, in_streams,
                    out_streams));
            block = std::move(block_);
        }
    else if (implementation.compare("GPS_L2C_Telemetry_Decoder") == 0)
        {
            std::unique_ptr<TelemetryDecoderInterface> block_(new GpsL2CTelemetryDecoder(configuration.get(), role, in_streams,
                    out_streams));
            block = std::move(block_);
        }
    else if (implementation.compare("GLONASS_L1_CA_Telemetry_Decoder") == 0)
        {
            std::unique_ptr<TelemetryDecoderInterface> block_(new GlonassL1CaTelemetryDecoder(configuration.get(), role, in_streams,
                    out_streams));
            block = std::move(block_);
        }
    else if (implementation.compare("GLONASS_L2_CA_Telemetry_Decoder") == 0)
        {
            std::unique_ptr<TelemetryDecoderInterface> block_(new GlonassL2CaTelemetryDecoder(configuration.get(), role, in_streams,
                out_streams));
            block = std::move(block_);
        }
    else if (implementation.compare("GPS_L5_Telemetry_Decoder") == 0)
            {
                std::unique_ptr<TelemetryDecoderInterface> block_(new GpsL5TelemetryDecoder(configuration.get(), role, in_streams,
                        out_streams));
                block = std::move(block_);
            }
    else
        {
            // Log fatal. This causes execution to stop.
            LOG(ERROR) << role << "." << implementation << ": Undefined implementation for block";
        }
    return std::move(block);
}<|MERGE_RESOLUTION|>--- conflicted
+++ resolved
@@ -158,12 +158,10 @@
 using google::LogMessage;
 
 
-GNSSBlockFactory::GNSSBlockFactory()
-{}
-
-
-GNSSBlockFactory::~GNSSBlockFactory()
-{}
+GNSSBlockFactory::GNSSBlockFactory() {}
+
+
+GNSSBlockFactory::~GNSSBlockFactory() {}
 
 
 std::unique_ptr<GNSSBlockInterface> GNSSBlockFactory::GetSignalSource(
@@ -280,7 +278,6 @@
     GPS_channels += configuration->property("Channels_2S.count", 0);
     GPS_channels += configuration->property("Channels_L5.count", 0);
     unsigned int Glonass_channels = configuration->property("Channels_1G.count", 0);
-    Glonass_channels += configuration->property("Channels_2G.count", 0);
     return GetBlock(configuration, "PVT", implementation, Galileo_channels + GPS_channels + Glonass_channels, 0);
 }
 
@@ -782,20 +779,12 @@
     unsigned int Channels_L5_count = configuration->property("Channels_L5.count", 0);
 
     unsigned int total_channels = Channels_1C_count +
-<<<<<<< HEAD
-            Channels_2S_count +
-            Channels_1B_count +
-            Channels_5X_count +
-            Channels_1G_count +
-            Channels_L5_count;
-=======
                                   Channels_2S_count +
                                   Channels_1B_count +
                                   Channels_5X_count +
                                   Channels_1G_count +
 								  Channels_2G_count +
                                   Channels_L5_count;
->>>>>>> 04e400ff
 
     std::unique_ptr<std::vector<std::unique_ptr<GNSSBlockInterface>>> channels(new std::vector<std::unique_ptr<GNSSBlockInterface>>(total_channels));
 
