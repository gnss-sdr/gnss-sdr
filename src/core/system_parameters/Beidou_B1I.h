--- conflicted
+++ resolved
@@ -37,316 +37,39 @@
 #include <vector>
 
 // Physical constants
-const double BEIDOU_C_m_s = 299792458.0;             //!< The speed of light, [m/s]
-const double BEIDOU_C_m_ms = 299792.4580;            //!< The speed of light, [m/ms]
-const double BEIDOU_PI = 3.1415926535898;            //!< Pi
-const double BEIDOU_TWO_PI = 6.283185307179586;      //!< 2Pi
-const double BEIDOU_OMEGA_EARTH_DOT = 7.2921150e-5;  //!< Earth rotation rate, [rad/s] as defined in CGCS2000
-const double BEIDOU_GM = 3.986004418e14;             //!< Universal gravitational constant times the mass of the Earth, [m^3/s^2] as defined in CGCS2000
-const double BEIDOU_F = -4.442807309e-10;            //!< Constant, [s/(m)^(1/2)] F=-2(GM)^.5/C^2
+const double BEIDOU_C_m_s       = 299792458.0;      //!< The speed of light, [m/s]
+const double BEIDOU_C_m_ms      = 299792.4580;      //!< The speed of light, [m/ms]
+const double BEIDOU_PI          = 3.1415926535898;  //!< Pi 
+const double BEIDOU_TWO_PI      = 6.283185307179586;//!< 2Pi 
+const double BEIDOU_OMEGA_EARTH_DOT    = 7.2921150e-5;  //!< Earth rotation rate, [rad/s] as defined in CGCS2000
+const double BEIDOU_GM                 = 3.986004418e14;      //!< Universal gravitational constant times the mass of the Earth, [m^3/s^2] as defined in CGCS2000
+const double BEIDOU_F                  = -4.442807309e-10; //!< Constant, [s/(m)^(1/2)] F=-2(GM)^.5/C^2
 
 
 // carrier and code frequencies
-const double BEIDOU_B1I_FREQ_HZ = 1.561098e9;        //!< b1I [Hz]
-const double BEIDOU_B1I_CODE_RATE_HZ = 2.046e6;      //!< beidou b1I code rate [chips/s]
-const double BEIDOU_B1I_CODE_LENGTH_CHIPS = 2046.0;  //!< beidou b1I code length [chips]
-const double BEIDOU_B1I_CODE_PERIOD = 0.001;         //!< beidou b1I code period [seconds]
+const double BEIDOU_B1I_FREQ_HZ              = 1.561098e9; //!< b1I [Hz]
+const double BEIDOU_B1I_CODE_RATE_HZ         = 2.046e6;   //!< beidou b1I code rate [chips/s]
+const double BEIDOU_B1I_CODE_LENGTH_CHIPS    = 2046.0;    //!< beidou b1I code length [chips]
+const double BEIDOU_B1I_CODE_PERIOD          = 0.001;     //!< beidou b1I code period [seconds]
 const unsigned int BEIDOU_B1I_CODE_PERIOD_MS = 1;    //!< GPS L1 C/A code period [ms]
-const double BEIDOU_B1I_CHIP_PERIOD = 4.8875e-07;    //!< beidou b1I chip period [seconds]
+const double BEIDOU_B1I_CHIP_PERIOD          = 4.8875e-07;     //!< beidou b1I chip period [seconds]
 const int BEIDOU_B1I_SECONDARY_CODE_LENGTH = 20;
 const std::string BEIDOU_B1I_SECONDARY_CODE = "00000100110101001110";
 const std::string BEIDOU_B1I_SECONDARY_CODE_STR = "00000100110101001110";
 const std::string BEIDOU_B1I_D2_SECONDARY_CODE_STR = "00";
-<<<<<<< HEAD
-=======
-
-/*!
- * \brief Maximum Time-Of-Arrival (TOA) difference between satellites for a receiver operated on Earth surface is 20 ms
- *
- * According to the GPS orbit model described in [1] Pag. 32.
- * It should be taken into account to set the buffer size for the PRN start timestamp in the pseudoranges block.
- * [1] J. Bao-Yen Tsui, Fundamentals of Global Positioning System Receivers. A Software Approach, John Wiley & Sons,
- * Inc., Hoboken, NJ, 2nd edition, 2005.
- */
-const double BEIDOU_MAX_TOA_DELAY_MS = 20;  //******************
-
-//#define NAVIGATION_SOLUTION_RATE_MS 1000 // this cannot go here
-const double BEIDOU_STARTOFFSET_ms = 68.802;  //**************[ms] Initial sign. travel time (this cannot go here)
+const int BEIDOU_B1I_PREAMBLE_LENGTH_BITS = 11;
+const int BEIDOU_B1I_PREAMBLE_LENGTH_SYMBOLS = 220;   // **************
+const double BEIDOU_B1I_PREAMBLE_DURATION_S = 0.220;
+const int BEIDOU_B1I_PREAMBLE_DURATION_MS = 220;
+const int BEIDOU_B1I_TELEMETRY_RATE_BITS_SECOND = 50;   //!< D1 NAV message bit rate [bits/s]
+const int BEIDOU_B1I_TELEMETRY_SYMBOLS_PER_BIT = 20;  // *************
+const int BEIDOU_B1I_TELEMETRY_RATE_SYMBOLS_SECOND = BEIDOU_B1I_TELEMETRY_RATE_BITS_SECOND*BEIDOU_B1I_TELEMETRY_SYMBOLS_PER_BIT;   //************!< NAV message bit rate [symbols/s]
+const int BEIDOU_WORD_LENGTH = 4;                      //**************!< CRC + BEIDOU WORD (-2 -1 0 ... 29) Bits = 4 bytes
+const int BEIDOU_SUBFRAME_LENGTH = 40;                 //**************!< BEIDOU_WORD_LENGTH x 10 = 40 bytes
+const int BEIDOU_DNAV_SUBFRAME_DATA_BITS = 300;                  //!< Number of bits per subframe in the NAV message [bits]
+const int BEIDOU_SUBFRAME_SECONDS = 6;                 //!< Subframe duration [seconds]
+const int BEIDOU_SUBFRAME_MS = 6000;                 //!< Subframe duration [miliseconds]
+const int BEIDOU_WORD_BITS = 30;                       //!< Number of bits per word in the NAV message [bits]
 
 
-// OBSERVABLE HISTORY DEEP FOR INTERPOLATION
-const int BEIDOU_B1I_HISTORY_DEEP = 100;  // ****************
-
-// NAVIGATION MESSAGE DEMODULATION AND DECODING
-
->>>>>>> 08c6cc5c
-const int BEIDOU_B1I_PREAMBLE_LENGTH_BITS = 11;
-const int BEIDOU_B1I_PREAMBLE_LENGTH_SYMBOLS = 220;  // **************
-const double BEIDOU_B1I_PREAMBLE_DURATION_S = 0.220;
-const int BEIDOU_B1I_PREAMBLE_DURATION_MS = 220;
-const int BEIDOU_B1I_TELEMETRY_RATE_BITS_SECOND = 50;                                                                               //!< D1 NAV message bit rate [bits/s]
-const int BEIDOU_B1I_TELEMETRY_SYMBOLS_PER_BIT = 20;                                                                                // *************
-const int BEIDOU_B1I_TELEMETRY_RATE_SYMBOLS_SECOND = BEIDOU_B1I_TELEMETRY_RATE_BITS_SECOND * BEIDOU_B1I_TELEMETRY_SYMBOLS_PER_BIT;  //************!< NAV message bit rate [symbols/s]
-const int BEIDOU_WORD_LENGTH = 4;                                                                                                   //**************!< CRC + BEIDOU WORD (-2 -1 0 ... 29) Bits = 4 bytes
-const int BEIDOU_SUBFRAME_LENGTH = 40;                                                                                              //**************!< BEIDOU_WORD_LENGTH x 10 = 40 bytes
-const int BEIDOU_DNAV_SUBFRAME_DATA_BITS = 300;                                                                                     //!< Number of bits per subframe in the NAV message [bits]
-const int BEIDOU_SUBFRAME_SECONDS = 6;                                                                                              //!< Subframe duration [seconds]
-const int BEIDOU_SUBFRAME_MS = 6000;                                                                                                //!< Subframe duration [miliseconds]
-const int BEIDOU_WORD_BITS = 30;                                                                                                    //!< Number of bits per word in the NAV message [bits]
-
-<<<<<<< HEAD
-=======
-const std::string BEIDOU_DNAV_PREAMBLE = "11100010010";
-const int BEIDOU_DNAV_PREAMBLE_LENGTH_BITS = 11;
-const int BEIDOU_DNAV_PREAMBLE_LENGTH_SYMBOLS = 11;  // **************
-const double BEIDOU_DNAV_PREAMBLE_PERIOD_SYMBOLS = 300;
-const double BEIDOU_DNAV_SUBFRAME_SYMBOLS = 300;
-const double BEIDOU_DNAV_DATA_BITS = 300;
-const double BEIDOU_DNAV_WORDS_SUBFRAME = 10;
-const double BEIDOU_DNAV_WORD_LENGTH_BITS = 30;
-
-const double BEIDOU_D1NAV_SYMBOL_RATE_SPS = 50;
-const double BEIDOU_D2NAV_SYMBOL_RATE_SPS = 500;
-const double BEIDOU_B1I_PREAMBLE_PERIOD_SYMBOLS = 300;
-
-// BEIDOU D1 NAVIGATION MESSAGE STRUCTURE
-// GENERAL
-const std::vector<std::pair<int, int> > D1_PRE({{1, 11}});
-const std::vector<std::pair<int, int> > D1_FRAID({{16, 3}});
-const std::vector<std::pair<int, int> > D1_SOW({{19, 8}, {31, 12}});
-const std::vector<std::pair<int, int> > D1_PNUM({{44, 7}});
-
-// DNAV SCALE FACTORS
-// EPH
-const double D1_TOC_LSB = TWO_P3;
-const double D1_TGD1_LSB = 0.1e-9;
-const double D1_TGD2_LSB = 0.1e-9;
-const double D1_ALPHA0_LSB = TWO_N30;
-const double D1_ALPHA1_LSB = TWO_N27;
-const double D1_ALPHA2_LSB = TWO_N24;
-const double D1_ALPHA3_LSB = TWO_N24;
-const double D1_BETA0_LSB = TWO_P11;
-const double D1_BETA1_LSB = TWO_P14;
-const double D1_BETA2_LSB = TWO_P16;
-const double D1_BETA3_LSB = TWO_P16;
-const double D1_A2_LSB = TWO_N66;
-const double D1_A0_LSB = TWO_N33;
-const double D1_A1_LSB = TWO_N50;
-const double D1_DELTA_N_LSB = PI_TWO_N43;
-const double D1_CUC_LSB = TWO_N31;
-const double D1_M0_LSB = PI_TWO_N31;
-const double D1_E_LSB = TWO_N33;
-const double D1_CUS_LSB = TWO_N31;
-const double D1_CRC_LSB = TWO_N6;
-const double D1_CRS_LSB = TWO_N6;
-const double D1_SQRT_A_LSB = TWO_N19;
-const double D1_TOE_LSB = TWO_P3;
-const double D1_I0_LSB = PI_TWO_N31;
-const double D1_CIC_LSB = TWO_N31;
-const double D1_OMEGA_DOT_LSB = PI_TWO_N43;
-const double D1_CIS_LSB = TWO_N31;
-const double D1_IDOT_LSB = PI_TWO_N43;
-const double D1_OMEGA0_LSB = PI_TWO_N31;
-const double D1_OMEGA_LSB = PI_TWO_N31;
-//ALM
-const double D1_SQRT_A_ALMANAC_LSB = TWO_N11;
-const double D1_A1_ALMANAC_LSB = TWO_N38;
-const double D1_A0_ALMANAC_LSB = TWO_N20;
-const double D1_OMEGA0_ALMANAC_LSB = PI_TWO_N23;
-const double D1_E_ALMANAC_LSB = TWO_N21;
-const double D1_DELTA_I_LSB = PI_TWO_N19;
-const double D1_TOA_LSB = TWO_P12;
-const double D1_OMEGA_DOT_ALMANAC_LSB = PI_TWO_N38;
-const double D1_OMEGA_ALMANAC_LSB = PI_TWO_N23;
-const double D1_M0_ALMANAC_LSB = PI_TWO_N23;
-const double D1_A0GPS_LSB = 0.1e-9;
-const double D1_A1GPS_LSB = 0.1e-9;
-const double D1_A0GAL_LSB = 0.1e-9;
-const double D1_A1GAL_LSB = 0.1e-9;
-const double D1_A0GLO_LSB = 0.1e-9;
-const double D1_A1GLO_LSB = 0.1e-9;
-const double D1_A0UTC_LSB = TWO_N30;
-const double D1_A1UTC_LSB = TWO_N50;
-
-// SUBFRAME 1
-const std::vector<std::pair<int, int> > D1_SAT_H1({{43, 1}});
-const std::vector<std::pair<int, int> > D1_AODC({{44, 5}});
-const std::vector<std::pair<int, int> > D1_URAI({{49, 4}});
-const std::vector<std::pair<int, int> > D1_WN({{61, 13}});
-const std::vector<std::pair<int, int> > D1_TOC({{74, 9}, {91, 8}});
-const std::vector<std::pair<int, int> > D1_TGD1({{99, 10}});
-const std::vector<std::pair<int, int> > D1_TGD2({{121, 6}});
-const std::vector<std::pair<int, int> > D1_ALPHA0({{127, 8}});
-const std::vector<std::pair<int, int> > D1_ALPHA1({{135, 8}});
-const std::vector<std::pair<int, int> > D1_ALPHA2({{151, 8}});
-const std::vector<std::pair<int, int> > D1_ALPHA3({{159, 8}});
-const std::vector<std::pair<int, int> > D1_BETA0({{167, 6}, {181, 2}});
-const std::vector<std::pair<int, int> > D1_BETA1({{183, 8}});
-const std::vector<std::pair<int, int> > D1_BETA2({{191, 8}});
-const std::vector<std::pair<int, int> > D1_BETA3({{199, 4}, {211, 4}});
-const std::vector<std::pair<int, int> > D1_A2({{215, 11}});
-const std::vector<std::pair<int, int> > D1_A0({{226, 7}, {241, 17}});
-const std::vector<std::pair<int, int> > D1_A1({{258, 5}, {271, 17}});
-const std::vector<std::pair<int, int> > D1_AODE({{288, 5}});
-
-//SUBFRAME 2
-const std::vector<std::pair<int, int> > D1_DELTA_N({{43, 10}, {61, 6}});
-const std::vector<std::pair<int, int> > D1_CUC({{67, 16}, {91, 2}});
-const std::vector<std::pair<int, int> > D1_M0({{93, 20}, {121, 12}});
-const std::vector<std::pair<int, int> > D1_E({{133, 10}, {151, 22}});
-const std::vector<std::pair<int, int> > D1_CUS({{181, 18}});
-const std::vector<std::pair<int, int> > D1_CRC({{199, 4}, {211, 14}});
-const std::vector<std::pair<int, int> > D1_CRS({{225, 8}, {241, 10}});
-const std::vector<std::pair<int, int> > D1_SQRT_A({{251, 12}, {271, 20}});
-const std::vector<std::pair<int, int> > D1_TOE_SF2({{291, 2}});
-
-//SUBFRAME 3
-const std::vector<std::pair<int, int> > D1_TOE_SF3({{43, 10}, {61, 5}});
-const std::vector<std::pair<int, int> > D1_I0({{66, 17}, {91, 15}});
-const std::vector<std::pair<int, int> > D1_CIC({{106, 7}, {121, 11}});
-const std::vector<std::pair<int, int> > D1_OMEGA_DOT({{132, 11}, {151, 13}});
-const std::vector<std::pair<int, int> > D1_CIS({{164, 9}, {181, 9}});
-const std::vector<std::pair<int, int> > D1_IDOT({{190, 13}, {211, 1}});
-const std::vector<std::pair<int, int> > D1_OMEGA0({{212, 21}, {241, 11}});
-const std::vector<std::pair<int, int> > D1_OMEGA({{252, 11}, {271, 21}});
-
-//SUBFRAME 4 AND PAGES 1 THROUGH 6 IN SUBFRAME 5
-const std::vector<std::pair<int, int> > D1_SQRT_A_ALMANAC({{51, 2}, {61, 22}});
-const std::vector<std::pair<int, int> > D1_A1_ALMANAC({{91, 11}});
-const std::vector<std::pair<int, int> > D1_A0_ALMANAC({{102, 11}});
-const std::vector<std::pair<int, int> > D1_OMEGA0_ALMANAC({{121, 22}, {151, 2}});
-const std::vector<std::pair<int, int> > D1_E_ALMANAC({{153, 17}});
-const std::vector<std::pair<int, int> > D1_DELTA_I({{170, 3}, {181, 13}});
-const std::vector<std::pair<int, int> > D1_TOA({{194, 8}});
-const std::vector<std::pair<int, int> > D1_OMEGA_DOT_ALMANAC({{202, 1}, {211, 16}});
-const std::vector<std::pair<int, int> > D1_OMEGA_ALMANAC({{227, 6}, {241, 18}});
-const std::vector<std::pair<int, int> > D1_M0_ALMANAC({{259, 4}, {271, 20}});
-
-//SUBFRAME 5 PAGE 7
-const std::vector<std::pair<int, int> > D1_HEA1({{51, 2}, {61, 7}});
-const std::vector<std::pair<int, int> > D1_HEA2({{68, 9}});
-const std::vector<std::pair<int, int> > D1_HEA3({{77, 6}, {91, 3}});
-const std::vector<std::pair<int, int> > D1_HEA4({{94, 9}});
-const std::vector<std::pair<int, int> > D1_HEA5({{103, 9}});
-const std::vector<std::pair<int, int> > D1_HEA6({{112, 1}, {121, 8}});
-const std::vector<std::pair<int, int> > D1_HEA7({{129, 9}});
-const std::vector<std::pair<int, int> > D1_HEA8({{138, 5}, {151, 4}});
-const std::vector<std::pair<int, int> > D1_HEA9({{155, 9}});
-const std::vector<std::pair<int, int> > D1_HEA10({{164, 9}});
-const std::vector<std::pair<int, int> > D1_HEA11({{181, 9}});
-const std::vector<std::pair<int, int> > D1_HEA12({{190, 9}});
-const std::vector<std::pair<int, int> > D1_HEA13({{199, 4}, {211, 5}});
-const std::vector<std::pair<int, int> > D1_HEA14({{216, 9}});
-const std::vector<std::pair<int, int> > D1_HEA15({{225, 8}, {241, 1}});
-const std::vector<std::pair<int, int> > D1_HEA16({{242, 9}});
-const std::vector<std::pair<int, int> > D1_HEA17({{251, 9}});
-const std::vector<std::pair<int, int> > D1_HEA18({{260, 3}, {271, 6}});
-const std::vector<std::pair<int, int> > D1_HEA19({{277, 9}});
-
-//SUBFRAME 5 PAGE 8
-const std::vector<std::pair<int, int> > D1_HEA20({{51, 2}, {61, 7}});
-const std::vector<std::pair<int, int> > D1_HEA21({{68, 9}});
-const std::vector<std::pair<int, int> > D1_HEA22({{77, 6}, {91, 3}});
-const std::vector<std::pair<int, int> > D1_HEA23({{94, 9}});
-const std::vector<std::pair<int, int> > D1_HEA24({{103, 9}});
-const std::vector<std::pair<int, int> > D1_HEA25({{112, 1}, {121, 8}});
-const std::vector<std::pair<int, int> > D1_HEA26({{129, 9}});
-const std::vector<std::pair<int, int> > D1_HEA27({{138, 5}, {151, 4}});
-const std::vector<std::pair<int, int> > D1_HEA28({{155, 9}});
-const std::vector<std::pair<int, int> > D1_HEA29({{164, 9}});
-const std::vector<std::pair<int, int> > D1_HEA30({{181, 9}});
-const std::vector<std::pair<int, int> > D1_WNA({{190, 8}});
-const std::vector<std::pair<int, int> > D1_TOA2({{198, 5}, {211, 3}});
-
-//SUBFRAME 5 PAGE 9
-const std::vector<std::pair<int, int> > D1_A0GPS({{97, 14}});
-const std::vector<std::pair<int, int> > D1_A1GPS({{111, 2}, {121, 14}});
-const std::vector<std::pair<int, int> > D1_A0GAL({{135, 8}, {151, 6}});
-const std::vector<std::pair<int, int> > D1_A1GAL({{157, 16}});
-const std::vector<std::pair<int, int> > D1_A0GLO({{181, 14}});
-const std::vector<std::pair<int, int> > D1_A1GLO({{195, 8}, {211, 8}});
-
-//SUBFRAME 5 PAGE 10
-const std::vector<std::pair<int, int> > D1_DELTA_T_LS({{51, 2}, {61, 6}});
-const std::vector<std::pair<int, int> > D1_DELTA_T_LSF({{67, 8}});
-const std::vector<std::pair<int, int> > D1_WN_LSF({{75, 8}});
-const std::vector<std::pair<int, int> > D1_A0UTC({{91, 22}, {121, 10}});
-const std::vector<std::pair<int, int> > D1_A1UTC({{131, 12}, {151, 12}});
-const std::vector<std::pair<int, int> > D1_DN({{163, 8}});
-
-// D2 NAV Message Decoding Information
-const std::vector<std::pair<int, int> > D2_PRE({{1, 11}});
-const std::vector<std::pair<int, int> > D2_FRAID({{16, 3}});
-const std::vector<std::pair<int, int> > D2_SOW({{19, 8}, {31, 12}});
-const std::vector<std::pair<int, int> > D2_PNUM({{43, 4}});
-
-// D2 NAV, SUBFRAME 1, PAGE 1
-const std::vector<std::pair<int, int> > D2_SAT_H1({{47, 1}});
-const std::vector<std::pair<int, int> > D2_AODC({{48, 5}});
-const std::vector<std::pair<int, int> > D2_URAI({{61, 4}});
-const std::vector<std::pair<int, int> > D2_WN({{65, 13}});
-const std::vector<std::pair<int, int> > D2_TOC({{78, 5}, {91, 12}});
-const std::vector<std::pair<int, int> > D2_TGD1({{103, 10}});
-const std::vector<std::pair<int, int> > D2_TGD2({{121, 10}});
-
-// D2 NAV, SUBFRAME 1, PAGE 2
-const std::vector<std::pair<int, int> > D2_ALPHA0({{47, 6}, {61, 2}});
-const std::vector<std::pair<int, int> > D2_ALPHA1({{63, 8}});
-const std::vector<std::pair<int, int> > D2_ALPHA2({{71, 8}});
-const std::vector<std::pair<int, int> > D2_ALPHA3({{79, 4}, {91, 4}});
-const std::vector<std::pair<int, int> > D2_BETA0({{95, 8}});
-const std::vector<std::pair<int, int> > D2_BETA1({{103, 8}});
-const std::vector<std::pair<int, int> > D2_BETA2({{111, 2}, {121, 6}});
-const std::vector<std::pair<int, int> > D2_BETA3({{127, 8}});
-
-// D2 NAV, SUBFRAME 1, PAGE 3
-const std::vector<std::pair<int, int> > D2_A0({{101, 12}, {121, 12}});
-const std::vector<std::pair<int, int> > D2_A1_MSB({{133, 4}});
-const std::vector<std::pair<int, int> > D2_A1_LSB({{47, 6}, {61, 12}});
-const std::vector<std::pair<int, int> > D2_A1({{279, 22}});
-
-// D2 NAV, SUBFRAME 1, PAGE 4
-const std::vector<std::pair<int, int> > D2_A2({{73, 10}, {91, 1}});
-const std::vector<std::pair<int, int> > D2_AODE({{92, 5}});
-const std::vector<std::pair<int, int> > D2_DELTA_N({{97, 16}});
-const std::vector<std::pair<int, int> > D2_CUC_MSB({{121, 14}});
-const std::vector<std::pair<int, int> > D2_CUC_LSB({{47, 4}});
-const std::vector<std::pair<int, int> > D2_CUC({{283, 18}});
-
-// D2 NAV, SUBFRAME 1, PAGE 5
-const std::vector<std::pair<int, int> > D2_M0({{51, 2}, {61, 22}, {91, 8}});
-const std::vector<std::pair<int, int> > D2_CUS({{99, 14}, {121, 4}});
-const std::vector<std::pair<int, int> > D2_E_MSB({{125, 10}});
-
-// D2 NAV, SUBFRAME 1, PAGE 6
-const std::vector<std::pair<int, int> > D2_E_LSB({{47, 6}, {61, 16}});
-const std::vector<std::pair<int, int> > D2_SQRT_A({{77, 6}, {91, 22}, {121, 4}});
-const std::vector<std::pair<int, int> > D2_CIC_MSB({{125, 10}});
-const std::vector<std::pair<int, int> > D2_CIC_LSB({{47, 6}, {61, 2}});
-const std::vector<std::pair<int, int> > D2_CIC({{283, 18}});
-
-// D2 NAV, SUBFRAME 1, PAGE 7
-const std::vector<std::pair<int, int> > D2_CIS({{63, 18}});
-const std::vector<std::pair<int, int> > D2_TOE({{81, 2}, {91, 15}});
-const std::vector<std::pair<int, int> > D2_I0_MSB({{106, 7}, {121, 14}});
-const std::vector<std::pair<int, int> > D2_I0_LSB({{47, 6}, {61, 5}});
-const std::vector<std::pair<int, int> > D2_I0({{269, 32}});
-
-// D2 NAV, SUBFRAME 1, PAGE 8
-const std::vector<std::pair<int, int> > D2_CRC({{66, 17}, {91, 1}});
-const std::vector<std::pair<int, int> > D2_CRS({{92, 18}});
-const std::vector<std::pair<int, int> > D2_OMEGA_DOT_MSB({{110, 3}, {121, 16}});
-const std::vector<std::pair<int, int> > D2_OMEGA_DOT_LSB({{47, 5}});
-const std::vector<std::pair<int, int> > D2_OMEGA_DOT({{277, 24}});
-
-// D2 NAV, SUBFRAME 1, PAGE 9
-const std::vector<std::pair<int, int> > D2_OMEGA0({{52, 1}, {61, 22}, {91, 9}});
-const std::vector<std::pair<int, int> > D2_OMEGA_MSB({{100, 13}, {121, 14}});
-const std::vector<std::pair<int, int> > D2_OMEGA_LSB({{47, 5}});
-const std::vector<std::pair<int, int> > D2_OMEGA({{269, 32}});
-
-// D2 NAV, SUBFRAME 1, PAGE 10
-const std::vector<std::pair<int, int> > D2_IDOT({{52, 1}, {61, 13}});
->>>>>>> 08c6cc5c
-
 #endif /* GNSS_SDR_BEIDOU_B1I_H_ */