--- conflicted
+++ resolved
@@ -1,15 +1,9 @@
 /*!
  * \file Galileo_CNAV.h
  * \brief Galileo CNAV mesage constants. Data from:
-<<<<<<< HEAD
- * Galileo High Accuracy Service E6-B Signal-In-Space Message Specification v1.4
- * (February 2021).
- * \author Carles Fernandez-Prades, 2020-2021. cfernandez(at)cttc.es
-=======
  * Galileo High Accuracy Service Signal-In-Space Interface Control Document
  * (HAS SIS ICD) Issue 1.0, May 2022
  * \author Carles Fernandez-Prades, 2020-2022. cfernandez(at)cttc.es
->>>>>>> 0fa62329
  *
  *
  * -----------------------------------------------------------------------------
@@ -97,13 +91,8 @@
 
 constexpr uint16_t HAS_MSG_NUMBER_MAX_TOH = 3599;
 
-<<<<<<< HEAD
-constexpr uint8_t HAS_MSG_GPS_SYSTEM = 0;      // Table 9 ICD v1.4
-constexpr uint8_t HAS_MSG_GALILEO_SYSTEM = 2;  // Table 9 ICD v1.4
-=======
 constexpr uint8_t HAS_MSG_GPS_SYSTEM = 0;      // HAS SIS ICD v1.0 Table 18
 constexpr uint8_t HAS_MSG_GALILEO_SYSTEM = 2;  // HAS SIS ICD v1.0 Table 18
->>>>>>> 0fa62329
 constexpr uint8_t HAS_MSG_WRONG_SYSTEM = 255;
 
 // HAS SIS ICD v1.0 Table 7
