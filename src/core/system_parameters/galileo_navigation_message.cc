--- conflicted
+++ resolved
@@ -262,11 +262,7 @@
 
 uint64_t Galileo_Navigation_Message::read_navigation_unsigned(std::bitset<GALILEO_DATA_JK_BITS> bits, const std::vector<std::pair<int32_t, int32_t> > parameter)
 {
-<<<<<<< HEAD
-    uint64_t value = 0;
-=======
     uint64_t value = 0ULL;
->>>>>>> edf82644
     int32_t num_of_slices = parameter.size();
     for (int32_t i = 0; i < num_of_slices; i++)
         {
