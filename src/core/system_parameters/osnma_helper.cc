/*!
* \file osnma_helper.h
* \brief Class for auxiliary osnma functions
* \author Carles Fernandez-Prades, 2024 cfernandez(at)cttc.es
*
* -----------------------------------------------------------------------------
*
* GNSS-SDR is a Global Navigation Satellite System software-defined receiver.
* This file is part of GNSS-SDR.
*
* Copyright (C) 2010-2023  (see AUTHORS file for a list of contributors)
* SPDX-License-Identifier: GPL-3.0-or-later
*
* -----------------------------------------------------------------------------
 */

#include "osnma_helper.h"
#include <bitset>
#include <iomanip>
#include <ios>
<<<<<<< HEAD
=======
#include <sstream>
>>>>>>> 4b4f6b9d

uint32_t Osnma_Helper::compute_gst(uint32_t WN, uint32_t TOW) const
{
    uint32_t GST = (WN & 0x00000FFF) << 20 | (TOW & 0x000FFFFF);
    return GST;
}


std::vector<uint8_t> Osnma_Helper::gst_to_uint8(uint32_t GST) const
{
    std::vector<uint8_t> res;

    res.push_back(static_cast<uint8_t>((GST & 0xFF000000) >> 24));
    res.push_back(static_cast<uint8_t>((GST & 0x00FF0000) >> 16));
    res.push_back(static_cast<uint8_t>((GST & 0x0000FF00) >> 8));
    res.push_back(static_cast<uint8_t>(GST & 0x000000FF));
    return res;
}


/**
 * @brief Convert a binary string to a vector of bytes.
 *
 * This function takes a binary string and converts it into a vector of uint8_t bytes.
 * The binary string is padded with zeros if necessary to ensure that the total number
 * of bits is a multiple of a byte.
 *
 * @param binaryString The binary string to be converted.
 * @return The vector of bytes converted from the binary string.
 */
std::vector<uint8_t> Osnma_Helper::bytes(const std::string& binaryString) {
    std::vector<uint8_t> bytes;

    // Determine the size of the padding needed.
    size_t padding_size = binaryString.size() % 8;

    std::string padded_binary = binaryString;

    if (padding_size != 0) {
            padding_size = 8 - padding_size;  // Compute padding size
            padded_binary.append(padding_size, '0');  // Append zeros to the binary string
        }

    for (size_t i = 0; i < padded_binary.size(); i += 8) {
            uint8_t byte = std::bitset<8>(padded_binary.substr(i, 8)).to_ulong();
            bytes.push_back(byte);
        }

    return bytes;
}


std::string Osnma_Helper::verification_status_str(int status)
{
        switch (status) {
            case 0: return "SUCCESS";
            case 1: return "FAIL";
            case 2: return "UNVERIFIED";
            default: return "UNKNOWN";
            }
}
<<<<<<< HEAD
=======


>>>>>>> 4b4f6b9d
std::string Osnma_Helper::convert_to_hex_string(const std::vector<uint8_t>& vector)
{
    std::stringstream ss;
    ss << std::hex << std::setfill('0');
    for (auto byte : vector) {
            ss << std::setw(2) << static_cast<int>(byte);
        }
    return ss.str();
}<|MERGE_RESOLUTION|>--- conflicted
+++ resolved
@@ -18,17 +18,13 @@
 #include <bitset>
 #include <iomanip>
 #include <ios>
-<<<<<<< HEAD
-=======
 #include <sstream>
->>>>>>> 4b4f6b9d
 
 uint32_t Osnma_Helper::compute_gst(uint32_t WN, uint32_t TOW) const
 {
     uint32_t GST = (WN & 0x00000FFF) << 20 | (TOW & 0x000FFFFF);
     return GST;
 }
-
 
 std::vector<uint8_t> Osnma_Helper::gst_to_uint8(uint32_t GST) const
 {
@@ -40,7 +36,6 @@
     res.push_back(static_cast<uint8_t>(GST & 0x000000FF));
     return res;
 }
-
 
 /**
  * @brief Convert a binary string to a vector of bytes.
@@ -73,7 +68,6 @@
     return bytes;
 }
 
-
 std::string Osnma_Helper::verification_status_str(int status)
 {
         switch (status) {
@@ -83,11 +77,6 @@
             default: return "UNKNOWN";
             }
 }
-<<<<<<< HEAD
-=======
-
-
->>>>>>> 4b4f6b9d
 std::string Osnma_Helper::convert_to_hex_string(const std::vector<uint8_t>& vector)
 {
     std::stringstream ss;
