--- conflicted
+++ resolved
@@ -92,14 +92,10 @@
     dsm_pkr_message.npktid = 0x2;
     dsm_pkr_message.mid = 0x01;
     std::vector<uint8_t> base_leaf = helper.convert_from_hex_string("120303B2CE64BC207BDD8BC4DF859187FCB686320D63FFA091410FC158FBB77980EA");
-<<<<<<< HEAD
 
     // ITN
-    std::vector<uint8_t> vec = helper.convert_from_hex_string("7CBE05D9970CFC9E22D0A43A340EF557624453A2E821AADEAC989C405D78BA06"
-=======
     std::vector<uint8_t> vec = helper.convert_from_hex_string(
         "7CBE05D9970CFC9E22D0A43A340EF557624453A2E821AADEAC989C405D78BA06"
->>>>>>> 8a208d57
         "956380BAB0D2C939EC6208151040CCFFCF1FB7156178FD1255BA0AECAAA253F7"
         "407B6C5DD4DF059FF8789474061301E1C34881DB7A367A913A3674300E21EAB1"
         "24EF508389B7D446C3E2ECE8D459FBBD3239A794906F5B1F92469C640164FD87");
@@ -131,16 +127,10 @@
     ASSERT_EQ(computed_base_leaf, expected_base_leaf);
 }
 
-<<<<<<< HEAD
-TEST_F(OsnmaMsgReceiverTest, VerifyPublicKey){
-
-    // input data taken from Receiver Guidelines v1.3,  A.7
-=======
 
 TEST_F(OsnmaMsgReceiverTest, VerifyPublicKey)
-{  
-    // values taken from RG A.7
->>>>>>> 8a208d57
+{
+    // Input data taken from Receiver Guidelines v1.3,  A.7
     // Arrange
     osnma->d_crypto->set_merkle_root(helper.convert_from_hex_string("A10C440F3AA62453526DB4AF76DF8D9410D35D8277397D7053C700D192702B0D"));
     DSM_PKR_message dsm_pkr_message;
@@ -156,12 +146,7 @@
     dsm_pkr_message.npk = helper.convert_from_hex_string("0303B2CE64BC207BDD8BC4DF859187FCB686320D63FFA091410FC158FBB77980EA");
 
     // Act
-<<<<<<< HEAD
-    // ----------
-    bool result = osnma->verify_dsm_pkr(dsm_pkr_message); // TODO - refactor method so that output is more than a boolean.
-=======
-    bool result = osnma->verify_dsm_pkr(dsm_pkr_message);
->>>>>>> 8a208d57
+    bool result = osnma->verify_dsm_pkr(dsm_pkr_message);  // TODO - refactor method so that output is more than a boolean.
 
     // Assert
     ASSERT_TRUE(result);
@@ -215,14 +200,10 @@
     ASSERT_TRUE(computed_message == expected_message);
 }
 
-<<<<<<< HEAD
-TEST_F(OsnmaMsgReceiverTest, TagVerification) {
+
+TEST_F(OsnmaMsgReceiverTest, TagVerification)
+{
     // input data taken from Receiver Guidelines v1.3,  A.6.5.1
-=======
-
-TEST_F(OsnmaMsgReceiverTest, TagVerification)
-{
->>>>>>> 8a208d57
     // Arrange
     // Tag0
     uint32_t TOW_Tag0 = 345660;
@@ -258,11 +239,8 @@
     // Act
     bool result_tag0 = osnma->verify_tag(t0);
 
-<<<<<<< HEAD
-=======
     // Assert
 
->>>>>>> 8a208d57
     // Tag3
     uint32_t TOW_Tag3 = 345660;
     uint32_t TOW_NavData_Tag3 = TOW_Tag3 - 30;
@@ -290,14 +268,10 @@
     ASSERT_TRUE(result_tag0 && result_tag3);
 }
 
-<<<<<<< HEAD
-TEST_F(OsnmaMsgReceiverTest, TeslaKeyVerification) {
+
+TEST_F(OsnmaMsgReceiverTest, TeslaKeyVerification)
+{
     // input data taken from Receiver Guidelines v1.3,  A.5.2
-=======
-
-TEST_F(OsnmaMsgReceiverTest, TeslaKeyVerification)
-{
->>>>>>> 8a208d57
     // Arrange
     osnma->d_tesla_key_verified = false;
     osnma->d_osnma_data.d_dsm_kroot_message.kroot = {0x5B, 0xF8, 0xC9, 0xCB, 0xFC, 0xF7, 0x04, 0x22, 0x08, 0x14, 0x75, 0xFD, 0x44, 0x5D, 0xF0, 0xFF};  // Kroot, TOW 345570 GST_0 - 30
@@ -313,12 +287,7 @@
     uint32_t TOW = 345630;
 
     // Act
-<<<<<<< HEAD
-    // ----------
-    bool result = osnma->verify_tesla_key(key, TOW); // TODO - refactor so that output is not a boolean. Or use last_verified_tesla_key?
-=======
-    bool result = osnma->verify_tesla_key(key, TOW);
->>>>>>> 8a208d57
+    bool result = osnma->verify_tesla_key(key, TOW);  // TODO - refactor so that output is not a boolean. Or use last_verified_tesla_key?
 
     // Assert
     ASSERT_TRUE(result);
