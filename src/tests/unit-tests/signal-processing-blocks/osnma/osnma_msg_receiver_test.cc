--- conflicted
+++ resolved
@@ -2,13 +2,8 @@
 #include <bitset>
 #include <chrono>
 #include <fstream>
-<<<<<<< HEAD
-#include <logging.h>
 #include <osnma_msg_receiver.h>
-=======
->>>>>>> 4b4f6b9d
 #include <vector>
-#include "osnma_msg_receiver.h"
 
 #if USE_GLOG_AND_GFLAGS
 #include <glog/logging.h>  // for LOG
@@ -40,17 +35,11 @@
     void set_time(std::tm& input);
 //    std::string log_name {"CONFIG1-2023-08-16-PKID1-OSNMA"};
     std::string log_name {"CONFIG2-2023-07-27-PKID2-MT2-OSNMA"};
-<<<<<<< HEAD
     void initializeGoogleLog();
 
     void SetUp() override
     {
         initializeGoogleLog();
-=======
-
-    void SetUp() override
-    {
->>>>>>> 4b4f6b9d
 //        std::tm input_time = {0, 0, 5, 16, 8 - 1, 2023 - 1900, 0}; // conf. 1
         std::tm input_time = {0, 0, 0, 27, 7 - 1, 2023 - 1900, 0}; // conf. 2
         set_time(input_time);
@@ -559,7 +548,6 @@
     this->d_GST_SIS =  (this->WN  & 0x00000FFF) << 20 | (this->TOW & 0x000FFFFF);
 
 
-<<<<<<< HEAD
 }
 void OsnmaMsgReceiverTest::initializeGoogleLog()
 {
@@ -603,6 +591,3 @@
                 }
         }
 }
-=======
-}
->>>>>>> 4b4f6b9d
